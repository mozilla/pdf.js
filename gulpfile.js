/* Copyright 2016 Mozilla Foundation
 *
 * Licensed under the Apache License, Version 2.0 (the "License");
 * you may not use this file except in compliance with the License.
 * You may obtain a copy of the License at
 *
 *     http://www.apache.org/licenses/LICENSE-2.0
 *
 * Unless required by applicable law or agreed to in writing, software
 * distributed under the License is distributed on an "AS IS" BASIS,
 * WITHOUT WARRANTIES OR CONDITIONS OF ANY KIND, either express or implied.
 * See the License for the specific language governing permissions and
 * limitations under the License.
 */
/* eslint-env node */
/* eslint-disable object-shorthand */
/* globals target */

'use strict';

<<<<<<< HEAD
var artifactoryUpload = require('gulp-artifactory-upload');
=======
var autoprefixer = require('autoprefixer');
var fancylog = require('fancy-log');
>>>>>>> dc98bf76
var fs = require('fs');
var gulp = require('gulp');
var postcss = require('gulp-postcss');
var rename = require('gulp-rename');
var replace = require('gulp-replace');
var transform = require('gulp-transform');
var mkdirp = require('mkdirp');
var path = require('path');
var rimraf = require('rimraf');
var stream = require('stream');
var exec = require('child_process').exec;
var spawn = require('child_process').spawn;
var spawnSync = require('child_process').spawnSync;
var streamqueue = require('streamqueue');
var merge = require('merge-stream');
var zip = require('gulp-zip');
var webpack2 = require('webpack');
var webpackStream = require('webpack-stream');
var Vinyl = require('vinyl');
var vfs = require('vinyl-fs');

var BUILD_DIR = 'build/';
var L10N_DIR = 'l10n/';
var TEST_DIR = 'test/';
var EXTENSION_SRC_DIR = 'extensions/';

var BASELINE_DIR = BUILD_DIR + 'baseline/';
var MOZCENTRAL_BASELINE_DIR = BUILD_DIR + 'mozcentral.baseline/';
var GENERIC_DIR = BUILD_DIR + 'generic/';
var COMPONENTS_DIR = BUILD_DIR + 'components/';
var IMAGE_DECODERS_DIR = BUILD_DIR + 'image_decoders';
var MINIFIED_DIR = BUILD_DIR + 'minified/';
<<<<<<< HEAD
var MC_DIR = BUILD_DIR + 'PDFjs/';
var FIREFOX_BUILD_DIR = BUILD_DIR + 'firefox/';
var CHROME_BUILD_DIR = BUILD_DIR + 'chromium/';
=======
>>>>>>> dc98bf76
var JSDOC_BUILD_DIR = BUILD_DIR + 'jsdoc/';
var GH_PAGES_DIR = BUILD_DIR + 'gh-pages/';
var SRC_DIR = 'src/';
var LIB_DIR = BUILD_DIR + 'lib/';
var DIST_DIR = BUILD_DIR + 'dist/';
var COMMON_WEB_FILES = [
  'web/images/*.{png,svg,gif,cur}',
  'web/debugger.js'
];
var MOZCENTRAL_DIFF_FILE = 'mozcentral.diff';

var REPO = 'git@github.com:mozilla/pdf.js.git';
var DIST_REPO_URL = 'https://github.com/mozilla/pdfjs-dist';
var ARTIFACTORY_REPO_URL = 'https://labs.mastercontrol.com/artifactory/libs-release-local/';

var builder = require('./external/builder/builder.js');

var CONFIG_FILE = 'pdfjs.config';
var config = JSON.parse(fs.readFileSync(CONFIG_FILE).toString());

// Default Autoprefixer config used for generic, components, minified-pre
var AUTOPREFIXER_CONFIG = {
  browsers: [
    'last 2 versions',
    'Chrome >= 49', // Last supported on Windows XP
    'Firefox >= 52', // Last supported on Windows XP
    'Firefox ESR',
    'IE >= 11',
    'Safari >= 9',
    '> 0.5%',
    'not dead',
  ],
};

var DEFINES = {
  PRODUCTION: true,
  TESTING: false,
  // The main build targets:
  GENERIC: false,
  FIREFOX: false,
  MOZCENTRAL: false,
  CHROME: false,
  MINIFIED: false,
  COMPONENTS: false,
  LIB: false,
  SKIP_BABEL: false,
  IMAGE_DECODERS: false,
};

function safeSpawnSync(command, parameters, options) {
  // Execute all commands in a shell.
  options = options || {};
  options.shell = true;
  // `options.shell = true` requires parameters to be quoted.
  parameters = parameters.map((param) => {
    if (!/[\s`~!#$*(){\[|\\;'"<>?]/.test(param)) {
      return param;
    }
    return '\"' + param.replace(/([$\\"`])/g, '\\$1') + '\"';
  });

  var result = spawnSync(command, parameters, options);
  if (result.status !== 0) {
    console.log('Error: command "' + command + '" with parameters "' +
                parameters + '" exited with code ' + result.status);
    process.exit(result.status);
  }
  return result;
}

function createStringSource(filename, content) {
  var source = stream.Readable({ objectMode: true, });
  source._read = function () {
    this.push(new Vinyl({
      path: filename,
      contents: Buffer.from(content),
    }));
    this.push(null);
  };
  return source;
}

function createWebpackConfig(defines, output) {
  var path = require('path');

  var versionInfo = getVersionJSON();
  var bundleDefines = builder.merge(defines, {
    BUNDLE_VERSION: versionInfo.version,
    BUNDLE_BUILD: versionInfo.commit,
    TESTING: (defines.TESTING || process.env['TESTING'] === 'true'),
  });
  var licenseHeaderLibre =
    fs.readFileSync('./src/license_header_libre.js').toString();
  var enableSourceMaps = !bundleDefines.FIREFOX && !bundleDefines.MOZCENTRAL &&
                         !bundleDefines.CHROME;
  var skipBabel = bundleDefines.SKIP_BABEL ||
                  process.env['SKIP_BABEL'] === 'true';

  // Required to expose e.g., the `window` object.
  output.globalObject = 'this';

  return {
    mode: 'none',
    output: output,
    performance: {
      hints: false, // Disable messages about larger file sizes.
    },
    plugins: [
      new webpack2.BannerPlugin({ banner: licenseHeaderLibre, raw: true, }),
    ],
    resolve: {
      alias: {
        'pdfjs': path.join(__dirname, 'src'),
        'pdfjs-web': path.join(__dirname, 'web'),
        'pdfjs-lib': path.join(__dirname, 'web/pdfjs'),
      },
    },
    devtool: enableSourceMaps ? 'source-map' : undefined,
    module: {
      rules: [
        {
          loader: 'babel-loader',
          // babel is too slow
          exclude: /src[\\\/]core[\\\/](glyphlist|unicode)/,
          options: {
            presets: skipBabel ? undefined : ['env'],
            plugins: [
              'transform-es2015-modules-commonjs',
              ['transform-runtime', {
                'helpers': false,
                'polyfill': false,
                'regenerator': true,
              }],
            ],
          },
        },
        {
          loader: path.join(__dirname, 'external/webpack/pdfjsdev-loader.js'),
          options: {
            rootPath: __dirname,
            saveComments: false,
            defines: bundleDefines,
          },
        },
      ],
    },
    // Avoid shadowing actual Node.js variables with polyfills, by disabling
    // polyfills/mocks - https://webpack.js.org/configuration/node/
    node: false,
  };
}

function webpack2Stream(config) {
  // Replacing webpack1 to webpack2 in the webpack-stream.
  return webpackStream(config, webpack2);
}

function getVersionJSON() {
  return JSON.parse(fs.readFileSync(BUILD_DIR + 'version.json').toString());
}

function getTargetName() {
  return 'mcPDFjs-' + getVersionJSON().version + '.zip';
}

function getDeployUrl() {
  var version = getVersionJSON().version;
  return ARTIFACTORY_REPO_URL + 'com/mastercontrol/mcPDFjs/' + version;
}

function checkChromePreferencesFile(chromePrefsPath, webPrefsPath) {
  var chromePrefs = JSON.parse(fs.readFileSync(chromePrefsPath).toString());
  var chromePrefsKeys = Object.keys(chromePrefs.properties);
  chromePrefsKeys = chromePrefsKeys.filter(function (key) {
    var description = chromePrefs.properties[key].description;
    // Deprecated keys are allowed in the managed preferences file.
    // The code maintained is responsible for adding migration logic to
    // extensions/chromium/options/migration.js and web/chromecom.js .
    return !description || !description.startsWith('DEPRECATED.');
  });
  chromePrefsKeys.sort();
  var webPrefs = JSON.parse(fs.readFileSync(webPrefsPath).toString());
  var webPrefsKeys = Object.keys(webPrefs);
  webPrefsKeys.sort();
  var telemetryIndex = chromePrefsKeys.indexOf('disableTelemetry');
  if (telemetryIndex >= 0) {
    chromePrefsKeys.splice(telemetryIndex, 1);
  } else {
    console.log('Warning: disableTelemetry key not found in chrome prefs!');
    return false;
  }
  if (webPrefsKeys.length !== chromePrefsKeys.length) {
    return false;
  }
  return webPrefsKeys.every(function (value, index) {
    return chromePrefsKeys[index] === value &&
           chromePrefs.properties[value].default === webPrefs[value];
  });
}

function replaceWebpackRequire() {
  // Produced bundles can be rebundled again, avoid collisions (e.g. in api.js)
  // by renaming  __webpack_require__ to something else.
  return replace('__webpack_require__', '__w_pdfjs_require__');
}

function replaceJSRootName(amdName, jsName) {
  // Saving old-style JS module name.
  return replace('root["' + amdName + '"] = factory()',
                 'root["' + amdName + '"] = root.' + jsName + ' = factory()');
}

function createBundle(defines) {
  console.log();
  console.log('### Bundling files into pdf.js');

  var mainAMDName = 'pdfjs-dist/build/pdf';
  var mainOutputName = 'pdf.js';

  var mainFileConfig = createWebpackConfig(defines, {
    filename: mainOutputName,
    library: mainAMDName,
    libraryTarget: 'umd',
    umdNamedDefine: true,
  });
  var mainOutput = gulp.src('./src/pdf.js')
    .pipe(webpack2Stream(mainFileConfig))
    .pipe(replaceWebpackRequire())
    .pipe(replaceJSRootName(mainAMDName, 'pdfjsLib'));

  var workerAMDName = 'pdfjs-dist/build/pdf.worker';
  var workerOutputName = 'pdf.worker.js';

  var workerFileConfig = createWebpackConfig(defines, {
    filename: workerOutputName,
    library: workerAMDName,
    libraryTarget: 'umd',
    umdNamedDefine: true,
  });

  var workerOutput = gulp.src('./src/pdf.worker.js')
    .pipe(webpack2Stream(workerFileConfig))
    .pipe(replaceWebpackRequire())
    .pipe(replaceJSRootName(workerAMDName, 'pdfjsWorker'));
  return merge([mainOutput, workerOutput]);
}

function createWebBundle(defines) {
  var viewerOutputName = 'viewer.js';

  var viewerFileConfig = createWebpackConfig(defines, {
    filename: viewerOutputName,
  });
  return gulp.src('./web/viewer.js')
             .pipe(webpack2Stream(viewerFileConfig));
}

function createComponentsBundle(defines) {
  var componentsAMDName = 'pdfjs-dist/web/pdf_viewer';
  var componentsOutputName = 'pdf_viewer.js';

  var componentsFileConfig = createWebpackConfig(defines, {
    filename: componentsOutputName,
    library: componentsAMDName,
    libraryTarget: 'umd',
    umdNamedDefine: true,
  });
  return gulp.src('./web/pdf_viewer.component.js')
    .pipe(webpack2Stream(componentsFileConfig))
    .pipe(replaceWebpackRequire())
    .pipe(replaceJSRootName(componentsAMDName, 'pdfjsViewer'));
}

function createImageDecodersBundle(defines) {
  var imageDecodersAMDName = 'pdfjs-dist/image_decoders/pdf.image_decoders';
  var imageDecodersOutputName = 'pdf.image_decoders.js';

  var componentsFileConfig = createWebpackConfig(defines, {
    filename: imageDecodersOutputName,
    library: imageDecodersAMDName,
    libraryTarget: 'umd',
    umdNamedDefine: true,
  });
  return gulp.src('./src/pdf.image_decoders.js')
    .pipe(webpack2Stream(componentsFileConfig))
    .pipe(replaceWebpackRequire())
    .pipe(replaceJSRootName(imageDecodersAMDName, 'pdfjsImageDecoders'));
}

function checkFile(path) {
  try {
    var stat = fs.lstatSync(path);
    return stat.isFile();
  } catch (e) {
    return false;
  }
}

function checkDir(path) {
  try {
    var stat = fs.lstatSync(path);
    return stat.isDirectory();
  } catch (e) {
    return false;
  }
}

function replaceInFile(path, find, replacement) {
  var content = fs.readFileSync(path).toString();
  content = content.replace(find, replacement);
  fs.writeFileSync(path, content);
}

function getTempFile(prefix, suffix) {
  mkdirp.sync(BUILD_DIR + 'tmp/');
  var bytes = require('crypto').randomBytes(6).toString('hex');
  var path = BUILD_DIR + 'tmp/' + prefix + bytes + suffix;
  fs.writeFileSync(path, '');
  return path;
}

function createTestSource(testsName, bot) {
  var source = stream.Readable({ objectMode: true, });
  source._read = function () {
    console.log();
    console.log('### Running ' + testsName + ' tests');

    var PDF_TEST = process.env['PDF_TEST'] || 'test_manifest.json';
    var PDF_BROWSERS = process.env['PDF_BROWSERS'] ||
      'resources/browser_manifests/browser_manifest.json';

    if (!checkFile('test/' + PDF_BROWSERS)) {
      console.log('Browser manifest file test/' + PDF_BROWSERS +
                  ' does not exist.');
      console.log('Copy and adjust the example in ' +
                  'test/resources/browser_manifests.');
      this.emit('error', new Error('Missing manifest file'));
      return null;
    }

    var args = ['test.js'];
    switch (testsName) {
      case 'browser':
        args.push('--reftest', '--manifestFile=' + PDF_TEST);
        break;
      case 'browser (no reftest)':
        args.push('--manifestFile=' + PDF_TEST);
        break;
      case 'unit':
        args.push('--unitTest');
        break;
      case 'font':
        args.push('--fontTest');
        break;
      default:
        this.emit('error', new Error('Unknown name: ' + testsName));
        return null;
    }
    args.push('--browserManifestFile=' + PDF_BROWSERS);
    if (bot) {
      args.push('--strictVerify');
    }

    var testProcess = spawn('node', args, { cwd: TEST_DIR, stdio: 'inherit', });
    testProcess.on('close', function (code) {
      source.push(null);
    });
  };
  return source;
}

function makeRef(done, bot) {
  console.log();
  console.log('### Creating reference images');

  var PDF_BROWSERS = process.env['PDF_BROWSERS'] ||
    'resources/browser_manifests/browser_manifest.json';

  if (!checkFile('test/' + PDF_BROWSERS)) {
    console.log('Browser manifest file test/' + PDF_BROWSERS +
      ' does not exist.');
    console.log('Copy and adjust the example in ' +
      'test/resources/browser_manifests.');
    done(new Error('Missing manifest file'));
    return;
  }

  var args = ['test.js', '--masterMode'];
  if (bot) {
    args.push('--noPrompts', '--strictVerify');
  }
  args.push('--browserManifestFile=' + PDF_BROWSERS);
  var testProcess = spawn('node', args, { cwd: TEST_DIR, stdio: 'inherit', });
  testProcess.on('close', function (code) {
    done();
  });
}

gulp.task('default', function() {
  console.log('Available tasks:');
  var tasks = Object.keys(gulp.tasks);
  tasks.sort();
  tasks.forEach(function (taskName) {
    console.log('  ' + taskName);
  });
});

gulp.task('buildnumber', function (done) {
  console.log();
  console.log('### Getting extension build number');

  exec('git log --format=oneline ' + config.baseVersion + '..',
      function (err, stdout, stderr) {
    var buildNumber = 0;
    if (!err) {
      // Build number is the number of commits since base version
      buildNumber = stdout ? stdout.match(/\n/g).length : 0;
    } else {
      console.log('This is not a Git repository; using default build number.');
    }

    console.log('Extension build number: ' + buildNumber);

    var version = config.versionPrefix + buildNumber;

    exec('git log --format="%h" -n 1', function (err, stdout, stderr) {
      var buildCommit = '';
      if (!err) {
        buildCommit = stdout.replace('\n', '');
      }

      createStringSource('version.json', JSON.stringify({
        version: version,
        build: buildNumber,
        commit: buildCommit,
      }, null, 2))
        .pipe(gulp.dest(BUILD_DIR))
        .on('end', done);
    });
  });
});

gulp.task('locale', function () {
  var VIEWER_LOCALE_OUTPUT = 'web/locale/';
  var METADATA_OUTPUT = 'extensions/firefox/';
  var EXTENSION_LOCALE_OUTPUT = 'extensions/firefox/locale/';

  console.log();
  console.log('### Building localization files');

  rimraf.sync(EXTENSION_LOCALE_OUTPUT);
  mkdirp.sync(EXTENSION_LOCALE_OUTPUT);
  rimraf.sync(VIEWER_LOCALE_OUTPUT);
  mkdirp.sync(VIEWER_LOCALE_OUTPUT);

  var subfolders = fs.readdirSync(L10N_DIR);
  subfolders.sort();
  var metadataContent = '';
  var chromeManifestContent = '';
  var viewerOutput = '';
  var locales = [];
  for (var i = 0; i < subfolders.length; i++) {
    var locale = subfolders[i];
    var path = L10N_DIR + locale;
    if (!checkDir(path)) {
      continue;
    }
    if (!/^[a-z][a-z]([a-z])?(-[A-Z][A-Z])?$/.test(locale)) {
      console.log('Skipping invalid locale: ' + locale);
      continue;
    }

    mkdirp.sync(EXTENSION_LOCALE_OUTPUT + '/' + locale);
    mkdirp.sync(VIEWER_LOCALE_OUTPUT + '/' + locale);

    locales.push(locale);

    chromeManifestContent += 'locale  pdf.js  ' + locale + '  locale/' +
                             locale + '/\n';

    if (checkFile(path + '/viewer.properties')) {
      viewerOutput += '[' + locale + ']\n' +
                      '@import url(' + locale + '/viewer.properties)\n\n';
    }

    if (checkFile(path + '/metadata.inc')) {
      var metadata = fs.readFileSync(path + '/metadata.inc').toString();
      metadataContent += metadata;
    }
  }

  return merge([
    createStringSource('metadata.inc', metadataContent)
      .pipe(gulp.dest(METADATA_OUTPUT)),
    createStringSource('chrome.manifest.inc', chromeManifestContent)
      .pipe(gulp.dest(METADATA_OUTPUT)),
    gulp.src(L10N_DIR + '/{' + locales.join(',') + '}' +
             '/{viewer,chrome}.properties', { base: L10N_DIR, })
      .pipe(gulp.dest(EXTENSION_LOCALE_OUTPUT)),

    createStringSource('locale.properties', viewerOutput)
      .pipe(gulp.dest(VIEWER_LOCALE_OUTPUT)),
    gulp.src(L10N_DIR + '/{' + locales.join(',') + '}' +
             '/viewer.properties', { base: L10N_DIR, })
      .pipe(gulp.dest(VIEWER_LOCALE_OUTPUT))
  ]);
});

gulp.task('cmaps', function () {
  var CMAP_INPUT = 'external/cmaps';
  var VIEWER_CMAP_OUTPUT = 'external/bcmaps';

  console.log();
  console.log('### Building cmaps');

  // Testing a file that usually present.
  if (!checkFile(CMAP_INPUT + '/UniJIS-UCS2-H')) {
    console.log('./external/cmaps has no cmap files, download them from:');
    console.log('  https://github.com/adobe-type-tools/cmap-resources');
    throw new Error('cmap files were not found');
  }

  // Remove old bcmap files.
  fs.readdirSync(VIEWER_CMAP_OUTPUT).forEach(function (file) {
    if (/\.bcmap$/i.test(file)) {
      fs.unlinkSync(VIEWER_CMAP_OUTPUT + '/' + file);
    }
  });

  var compressCmaps =
    require('./external/cmapscompress/compress.js').compressCmaps;
  compressCmaps(CMAP_INPUT, VIEWER_CMAP_OUTPUT, true);
});

gulp.task('bundle', ['buildnumber'], function () {
  return createBundle(DEFINES).pipe(gulp.dest(BUILD_DIR));
});

function preprocessCSS(source, mode, defines, cleanup) {
  var outName = getTempFile('~preprocess', '.css');
  builder.preprocessCSS(mode, source, outName);
  var out = fs.readFileSync(outName).toString();
  fs.unlinkSync(outName);
  if (cleanup) {
    // Strip out all license headers in the middle.
    var reg = /\n\/\* Copyright(.|\n)*?Mozilla Foundation(.|\n)*?\*\//g;
    out = out.replace(reg, '');
  }

  var i = source.lastIndexOf('/');
  return createStringSource(source.substr(i + 1), out);
}

function preprocessHTML(source, defines) {
  var outName = getTempFile('~preprocess', '.html');
  builder.preprocess(source, outName, defines);
  var out = fs.readFileSync(outName).toString();
  fs.unlinkSync(outName);

  var i = source.lastIndexOf('/');
  return createStringSource(source.substr(i + 1), out);
}

// Builds the generic production viewer that should be compatible with most
// modern HTML5 browsers.
gulp.task('generic', ['buildnumber', 'locale'], function () {
  console.log();
  console.log('### Creating generic viewer');
  var defines = builder.merge(DEFINES, { GENERIC: true, });

  rimraf.sync(GENERIC_DIR);

  return merge([
    createBundle(defines).pipe(gulp.dest(GENERIC_DIR + 'build')),
    createWebBundle(defines).pipe(gulp.dest(GENERIC_DIR + 'web')),
    gulp.src(COMMON_WEB_FILES, { base: 'web/', })
        .pipe(gulp.dest(GENERIC_DIR + 'web')),
    gulp.src('LICENSE').pipe(gulp.dest(GENERIC_DIR)),
    gulp.src([
      'web/locale/*/viewer.properties',
      'web/locale/locale.properties'
    ], { base: 'web/', }).pipe(gulp.dest(GENERIC_DIR + 'web')),
    gulp.src(['external/bcmaps/*.bcmap', 'external/bcmaps/LICENSE'],
             { base: 'external/bcmaps', })
        .pipe(gulp.dest(GENERIC_DIR + 'web/cmaps')),
    preprocessHTML('web/viewer.html', defines)
        .pipe(gulp.dest(GENERIC_DIR + 'web')),
    preprocessCSS('web/viewer.css', 'generic', defines, true)
        .pipe(postcss([autoprefixer(AUTOPREFIXER_CONFIG)]))
        .pipe(gulp.dest(GENERIC_DIR + 'web')),

  ]);
});

gulp.task('components', ['buildnumber'], function () {
  console.log();
  console.log('### Creating generic components');
  var defines = builder.merge(DEFINES, { COMPONENTS: true, GENERIC: true, });

  rimraf.sync(COMPONENTS_DIR);

  var COMPONENTS_IMAGES = [
    'web/images/annotation-*.svg',
    'web/images/loading-icon.gif',
    'web/images/shadow.png',
    'web/images/texture.png',
  ];

  return merge([
    createComponentsBundle(defines).pipe(gulp.dest(COMPONENTS_DIR)),
    gulp.src(COMPONENTS_IMAGES).pipe(gulp.dest(COMPONENTS_DIR + 'images')),
    preprocessCSS('web/pdf_viewer.css', 'components', defines, true)
        .pipe(postcss([autoprefixer(AUTOPREFIXER_CONFIG)]))
        .pipe(gulp.dest(COMPONENTS_DIR)),
  ]);
});

gulp.task('image_decoders', ['buildnumber'], function() {
  console.log();
  console.log('### Creating image decoders');
  var defines = builder.merge(DEFINES, { GENERIC: true,
                                         IMAGE_DECODERS: true, });

  return createImageDecodersBundle(defines).pipe(gulp.dest(IMAGE_DECODERS_DIR));
});

gulp.task('minified-pre', ['buildnumber', 'locale'], function () {
  console.log();
  console.log('### Creating minified viewer');
  var defines = builder.merge(DEFINES, { MINIFIED: true, GENERIC: true, });

  rimraf.sync(MINIFIED_DIR);

  return merge([
    createBundle(defines).pipe(gulp.dest(MINIFIED_DIR + 'build')),
    createWebBundle(defines).pipe(gulp.dest(MINIFIED_DIR + 'web')),
    createImageDecodersBundle(builder.merge(defines, { IMAGE_DECODERS: true, }))
        .pipe(gulp.dest(MINIFIED_DIR + 'image_decoders')),
    gulp.src(COMMON_WEB_FILES, { base: 'web/', })
        .pipe(gulp.dest(MINIFIED_DIR + 'web')),
    gulp.src([
      'web/locale/*/viewer.properties',
      'web/locale/locale.properties'
    ], { base: 'web/', }).pipe(gulp.dest(MINIFIED_DIR + 'web')),
    gulp.src(['external/bcmaps/*.bcmap', 'external/bcmaps/LICENSE'],
             { base: 'external/bcmaps', })
        .pipe(gulp.dest(MINIFIED_DIR + 'web/cmaps')),

    preprocessHTML('web/viewer.html', defines)
        .pipe(gulp.dest(MINIFIED_DIR + 'web')),
    preprocessCSS('web/viewer.css', 'minified', defines, true)
        .pipe(postcss([autoprefixer(AUTOPREFIXER_CONFIG)]))
        .pipe(gulp.dest(MINIFIED_DIR + 'web')),

  ]);
});

gulp.task('minified-post', ['minified-pre'], function () {
  var pdfFile = fs.readFileSync(MINIFIED_DIR + '/build/pdf.js').toString();
  var pdfWorkerFile =
    fs.readFileSync(MINIFIED_DIR + '/build/pdf.worker.js').toString();
  var pdfImageDecodersFile = fs.readFileSync(MINIFIED_DIR +
    '/image_decoders/pdf.image_decoders.js').toString();
  var viewerFiles = {
    'pdf.js': pdfFile,
    'viewer.js': fs.readFileSync(MINIFIED_DIR + '/web/viewer.js').toString(),
  };

  console.log();
  console.log('### Minifying js files');

  var UglifyES = require('uglify-es');
  // V8 chokes on very long sequences. Works around that.
  var optsForHugeFile = { compress: { sequences: false, }, };

  fs.writeFileSync(MINIFIED_DIR + '/web/pdf.viewer.js',
                   UglifyES.minify(viewerFiles).code);
  fs.writeFileSync(MINIFIED_DIR + '/build/pdf.min.js',
                   UglifyES.minify(pdfFile).code);
  fs.writeFileSync(MINIFIED_DIR + '/build/pdf.worker.min.js',
                   UglifyES.minify(pdfWorkerFile, optsForHugeFile).code);
  fs.writeFileSync(MINIFIED_DIR + 'image_decoders/pdf.image_decoders.min.js',
                   UglifyES.minify(pdfImageDecodersFile).code);

  console.log();
  console.log('### Cleaning js files');

  fs.unlinkSync(MINIFIED_DIR + '/web/viewer.js');
  fs.unlinkSync(MINIFIED_DIR + '/web/debugger.js');
  fs.unlinkSync(MINIFIED_DIR + '/build/pdf.js');
  fs.unlinkSync(MINIFIED_DIR + '/build/pdf.worker.js');
  fs.renameSync(MINIFIED_DIR + '/build/pdf.min.js',
                MINIFIED_DIR + '/build/pdf.js');
  fs.renameSync(MINIFIED_DIR + '/build/pdf.worker.min.js',
                MINIFIED_DIR + '/build/pdf.worker.js');
  fs.renameSync(MINIFIED_DIR + '/image_decoders/pdf.image_decoders.min.js',
                MINIFIED_DIR + '/image_decoders/pdf.image_decoders.js');
});

gulp.task('minified', ['minified-post']);

function preprocessDefaultPreferences(content) {
  var preprocessor2 = require('./external/builder/preprocessor2.js');
  var licenseHeader = fs.readFileSync('./src/license_header.js').toString();

  var GLOBALS = '/* eslint-disable */\n';
  var MODIFICATION_WARNING =
    '//\n// THIS FILE IS GENERATED AUTOMATICALLY, DO NOT EDIT MANUALLY!\n//\n';

  content = preprocessor2.preprocessPDFJSCode({
    rootPath: __dirname,
    defines: DEFINES,
  }, content);

  return (licenseHeader + '\n' + GLOBALS + '\n' + MODIFICATION_WARNING + '\n' +
          content + '\n');
}

gulp.task('mozcentral-pre', ['buildnumber', 'locale'], function () {
  console.log();
  console.log('### Building mozilla-central extension');
  var defines = builder.merge(DEFINES, { MOZCENTRAL: true, SKIP_BABEL: true, });

  var MOZCENTRAL_DIR = BUILD_DIR + 'mozcentral/',
      MOZCENTRAL_EXTENSION_DIR = MOZCENTRAL_DIR + 'browser/extensions/pdfjs/',
      MOZCENTRAL_CONTENT_DIR = MOZCENTRAL_EXTENSION_DIR + 'content/',
      FIREFOX_EXTENSION_DIR = 'extensions/firefox/',
      MOZCENTRAL_L10N_DIR = MOZCENTRAL_DIR + 'browser/locales/en-US/pdfviewer/',
      FIREFOX_CONTENT_DIR = EXTENSION_SRC_DIR + '/firefox/content/';

  // Clear out everything in the firefox extension build directory
  rimraf.sync(MOZCENTRAL_DIR);

  var versionJSON = getVersionJSON();
  var version = versionJSON.version, commit = versionJSON.commit;

  return merge([
    createBundle(defines).pipe(gulp.dest(MOZCENTRAL_CONTENT_DIR + 'build')),
    createWebBundle(defines).pipe(gulp.dest(MOZCENTRAL_CONTENT_DIR + 'web')),
    gulp.src(COMMON_WEB_FILES, { base: 'web/', })
        .pipe(gulp.dest(MOZCENTRAL_CONTENT_DIR + 'web')),
    gulp.src(['external/bcmaps/*.bcmap', 'external/bcmaps/LICENSE'],
             { base: 'external/bcmaps', })
        .pipe(gulp.dest(MOZCENTRAL_CONTENT_DIR + 'web/cmaps')),

    preprocessHTML('web/viewer.html', defines)
        .pipe(gulp.dest(MOZCENTRAL_CONTENT_DIR + 'web')),
    preprocessCSS('web/viewer.css', 'mozcentral', defines, true)
        .pipe(postcss([
            autoprefixer({ browsers: ['last 1 firefox versions'], })
        ]))
        .pipe(gulp.dest(MOZCENTRAL_CONTENT_DIR + 'web')),

    gulp.src(FIREFOX_EXTENSION_DIR + 'locale/en-US/*.properties')
        .pipe(gulp.dest(MOZCENTRAL_L10N_DIR)),
    gulp.src(FIREFOX_EXTENSION_DIR + 'README.mozilla')
        .pipe(replace(/\bPDFJSSCRIPT_VERSION\b/g, version))
        .pipe(replace(/\bPDFJSSCRIPT_COMMIT\b/g, commit))
        .pipe(gulp.dest(MOZCENTRAL_EXTENSION_DIR)),
    gulp.src('LICENSE').pipe(gulp.dest(MOZCENTRAL_EXTENSION_DIR)),
    gulp.src(FIREFOX_CONTENT_DIR + 'PdfJsDefaultPreferences.jsm')
        .pipe(transform('utf8', preprocessDefaultPreferences))
        .pipe(gulp.dest(MOZCENTRAL_CONTENT_DIR)),
  ]);
});

gulp.task('mozcentral', ['mozcentral-pre']);

gulp.task('chromium-pre', ['buildnumber', 'locale'], function () {
  console.log();
  console.log('### Building Chromium extension');
  var defines = builder.merge(DEFINES, { CHROME: true, });

  var CHROME_BUILD_DIR = BUILD_DIR + '/chromium/',
      CHROME_BUILD_CONTENT_DIR = CHROME_BUILD_DIR + '/content/';

  // Clear out everything in the chrome extension build directory
  rimraf.sync(CHROME_BUILD_DIR);

  var version = getVersionJSON().version;

  return merge([
    createBundle(defines).pipe(gulp.dest(CHROME_BUILD_CONTENT_DIR + 'build')),
    createWebBundle(defines).pipe(gulp.dest(CHROME_BUILD_CONTENT_DIR + 'web')),
    gulp.src(COMMON_WEB_FILES, { base: 'web/', })
        .pipe(gulp.dest(CHROME_BUILD_CONTENT_DIR + 'web')),

    gulp.src([
      'web/locale/*/viewer.properties',
      'web/locale/locale.properties'
    ], { base: 'web/', }).pipe(gulp.dest(CHROME_BUILD_CONTENT_DIR + 'web')),
    gulp.src(['external/bcmaps/*.bcmap', 'external/bcmaps/LICENSE'],
             { base: 'external/bcmaps', })
        .pipe(gulp.dest(CHROME_BUILD_CONTENT_DIR + 'web/cmaps')),

    preprocessHTML('web/viewer.html', defines)
        .pipe(gulp.dest(CHROME_BUILD_CONTENT_DIR + 'web')),
    preprocessCSS('web/viewer.css', 'chrome', defines, true)
        .pipe(postcss([autoprefixer({ browsers: ['chrome >= 49'], })]))
        .pipe(gulp.dest(CHROME_BUILD_CONTENT_DIR + 'web')),

    gulp.src('LICENSE').pipe(gulp.dest(CHROME_BUILD_DIR)),
    gulp.src('extensions/chromium/manifest.json')
        .pipe(replace(/\bPDFJSSCRIPT_VERSION\b/g, version))
        .pipe(gulp.dest(CHROME_BUILD_DIR)),
    gulp.src([
      'extensions/chromium/**/*.{html,js,css,png}',
      'extensions/chromium/preferences_schema.json'
    ], { base: 'extensions/chromium/', })
        .pipe(gulp.dest(CHROME_BUILD_DIR)),
  ]);
});

gulp.task('chromium', ['chromium-pre']);

gulp.task('jsdoc', function (done) {
  console.log();
  console.log('### Generating documentation (JSDoc)');

  var JSDOC_FILES = [
    'src/doc_helper.js',
    'src/display/api.js',
    'src/shared/util.js',
    'src/core/annotation.js'
  ];

  rimraf(JSDOC_BUILD_DIR, function () {
    mkdirp(JSDOC_BUILD_DIR, function () {
      var command = '"node_modules/.bin/jsdoc" -d ' + JSDOC_BUILD_DIR + ' ' +
                    JSDOC_FILES.join(' ');
      exec(command, done);
    });
  });
});

gulp.task('lib', ['buildnumber'], function () {
  // When we create a bundle, webpack is run on the source and it will replace
  // require with __webpack_require__. When we want to use the real require,
  // __non_webpack_require__ has to be used.
  // In this target, we don't create a bundle, so we have to replace the
  // occurences of __non_webpack_require__ ourselves.
  function babelPluginReplaceNonWebPackRequire(babel) {
    return {
      visitor: {
        Identifier(path, state) {
          if (path.node.name === '__non_webpack_require__') {
            path.replaceWith(babel.types.identifier('require'));
          }
        },
      },
    };
  }
  function preprocess(content) {
    var noPreset = /\/\*\s*no-babel-preset\s*\*\//.test(content);
    content = preprocessor2.preprocessPDFJSCode(ctx, content);
    content = babel.transform(content, {
      sourceType: 'module',
      presets: noPreset ? undefined : ['env'],
      plugins: [
        'transform-es2015-modules-commonjs',
        ['transform-runtime', {
          'helpers': false,
          'polyfill': false,
          'regenerator': true,
        }],
        babelPluginReplaceNonWebPackRequire,
      ],
    }).code;
    var removeCjsSrc =
      /^(var\s+\w+\s*=\s*require\('.*?)(?:\/src)(\/[^']*'\);)$/gm;
    content = content.replace(removeCjsSrc, function (all, prefix, suffix) {
      return prefix + suffix;
    });
    return licenseHeaderLibre + content;
  }
  var babel = require('babel-core');
  var versionInfo = getVersionJSON();
  var ctx = {
    rootPath: __dirname,
    saveComments: false,
    defines: builder.merge(DEFINES, {
      GENERIC: true,
      LIB: true,
      BUNDLE_VERSION: versionInfo.version,
      BUNDLE_BUILD: versionInfo.commit,
      TESTING: process.env['TESTING'] === 'true',
    }),
    map: {
      'pdfjs-lib': '../pdf',
    },
  };
  var licenseHeaderLibre =
    fs.readFileSync('./src/license_header_libre.js').toString();
  var preprocessor2 = require('./external/builder/preprocessor2.js');
  var buildLib = merge([
    gulp.src([
      'src/{core,display,shared}/*.js',
      '!src/shared/{cffStandardStrings,fonts_utils}.js',
      'src/{pdf,pdf.worker}.js',
    ], { base: 'src/', }),
    gulp.src([
      'examples/node/domstubs.js',
      'web/*.js',
      '!web/{pdfjs,viewer}.js',
    ], { base: '.', }),
    gulp.src('test/unit/*.js', { base: '.', }),
  ]).pipe(transform('utf8', preprocess))
    .pipe(gulp.dest('build/lib/'));
  return merge([
    buildLib,
    gulp.src('external/streams/streams-lib.js', { base: '.', })
      .pipe(gulp.dest('build/')),
    gulp.src('external/url/url-lib.js', { base: '.', })
      .pipe(gulp.dest('build/')),
  ]);
});

gulp.task('web-pre', ['generic', 'jsdoc']);

gulp.task('publish', ['generic'], function (done) {
  var version = JSON.parse(
    fs.readFileSync(BUILD_DIR + 'version.json').toString()).version;

  config.stableVersion = config.betaVersion;
  config.betaVersion = version;

  createStringSource(CONFIG_FILE, JSON.stringify(config, null, 2))
    .pipe(gulp.dest('.'))
    .on('end', function () {
      var targetName = 'pdfjs-' + version + '-dist.zip';
      gulp.src(BUILD_DIR + 'generic/**')
        .pipe(zip(targetName))
        .pipe(gulp.dest(BUILD_DIR))
        .on('end', function () {
          console.log('Built distribution file: ' + targetName);
          done();
        });
    });
});

<<<<<<< HEAD
gulp.task('mc-build', ['minified'], function(done) {
  var targetName = getTargetName();
  gulp.src(BUILD_DIR + 'minified/**')
    .pipe(gulp.dest(MC_DIR))
    .on('end', function () {
      gulp.src(MC_DIR + '**', { base: BUILD_DIR, })
        .pipe(zip(targetName))
        .pipe(gulp.dest(BUILD_DIR))
        .on('end', function () {
          console.log('Built distribution file: ' + targetName);
          done();
        });
    });
});

gulp.task('mc-deploy', ['mc-build'], function(done) {
  var deployUrl = getDeployUrl();
  console.log('### Deploying ' + getTargetName() + ' to ' + deployUrl)
  gulp.src(BUILD_DIR + getTargetName())
    .pipe(artifactoryUpload({
      url: deployUrl,
      username: process.env.artifactory_username,
      password: process.env.artifactory_password,
    }))
    .on('error', gutil.log)
    .on('end', function() {
      console.log('Done uploading ' + getTargetName() + ' to ' + deployUrl);
      console.log('### Please make sure to tag and push!');
      done();
    });
});

gulp.task('test', ['generic'], function () {
=======
gulp.task('testing-pre', function() {
  process.env['TESTING'] = 'true';
});

gulp.task('test', ['testing-pre', 'generic', 'components'], function() {
>>>>>>> dc98bf76
  return streamqueue({ objectMode: true, },
    createTestSource('unit'), createTestSource('browser'));
});

gulp.task('bottest', ['testing-pre', 'generic', 'components'], function() {
  return streamqueue({ objectMode: true, },
    createTestSource('unit', true), createTestSource('font', true),
    createTestSource('browser (no reftest)', true));
});

gulp.task('browsertest', ['testing-pre', 'generic', 'components'], function() {
  return createTestSource('browser');
});

gulp.task('unittest', ['testing-pre', 'generic', 'components'], function() {
  return createTestSource('unit');
});

gulp.task('fonttest', ['testing-pre'], function() {
  return createTestSource('font');
});

gulp.task('makeref', ['testing-pre', 'generic', 'components'], function(done) {
  makeRef(done);
});

gulp.task('botmakeref', ['testing-pre', 'generic', 'components'],
    function(done) {
  makeRef(done, true);
});

gulp.task('baseline', function (done) {
  console.log();
  console.log('### Creating baseline environment');

  var baselineCommit = process.env['BASELINE'];
  if (!baselineCommit) {
    done(new Error('Missing baseline commit. Specify the BASELINE variable.'));
    return;
  }

  var initializeCommand = 'git fetch origin';
  if (!checkDir(BASELINE_DIR)) {
    mkdirp.sync(BASELINE_DIR);
    initializeCommand = 'git clone ../../ .';
  }

  var workingDirectory = path.resolve(process.cwd(), BASELINE_DIR);
  exec(initializeCommand, { cwd: workingDirectory, }, function (error) {
    if (error) {
      done(new Error('Baseline clone/fetch failed.'));
      return;
    }

    exec('git checkout ' + baselineCommit, { cwd: workingDirectory, },
        function (error) {
      if (error) {
        done(new Error('Baseline commit checkout failed.'));
        return;
      }

      console.log('Baseline commit "' + baselineCommit + '" checked out.');
      done();
    });
  });
});

gulp.task('unittestcli', ['testing-pre', 'lib'], function(done) {
  var args = ['JASMINE_CONFIG_PATH=test/unit/clitests.json'];
  var testProcess = spawn('node_modules/.bin/jasmine', args,
                          { stdio: 'inherit', });
  testProcess.on('close', function (code) {
    if (code !== 0) {
      done(new Error('Unit tests failed.'));
      return;
    }
    done();
  });
});

gulp.task('lint', function (done) {
  console.log();
  console.log('### Linting JS files');

  // Ensure that we lint the Firefox specific *.jsm files too.
  var options = ['node_modules/eslint/bin/eslint', '--ext', '.js,.jsm', '.',
                 '--report-unused-disable-directives'];
  var esLintProcess = spawn('node', options, { stdio: 'inherit', });
  esLintProcess.on('close', function (code) {
    if (code !== 0) {
      done(new Error('ESLint failed.'));
      return;
    }

    console.log();
    console.log('### Checking supplemental files');

    if (!checkChromePreferencesFile(
          'extensions/chromium/preferences_schema.json',
          'web/default_preferences.json')) {
      done(new Error('chromium/preferences_schema is not in sync.'));
      return;
    }

    console.log('files checked, no errors found');
    done();
  });
});

gulp.task('server', function (done) {
  console.log();
  console.log('### Starting local server');

  var WebServer = require('./test/webserver.js').WebServer;
  var server = new WebServer();
  server.port = 8888;
  server.start();
});

gulp.task('clean', function(callback) {
  console.log();
  console.log('### Cleaning up project builds');

  rimraf(BUILD_DIR, callback);
});

gulp.task('makefile', function () {
  var makefileContent = 'help:\n\tgulp\n\n';
  var targetsNames = [];
  for (var i in target) {
    makefileContent += i + ':\n\tgulp ' + i + '\n\n';
    targetsNames.push(i);
  }
  makefileContent += '.PHONY: ' + targetsNames.join(' ') + '\n';
  return createStringSource('Makefile', makefileContent)
    .pipe(gulp.dest('.'));
});

gulp.task('importl10n', function(done) {
  var locales = require('./external/importL10n/locales.js');

  console.log();
  console.log('### Importing translations from mozilla-central');

  if (!fs.existsSync(L10N_DIR)) {
    fs.mkdirSync(L10N_DIR);
  }
  locales.downloadL10n(L10N_DIR, done);
});

gulp.task('gh-pages-prepare', ['web-pre'], function () {
  console.log();
  console.log('### Creating web site');

  rimraf.sync(GH_PAGES_DIR);

  // 'vfs' because web/viewer.html needs its BOM.
  return merge([
    vfs.src(GENERIC_DIR + '**/*', { base: GENERIC_DIR, stripBOM: false, })
       .pipe(gulp.dest(GH_PAGES_DIR)),
    gulp.src('test/features/**/*', { base: 'test/', })
        .pipe(gulp.dest(GH_PAGES_DIR)),
    gulp.src(JSDOC_BUILD_DIR + '**/*', { base: JSDOC_BUILD_DIR, })
        .pipe(gulp.dest(GH_PAGES_DIR + 'api/draft/')),
  ]);
});

gulp.task('wintersmith', ['gh-pages-prepare'], function (done) {
  var wintersmith = require('wintersmith');
  var env = wintersmith('docs/config.json');
  env.build(GH_PAGES_DIR, function (error) {
    if (error) {
      return done(error);
    }
    replaceInFile(GH_PAGES_DIR + '/getting_started/index.html',
                  /STABLE_VERSION/g, config.stableVersion);
    replaceInFile(GH_PAGES_DIR + '/getting_started/index.html',
                  /BETA_VERSION/g, config.betaVersion);
    console.log('Done building with wintersmith.');
    done();
  });
});

gulp.task('gh-pages-git', ['gh-pages-prepare', 'wintersmith'], function () {
  var VERSION = getVersionJSON().version;
  var reason = process.env['PDFJS_UPDATE_REASON'];

  safeSpawnSync('git', ['init'], { cwd: GH_PAGES_DIR, });
  safeSpawnSync('git', ['remote', 'add', 'origin', REPO],
                { cwd: GH_PAGES_DIR, });
  safeSpawnSync('git', ['add', '-A'], { cwd: GH_PAGES_DIR, });
  safeSpawnSync('git', [
    'commit', '-am', 'gh-pages site created via gulpfile.js script',
    '-m', 'PDF.js version ' + VERSION + (reason ? ' - ' + reason : '')
  ], { cwd: GH_PAGES_DIR, });
  safeSpawnSync('git', ['branch', '-m', 'gh-pages'], { cwd: GH_PAGES_DIR, });

  console.log();
  console.log('Website built in ' + GH_PAGES_DIR);
});

gulp.task('web', ['gh-pages-prepare', 'wintersmith', 'gh-pages-git']);

gulp.task('dist-pre',
    ['generic', 'components', 'image_decoders', 'lib', 'minified'], function() {
  var VERSION = getVersionJSON().version;

  console.log();
  console.log('### Cloning baseline distribution');

  rimraf.sync(DIST_DIR);
  mkdirp.sync(DIST_DIR);
  safeSpawnSync('git', ['clone', '--depth', '1', DIST_REPO_URL, DIST_DIR]);

  console.log();
  console.log('### Overwriting all files');
  rimraf.sync(path.join(DIST_DIR, '*'));

  // Rebuilding manifests
  var DIST_NAME = 'pdfjs-dist';
  var DIST_DESCRIPTION = 'Generic build of Mozilla\'s PDF.js library.';
  var DIST_KEYWORDS = ['Mozilla', 'pdf', 'pdf.js'];
  var DIST_HOMEPAGE = 'http://mozilla.github.io/pdf.js/';
  var DIST_BUGS_URL = 'https://github.com/mozilla/pdf.js/issues';
  var DIST_LICENSE = 'Apache-2.0';
  var npmManifest = {
    name: DIST_NAME,
    version: VERSION,
    main: 'build/pdf.js',
    description: DIST_DESCRIPTION,
    keywords: DIST_KEYWORDS,
    homepage: DIST_HOMEPAGE,
    bugs: DIST_BUGS_URL,
    license: DIST_LICENSE,
    dependencies: {
      'node-ensure': '^0.0.0', // shim for node for require.ensure
      'worker-loader': '^2.0.0', // used in external/dist/webpack.json
    },
    peerDependencies: {
      'webpack': '^3.0.0 || ^4.0.0-alpha.0 || ^4.0.0', // from 'worker-loader'
    },
    browser: {
      'fs': false,
      'http': false,
      'https': false,
      'node-ensure': false,
      'zlib': false,
    },
    format: 'amd', // to not allow system.js to choose 'cjs'
    repository: {
      type: 'git',
      url: DIST_REPO_URL,
    },
  };
  var packageJsonSrc =
    createStringSource('package.json', JSON.stringify(npmManifest, null, 2));
  var bowerManifest = {
    name: DIST_NAME,
    version: VERSION,
    main: [
      'build/pdf.js',
      'build/pdf.worker.js',
    ],
    ignore: [],
    keywords: DIST_KEYWORDS,
  };
  var bowerJsonSrc =
    createStringSource('bower.json', JSON.stringify(bowerManifest, null, 2));

  return merge([
    gulp.src('external/streams/streams-lib.js', { base: '.', })
      .pipe(gulp.dest('build/dist/')),
    gulp.src('external/url/url-lib.js', { base: '.', })
      .pipe(gulp.dest('build/dist/')),
    packageJsonSrc.pipe(gulp.dest(DIST_DIR)),
    bowerJsonSrc.pipe(gulp.dest(DIST_DIR)),
    vfs.src('external/dist/**/*',
            { base: 'external/dist', stripBOM: false, })
       .pipe(gulp.dest(DIST_DIR)),
    gulp.src(GENERIC_DIR + 'LICENSE')
        .pipe(gulp.dest(DIST_DIR)),
    gulp.src(GENERIC_DIR + 'web/cmaps/**/*',
             { base: GENERIC_DIR + 'web', })
        .pipe(gulp.dest(DIST_DIR)),
    gulp.src([
      GENERIC_DIR + 'build/pdf.js',
      GENERIC_DIR + 'build/pdf.js.map',
      GENERIC_DIR + 'build/pdf.worker.js',
      GENERIC_DIR + 'build/pdf.worker.js.map',
      SRC_DIR + 'pdf.worker.entry.js',
    ]).pipe(gulp.dest(DIST_DIR + 'build/')),
    gulp.src(MINIFIED_DIR + 'build/pdf.js')
        .pipe(rename('pdf.min.js'))
        .pipe(gulp.dest(DIST_DIR + 'build/')),
    gulp.src(MINIFIED_DIR + 'build/pdf.worker.js')
        .pipe(rename('pdf.worker.min.js'))
        .pipe(gulp.dest(DIST_DIR + 'build/')),
    gulp.src(MINIFIED_DIR + 'image_decoders/pdf.image_decoders.js')
        .pipe(rename('pdf.image_decoders.min.js'))
        .pipe(gulp.dest(DIST_DIR + 'image_decoders/')),
    gulp.src(COMPONENTS_DIR + '**/*', { base: COMPONENTS_DIR, })
        .pipe(gulp.dest(DIST_DIR + 'web/')),
    gulp.src(IMAGE_DECODERS_DIR + '**/*', { base: IMAGE_DECODERS_DIR, })
        .pipe(gulp.dest(DIST_DIR + 'image_decoders')),
    gulp.src(LIB_DIR + '**/*', { base: LIB_DIR, })
        .pipe(gulp.dest(DIST_DIR + 'lib/')),
  ]);
});

gulp.task('dist-install', ['dist-pre'], function () {
  var distPath = DIST_DIR;
  var opts = {};
  var installPath = process.env['PDFJS_INSTALL_PATH'];
  if (installPath) {
    opts.cwd = installPath;
    distPath = path.relative(installPath, distPath);
  }
  safeSpawnSync('npm', ['install', distPath], opts);
});

gulp.task('dist-repo-git', ['dist-pre'], function () {
  var VERSION = getVersionJSON().version;

  console.log();
  console.log('### Committing changes');

  var reason = process.env['PDFJS_UPDATE_REASON'];
  var message = 'PDF.js version ' + VERSION + (reason ? ' - ' + reason : '');
  safeSpawnSync('git', ['add', '*'], { cwd: DIST_DIR, });
  safeSpawnSync('git', ['commit', '-am', message], { cwd: DIST_DIR, });
  safeSpawnSync('git', ['tag', '-a', 'v' + VERSION, '-m', message],
                { cwd: DIST_DIR, });

  console.log();
  console.log('Done. Push with');
  console.log('  cd ' + DIST_DIR + '; ' +
              'git push --tags ' + DIST_REPO_URL + ' master');
  console.log();
});

gulp.task('dist', ['dist-repo-git']);

gulp.task('mozcentralbaseline', ['baseline'], function (done) {
  console.log();
  console.log('### Creating mozcentral baseline environment');

  // Create a mozcentral build.
  rimraf.sync(BASELINE_DIR + BUILD_DIR);

  var workingDirectory = path.resolve(process.cwd(), BASELINE_DIR);
  safeSpawnSync('gulp', ['mozcentral'],
                { env: process.env, cwd: workingDirectory, stdio: 'inherit', });

  // Copy the mozcentral build to the mozcentral baseline directory.
  rimraf.sync(MOZCENTRAL_BASELINE_DIR);
  mkdirp.sync(MOZCENTRAL_BASELINE_DIR);

  gulp.src([BASELINE_DIR + BUILD_DIR + 'mozcentral/**/*'])
      .pipe(gulp.dest(MOZCENTRAL_BASELINE_DIR))
      .on('end', function () {
        // Commit the mozcentral baseline.
        safeSpawnSync('git', ['init'], { cwd: MOZCENTRAL_BASELINE_DIR, });
        safeSpawnSync('git', ['add', '.'], { cwd: MOZCENTRAL_BASELINE_DIR, });
        safeSpawnSync('git', ['commit', '-m', '"mozcentral baseline"'],
                      { cwd: MOZCENTRAL_BASELINE_DIR, });
        done();
      });
});

gulp.task('mozcentraldiff', ['mozcentral', 'mozcentralbaseline'],
    function (done) {
  console.log();
  console.log('### Creating mozcentral diff');

  // Create the diff between the current mozcentral build and the
  // baseline mozcentral build, which both exist at this point.
  // The mozcentral baseline directory is a Git repository, so we
  // remove all files and copy the current mozcentral build files
  // into it to create the diff.
  rimraf.sync(MOZCENTRAL_BASELINE_DIR + '*');

  gulp.src([BUILD_DIR + 'mozcentral/**/*'])
      .pipe(gulp.dest(MOZCENTRAL_BASELINE_DIR))
      .on('end', function () {
        safeSpawnSync('git', ['add', '-A'], { cwd: MOZCENTRAL_BASELINE_DIR, });
        var diff = safeSpawnSync('git',
          ['diff', '--binary', '--cached', '--unified=8'],
          { cwd: MOZCENTRAL_BASELINE_DIR, }).stdout;

        createStringSource(MOZCENTRAL_DIFF_FILE, diff)
          .pipe(gulp.dest(BUILD_DIR))
          .on('end', function () {
            console.log('Result diff can be found at ' + BUILD_DIR +
                        MOZCENTRAL_DIFF_FILE);
            done();
          });
      });
});

gulp.task('externaltest', function () {
  fancylog('Running test-fixtures.js');
  safeSpawnSync('node', ['external/builder/test-fixtures.js'],
                { stdio: 'inherit', });
  fancylog('Running test-fixtures_esprima.js');
  safeSpawnSync('node', ['external/builder/test-fixtures_esprima.js'],
                { stdio: 'inherit', });
});<|MERGE_RESOLUTION|>--- conflicted
+++ resolved
@@ -18,12 +18,9 @@
 
 'use strict';
 
-<<<<<<< HEAD
-var artifactoryUpload = require('gulp-artifactory-upload');
-=======
 var autoprefixer = require('autoprefixer');
 var fancylog = require('fancy-log');
->>>>>>> dc98bf76
+var artifactoryUpload = require('gulp-artifactory-upload');
 var fs = require('fs');
 var gulp = require('gulp');
 var postcss = require('gulp-postcss');
@@ -56,12 +53,7 @@
 var COMPONENTS_DIR = BUILD_DIR + 'components/';
 var IMAGE_DECODERS_DIR = BUILD_DIR + 'image_decoders';
 var MINIFIED_DIR = BUILD_DIR + 'minified/';
-<<<<<<< HEAD
 var MC_DIR = BUILD_DIR + 'PDFjs/';
-var FIREFOX_BUILD_DIR = BUILD_DIR + 'firefox/';
-var CHROME_BUILD_DIR = BUILD_DIR + 'chromium/';
-=======
->>>>>>> dc98bf76
 var JSDOC_BUILD_DIR = BUILD_DIR + 'jsdoc/';
 var GH_PAGES_DIR = BUILD_DIR + 'gh-pages/';
 var SRC_DIR = 'src/';
@@ -1002,7 +994,6 @@
     });
 });
 
-<<<<<<< HEAD
 gulp.task('mc-build', ['minified'], function(done) {
   var targetName = getTargetName();
   gulp.src(BUILD_DIR + 'minified/**')
@@ -1035,14 +1026,11 @@
     });
 });
 
-gulp.task('test', ['generic'], function () {
-=======
 gulp.task('testing-pre', function() {
   process.env['TESTING'] = 'true';
 });
 
 gulp.task('test', ['testing-pre', 'generic', 'components'], function() {
->>>>>>> dc98bf76
   return streamqueue({ objectMode: true, },
     createTestSource('unit'), createTestSource('browser'));
 });
