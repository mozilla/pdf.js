--- conflicted
+++ resolved
@@ -21,10 +21,6 @@
 var autoprefixer = require("autoprefixer");
 var calc = require("postcss-calc");
 var cssvariables = require("postcss-css-variables");
-<<<<<<< HEAD
-var fancylog = require("fancy-log");
-=======
->>>>>>> e389ed62
 var fs = require("fs");
 var gulp = require("gulp");
 var postcss = require("gulp-postcss");
@@ -57,12 +53,8 @@
 var GENERIC_ES5_DIR = BUILD_DIR + "generic-es5/";
 var COMPONENTS_DIR = BUILD_DIR + "components/";
 var COMPONENTS_ES5_DIR = BUILD_DIR + "components-es5/";
-<<<<<<< HEAD
-var IMAGE_DECODERS_DIR = BUILD_DIR + "image_decoders";
-=======
 var IMAGE_DECODERS_DIR = BUILD_DIR + "image_decoders/";
 var IMAGE_DECODERS_ES5_DIR = BUILD_DIR + "image_decoders-es5/";
->>>>>>> e389ed62
 var DEFAULT_PREFERENCES_DIR = BUILD_DIR + "default_preferences/";
 var MINIFIED_DIR = BUILD_DIR + "minified/";
 var MINIFIED_ES5_DIR = BUILD_DIR + "minified-es5/";
@@ -71,11 +63,8 @@
 var SRC_DIR = "src/";
 var LIB_DIR = BUILD_DIR + "lib/";
 var DIST_DIR = BUILD_DIR + "dist/";
-<<<<<<< HEAD
-=======
 var TYPES_DIR = BUILD_DIR + "types/";
 var TYPESTEST_DIR = BUILD_DIR + "typestest/";
->>>>>>> e389ed62
 var COMMON_WEB_FILES = ["web/images/*.{png,svg,gif,cur}", "web/debugger.js"];
 var MOZCENTRAL_DIFF_FILE = "mozcentral.diff";
 
@@ -774,10 +763,6 @@
     "web/images/annotation-*.svg",
     "web/images/loading-icon.gif",
     "web/images/shadow.png",
-<<<<<<< HEAD
-    "web/images/texture.png",
-=======
->>>>>>> e389ed62
   ];
 
   return merge([
@@ -836,7 +821,23 @@
     );
   })
 );
-<<<<<<< HEAD
+
+gulp.task(
+  "image_decoders-es5",
+  gulp.series("buildnumber", function () {
+    console.log();
+    console.log("### Creating (ES5) image decoders");
+    var defines = builder.merge(DEFINES, {
+      GENERIC: true,
+      IMAGE_DECODERS: true,
+      SKIP_BABEL: false,
+    });
+
+    return createImageDecodersBundle(defines).pipe(
+      gulp.dest(IMAGE_DECODERS_ES5_DIR)
+    );
+  })
+);
 
 function buildMinified(defines, dir) {
   rimraf.sync(dir);
@@ -903,117 +904,6 @@
   })
 );
 
-function parseMinified(dir) {
-  var pdfFile = fs.readFileSync(dir + "/build/pdf.js").toString();
-  var pdfWorkerFile = fs.readFileSync(dir + "/build/pdf.worker.js").toString();
-  var pdfImageDecodersFile = fs
-    .readFileSync(dir + "/image_decoders/pdf.image_decoders.js")
-    .toString();
-  var viewerFiles = {
-    "pdf.js": pdfFile,
-    "viewer.js": fs.readFileSync(dir + "/web/viewer.js").toString(),
-  };
-
-  console.log();
-  console.log("### Minifying js files");
-
-  var Terser = require("terser");
-  // V8 chokes on very long sequences. Works around that.
-  var optsForHugeFile = { compress: { sequences: false } };
-
-  fs.writeFileSync(dir + "/web/pdf.viewer.js", Terser.minify(viewerFiles).code);
-  fs.writeFileSync(dir + "/build/pdf.min.js", Terser.minify(pdfFile).code);
-  fs.writeFileSync(
-    dir + "/build/pdf.worker.min.js",
-    Terser.minify(pdfWorkerFile, optsForHugeFile).code
-  );
-  fs.writeFileSync(
-    dir + "image_decoders/pdf.image_decoders.min.js",
-    Terser.minify(pdfImageDecodersFile).code
-=======
-
-gulp.task(
-  "image_decoders-es5",
-  gulp.series("buildnumber", function () {
-    console.log();
-    console.log("### Creating (ES5) image decoders");
-    var defines = builder.merge(DEFINES, {
-      GENERIC: true,
-      IMAGE_DECODERS: true,
-      SKIP_BABEL: false,
-    });
-
-    return createImageDecodersBundle(defines).pipe(
-      gulp.dest(IMAGE_DECODERS_ES5_DIR)
-    );
-  })
-);
-
-function buildMinified(defines, dir) {
-  rimraf.sync(dir);
-
-  return merge([
-    createMainBundle(defines).pipe(gulp.dest(dir + "build")),
-    createWorkerBundle(defines).pipe(gulp.dest(dir + "build")),
-    createWebBundle(defines).pipe(gulp.dest(dir + "web")),
-    createImageDecodersBundle(
-      builder.merge(defines, { IMAGE_DECODERS: true })
-    ).pipe(gulp.dest(dir + "image_decoders")),
-    gulp.src(COMMON_WEB_FILES, { base: "web/" }).pipe(gulp.dest(dir + "web")),
-    gulp
-      .src(["web/locale/*/viewer.properties", "web/locale/locale.properties"], {
-        base: "web/",
-      })
-      .pipe(gulp.dest(dir + "web")),
-    gulp
-      .src(["external/bcmaps/*.bcmap", "external/bcmaps/LICENSE"], {
-        base: "external/bcmaps",
-      })
-      .pipe(gulp.dest(dir + "web/cmaps")),
-
-    preprocessHTML("web/viewer.html", defines).pipe(gulp.dest(dir + "web")),
-    preprocessCSS("web/viewer.css", "minified", defines, true)
-      .pipe(
-        postcss([
-          cssvariables(CSS_VARIABLES_CONFIG),
-          calc(),
-          autoprefixer(AUTOPREFIXER_CONFIG),
-        ])
-      )
-      .pipe(gulp.dest(dir + "web")),
-
-    gulp
-      .src("web/compressed.tracemonkey-pldi-09.pdf")
-      .pipe(gulp.dest(dir + "web")),
-  ]);
-}
-
-gulp.task(
-  "minified-pre",
-  gulp.series("buildnumber", "default_preferences", "locale", function () {
-    console.log();
-    console.log("### Creating minified viewer");
-    var defines = builder.merge(DEFINES, { MINIFIED: true, GENERIC: true });
-
-    return buildMinified(defines, MINIFIED_DIR);
-  })
-);
-
-gulp.task(
-  "minified-es5-pre",
-  gulp.series("buildnumber", "default_preferences", "locale", function () {
-    console.log();
-    console.log("### Creating minified (ES5) viewer");
-    var defines = builder.merge(DEFINES, {
-      MINIFIED: true,
-      GENERIC: true,
-      SKIP_BABEL: false,
-    });
-
-    return buildMinified(defines, MINIFIED_ES5_DIR);
-  })
-);
-
 async function parseMinified(dir) {
   var pdfFile = fs.readFileSync(dir + "/build/pdf.js").toString();
   var pdfWorkerFile = fs.readFileSync(dir + "/build/pdf.worker.js").toString();
@@ -1053,7 +943,6 @@
   fs.writeFileSync(
     dir + "image_decoders/pdf.image_decoders.min.js",
     (await Terser.minify(pdfImageDecodersFile, options)).code
->>>>>>> e389ed62
   );
 
   console.log();
@@ -1074,26 +963,16 @@
 
 gulp.task(
   "minified",
-<<<<<<< HEAD
-  gulp.series("minified-pre", function (done) {
-    parseMinified(MINIFIED_DIR);
-=======
   gulp.series("minified-pre", async function (done) {
     await parseMinified(MINIFIED_DIR);
->>>>>>> e389ed62
     done();
   })
 );
 
 gulp.task(
   "minified-es5",
-<<<<<<< HEAD
-  gulp.series("minified-es5-pre", function (done) {
-    parseMinified(MINIFIED_ES5_DIR);
-=======
   gulp.series("minified-es5-pre", async function (done) {
     await parseMinified(MINIFIED_ES5_DIR);
->>>>>>> e389ed62
     done();
   })
 );
@@ -1286,8 +1165,6 @@
   });
 });
 
-<<<<<<< HEAD
-=======
 gulp.task("types", function (done) {
   console.log("### Generating TypeScript definitions using `tsc`");
   const args = [
@@ -1303,7 +1180,6 @@
   exec(`"node_modules/.bin/tsc" --${args} src/pdf.js`, done);
 });
 
->>>>>>> e389ed62
 function buildLib(defines, dir) {
   // When we create a bundle, webpack is run on the source and it will replace
   // require with __webpack_require__. When we want to use the real require,
@@ -1401,106 +1277,6 @@
       LIB: true,
       SKIP_BABEL: false,
     });
-<<<<<<< HEAD
-
-    return buildLib(defines, "build/lib-es5/");
-  })
-);
-
-function compressPublish(targetName, dir) {
-  return gulp
-    .src(dir + "**")
-    .pipe(zip(targetName))
-    .pipe(gulp.dest(BUILD_DIR))
-    .on("end", function () {
-      console.log("Built distribution file: " + targetName);
-    });
-}
-
-gulp.task(
-  "publish",
-  gulp.series("generic", "generic-es5", function (done) {
-    var version = JSON.parse(
-      fs.readFileSync(BUILD_DIR + "version.json").toString()
-    ).version;
-
-    config.stableVersion = config.betaVersion;
-    config.betaVersion = version;
-
-    return merge([
-      createStringSource(CONFIG_FILE, JSON.stringify(config, null, 2)).pipe(
-        gulp.dest(".")
-      ),
-      compressPublish("pdfjs-" + version + "-dist.zip", GENERIC_DIR),
-      compressPublish("pdfjs-" + version + "-es5-dist.zip", GENERIC_ES5_DIR),
-    ]);
-  })
-);
-
-gulp.task("testing-pre", function (done) {
-  process.env.TESTING = "true";
-  done();
-});
-
-gulp.task(
-  "test",
-  gulp.series("testing-pre", "generic", "components", function () {
-    return streamqueue(
-      { objectMode: true },
-      createTestSource("unit"),
-      createTestSource("browser")
-    );
-  })
-);
-
-gulp.task(
-  "bottest",
-  gulp.series("testing-pre", "generic", "components", function () {
-    return streamqueue(
-      { objectMode: true },
-      createTestSource("unit", true),
-      createTestSource("font", true),
-      createTestSource("browser (no reftest)", true)
-    );
-  })
-);
-
-gulp.task(
-  "browsertest",
-  gulp.series("testing-pre", "generic", "components", function () {
-    return createTestSource("browser");
-  })
-);
-
-gulp.task(
-  "unittest",
-  gulp.series("testing-pre", "generic", "components", function () {
-    return createTestSource("unit");
-  })
-);
-
-gulp.task(
-  "fonttest",
-  gulp.series("testing-pre", function () {
-    return createTestSource("font");
-  })
-);
-
-gulp.task(
-  "makeref",
-  gulp.series("testing-pre", "generic", "components", function (done) {
-    makeRef(done);
-  })
-);
-
-gulp.task(
-  "botmakeref",
-  gulp.series("testing-pre", "generic", "components", function (done) {
-    makeRef(done, true);
-  })
-);
-
-=======
 
     return buildLib(defines, "build/lib-es5/");
   })
@@ -1631,7 +1407,6 @@
   })
 );
 
->>>>>>> e389ed62
 gulp.task("baseline", function (done) {
   console.log();
   console.log("### Creating baseline environment");
@@ -1689,17 +1464,10 @@
 
 gulp.task("lint", function (done) {
   console.log();
-<<<<<<< HEAD
-  console.log("### Linting JS files");
-
-  // Ensure that we lint the Firefox specific *.jsm files too.
-  var options = [
-=======
   console.log("### Linting JS/CSS files");
 
   // Ensure that we lint the Firefox specific *.jsm files too.
   const esLintOptions = [
->>>>>>> e389ed62
     "node_modules/eslint/bin/eslint",
     "--ext",
     ".js,.jsm",
@@ -1707,17 +1475,34 @@
     "--report-unused-disable-directives",
   ];
   if (process.argv.includes("--fix")) {
-<<<<<<< HEAD
-    options.push("--fix");
+    esLintOptions.push("--fix");
   }
-  var esLintProcess = startNode(options, { stdio: "inherit" });
-  esLintProcess.on("close", function (code) {
-    if (code !== 0) {
+
+  const styleLintOptions = [
+    "node_modules/stylelint/bin/stylelint",
+    "**/*.css",
+    "--report-needless-disables",
+  ];
+  if (process.argv.includes("--fix")) {
+    styleLintOptions.push("--fix");
+  }
+
+  const esLintProcess = startNode(esLintOptions, { stdio: "inherit" });
+  esLintProcess.on("close", function (esLintCode) {
+    if (esLintCode !== 0) {
       done(new Error("ESLint failed."));
       return;
     }
-    console.log("files checked, no errors found");
-    done();
+
+    const styleLintProcess = startNode(styleLintOptions, { stdio: "inherit" });
+    styleLintProcess.on("close", function (styleLintCode) {
+      if (styleLintCode !== 0) {
+        done(new Error("Stylelint failed."));
+        return;
+      }
+      console.log("files checked, no errors found");
+      done();
+    });
   });
 });
 
@@ -1740,58 +1525,6 @@
   })
 );
 
-=======
-    esLintOptions.push("--fix");
-  }
-
-  const styleLintOptions = [
-    "node_modules/stylelint/bin/stylelint",
-    "**/*.css",
-    "--report-needless-disables",
-  ];
-  if (process.argv.includes("--fix")) {
-    styleLintOptions.push("--fix");
-  }
-
-  const esLintProcess = startNode(esLintOptions, { stdio: "inherit" });
-  esLintProcess.on("close", function (esLintCode) {
-    if (esLintCode !== 0) {
-      done(new Error("ESLint failed."));
-      return;
-    }
-
-    const styleLintProcess = startNode(styleLintOptions, { stdio: "inherit" });
-    styleLintProcess.on("close", function (styleLintCode) {
-      if (styleLintCode !== 0) {
-        done(new Error("Stylelint failed."));
-        return;
-      }
-      console.log("files checked, no errors found");
-      done();
-    });
-  });
-});
-
-gulp.task(
-  "lint-chromium",
-  gulp.series("default_preferences", function (done) {
-    console.log();
-    console.log("### Checking supplemental Chromium files");
-
-    if (
-      !checkChromePreferencesFile(
-        "extensions/chromium/preferences_schema.json",
-        "build/default_preferences.json"
-      )
-    ) {
-      done(new Error("chromium/preferences_schema is not in sync."));
-      return;
-    }
-    done();
-  })
-);
-
->>>>>>> e389ed62
 gulp.task("server", function () {
   console.log();
   console.log("### Starting local server");
@@ -1894,8 +1627,6 @@
 });
 
 gulp.task("gh-pages-git", function (done) {
-<<<<<<< HEAD
-=======
   var VERSION = getVersionJSON().version;
   var reason = process.env.PDFJS_UPDATE_REASON;
 
@@ -1935,48 +1666,8 @@
 );
 
 function packageBowerJson() {
->>>>>>> e389ed62
   var VERSION = getVersionJSON().version;
-  var reason = process.env.PDFJS_UPDATE_REASON;
-
-<<<<<<< HEAD
-  safeSpawnSync("git", ["init"], { cwd: GH_PAGES_DIR });
-  safeSpawnSync("git", ["remote", "add", "origin", REPO], {
-    cwd: GH_PAGES_DIR,
-  });
-  safeSpawnSync("git", ["add", "-A"], { cwd: GH_PAGES_DIR });
-  safeSpawnSync(
-    "git",
-    [
-      "commit",
-      "-am",
-      "gh-pages site created via gulpfile.js script",
-      "-m",
-      "PDF.js version " + VERSION + (reason ? " - " + reason : ""),
-    ],
-    { cwd: GH_PAGES_DIR }
-  );
-  safeSpawnSync("git", ["branch", "-m", "gh-pages"], { cwd: GH_PAGES_DIR });
-
-  console.log();
-  console.log("Website built in " + GH_PAGES_DIR);
-  done();
-});
-
-gulp.task(
-  "web",
-  gulp.series(
-    "generic",
-    "generic-es5",
-    "jsdoc",
-    "gh-pages-prepare",
-    "wintersmith",
-    "gh-pages-git"
-  )
-);
-
-gulp.task(
-=======
+
   var DIST_NAME = "pdfjs-dist";
   var DIST_DESCRIPTION = "Generic build of Mozilla's PDF.js library.";
   var DIST_KEYWORDS = ["Mozilla", "pdf", "pdf.js"];
@@ -2024,7 +1715,6 @@
 }
 
 gulp.task(
->>>>>>> e389ed62
   "dist-pre",
   gulp.series(
     "generic",
@@ -2032,20 +1722,12 @@
     "components",
     "components-es5",
     "image_decoders",
-<<<<<<< HEAD
-    "lib",
-    "minified",
-    function () {
-      var VERSION = getVersionJSON().version;
-
-=======
     "image_decoders-es5",
     "lib",
     "minified",
     "minified-es5",
     "types",
     function () {
->>>>>>> e389ed62
       console.log();
       console.log("### Cloning baseline distribution");
 
@@ -2058,53 +1740,7 @@
       rimraf.sync(path.join(DIST_DIR, "*"));
 
       // Rebuilding manifests
-<<<<<<< HEAD
-      var DIST_NAME = "pdfjs-dist";
-      var DIST_DESCRIPTION = "Generic build of Mozilla's PDF.js library.";
-      var DIST_KEYWORDS = ["Mozilla", "pdf", "pdf.js"];
-      var DIST_HOMEPAGE = "http://mozilla.github.io/pdf.js/";
-      var DIST_BUGS_URL = "https://github.com/mozilla/pdf.js/issues";
-      var DIST_LICENSE = "Apache-2.0";
-      var npmManifest = {
-        name: DIST_NAME,
-        version: VERSION,
-        main: "build/pdf.js",
-        description: DIST_DESCRIPTION,
-        keywords: DIST_KEYWORDS,
-        homepage: DIST_HOMEPAGE,
-        bugs: DIST_BUGS_URL,
-        license: DIST_LICENSE,
-        browser: {
-          fs: false,
-          http: false,
-          https: false,
-          url: false,
-          zlib: false,
-        },
-        format: "amd", // to not allow system.js to choose 'cjs'
-        repository: {
-          type: "git",
-          url: DIST_REPO_URL,
-        },
-      };
-      var packageJsonSrc = createStringSource(
-        "package.json",
-        JSON.stringify(npmManifest, null, 2)
-      );
-      var bowerManifest = {
-        name: DIST_NAME,
-        version: VERSION,
-        main: ["build/pdf.js", "build/pdf.worker.js"],
-        ignore: [],
-        keywords: DIST_KEYWORDS,
-      };
-      var bowerJsonSrc = createStringSource(
-        "bower.json",
-        JSON.stringify(bowerManifest, null, 2)
-      );
-=======
       var [packageJsonSrc, bowerJsonSrc] = packageBowerJson();
->>>>>>> e389ed62
 
       return merge([
         packageJsonSrc.pipe(gulp.dest(DIST_DIR)),
@@ -2147,8 +1783,6 @@
           .pipe(rename("pdf.image_decoders.min.js"))
           .pipe(gulp.dest(DIST_DIR + "image_decoders/")),
         gulp
-<<<<<<< HEAD
-=======
           .src(MINIFIED_ES5_DIR + "build/pdf.js")
           .pipe(rename("pdf.min.js"))
           .pipe(gulp.dest(DIST_DIR + "es5/build/")),
@@ -2161,7 +1795,6 @@
           .pipe(rename("pdf.image_decoders.min.js"))
           .pipe(gulp.dest(DIST_DIR + "es5/image_decoders/")),
         gulp
->>>>>>> e389ed62
           .src(COMPONENTS_DIR + "**/*", { base: COMPONENTS_DIR })
           .pipe(gulp.dest(DIST_DIR + "web/")),
         gulp
@@ -2169,12 +1802,6 @@
           .pipe(gulp.dest(DIST_DIR + "es5/web/")),
         gulp
           .src(IMAGE_DECODERS_DIR + "**/*", { base: IMAGE_DECODERS_DIR })
-<<<<<<< HEAD
-          .pipe(gulp.dest(DIST_DIR + "image_decoders")),
-        gulp
-          .src(LIB_DIR + "**/*", { base: LIB_DIR })
-          .pipe(gulp.dest(DIST_DIR + "lib/")),
-=======
           .pipe(gulp.dest(DIST_DIR + "image_decoders/")),
         gulp
           .src(IMAGE_DECODERS_ES5_DIR + "**/*", {
@@ -2187,7 +1814,6 @@
         gulp
           .src(TYPES_DIR + "**/*", { base: TYPES_DIR })
           .pipe(gulp.dest(DIST_DIR + "types/")),
->>>>>>> e389ed62
       ]);
     }
   )
@@ -2323,13 +1949,6 @@
 );
 
 gulp.task("externaltest", function (done) {
-<<<<<<< HEAD
-  fancylog("Running test-fixtures.js");
-  safeSpawnSync("node", ["external/builder/test-fixtures.js"], {
-    stdio: "inherit",
-  });
-  fancylog("Running test-fixtures_esprima.js");
-=======
   console.log();
   console.log("### Running test-fixtures.js");
   safeSpawnSync("node", ["external/builder/test-fixtures.js"], {
@@ -2338,7 +1957,6 @@
 
   console.log();
   console.log("### Running test-fixtures_esprima.js");
->>>>>>> e389ed62
   safeSpawnSync("node", ["external/builder/test-fixtures_esprima.js"], {
     stdio: "inherit",
   });
@@ -2348,11 +1966,7 @@
 gulp.task(
   "npm-test",
   gulp.series(
-<<<<<<< HEAD
-    gulp.parallel("lint", "externaltest", "unittestcli"),
-=======
     gulp.parallel("lint", "externaltest", "unittestcli", "typestest"),
->>>>>>> e389ed62
     "lint-chromium"
   )
 );