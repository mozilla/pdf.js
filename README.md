# PDF.js [![Build Status](https://travis-ci.org/mozilla/pdf.js.svg?branch=master)](https://travis-ci.org/mozilla/pdf.js)

[PDF.js](https://mozilla.github.io/pdf.js/) is a Portable Document Format (PDF) viewer that is built with HTML5.

PDF.js is community-driven and supported by Mozilla. Our goal is to
create a general-purpose, web standards-based platform for parsing and
rendering PDFs.

## Contributing

PDF.js is an open source project and always looking for more contributors. To
get involved, visit:

+ [Issue Reporting Guide](https://github.com/mozilla/pdf.js/blob/master/.github/CONTRIBUTING.md)
+ [Code Contribution Guide](https://github.com/mozilla/pdf.js/wiki/Contributing)
+ [Frequently Asked Questions](https://github.com/mozilla/pdf.js/wiki/Frequently-Asked-Questions)
+ [Good Beginner Bugs](https://github.com/mozilla/pdf.js/issues?direction=desc&labels=5-good-beginner-bug&page=1&sort=created&state=open)
+ [Projects](https://github.com/mozilla/pdf.js/projects)

Feel free to stop by our [Matrix room](https://chat.mozilla.org/#/room/#pdfjs:mozilla.org) for questions or guidance.

## Getting Started

### Online demo

Please note that the "Modern browsers" version assumes native support for
<<<<<<< HEAD
features such as e.g. `async`/`await`, `Promise`, and `ReadableStream`.
=======
features such as e.g. `async`/`await`, and `ReadableStream`.
>>>>>>> e389ed62

+ Modern browsers: https://mozilla.github.io/pdf.js/web/viewer.html

+ Older browsers: https://mozilla.github.io/pdf.js/es5/web/viewer.html

### Browser Extensions

#### Firefox

PDF.js is built into version 19+ of Firefox.

#### Chrome

+ The official extension for Chrome can be installed from the [Chrome Web Store](https://chrome.google.com/webstore/detail/pdf-viewer/oemmndcbldboiebfnladdacbdfmadadm).
*This extension is maintained by [@Rob--W](https://github.com/Rob--W).*
+ Build Your Own - Get the code as explained below and issue `gulp chromium`. Then open
Chrome, go to `Tools > Extension` and load the (unpackaged) extension from the
directory `build/chromium`.

## Getting the Code

To get a local copy of the current code, clone it using git:

    $ git clone https://github.com/mozilla/pdf.js.git
    $ cd pdf.js

Next, install Node.js via the [official package](https://nodejs.org) or via
[nvm](https://github.com/creationix/nvm). You need to install the gulp package
globally (see also [gulp's getting started](https://github.com/gulpjs/gulp/blob/master/docs/getting-started.md#getting-started)):

    $ npm install -g gulp-cli

If everything worked out, install all dependencies for PDF.js:

    $ npm install

Finally, you need to start a local web server as some browsers do not allow opening
PDF files using a `file://` URL. Run:

    $ gulp server

and then you can open:

+ http://localhost:8888/web/viewer.html

Please keep in mind that this requires an ES6 compatible browser; refer to [Building PDF.js](https://github.com/mozilla/pdf.js/blob/master/README.md#building-pdfjs) for usage with older browsers.

It is also possible to view all test PDF files on the right side by opening:

+ http://localhost:8888/test/pdfs/?frame

## Building PDF.js

In order to bundle all `src/` files into two production scripts and build the generic
viewer, run:

    $ gulp generic

This will generate `pdf.js` and `pdf.worker.js` in the `build/generic/build/` directory.
Both scripts are needed but only `pdf.js` needs to be included since `pdf.worker.js` will
be loaded by `pdf.js`. The PDF.js files are large and should be minified for production.

## Using PDF.js in a web application

To use PDF.js in a web application you can choose to use a pre-built version of the library
or to build it from source. We supply pre-built versions for usage with NPM and Bower under
the `pdfjs-dist` name. For more information and examples please refer to the
[wiki page](https://github.com/mozilla/pdf.js/wiki/Setup-pdf.js-in-a-website) on this subject.

## Including via a CDN

PDF.js is hosted on several free CDNs:
 - https://www.jsdelivr.com/package/npm/pdfjs-dist
 - https://cdnjs.com/libraries/pdf.js
 - https://unpkg.com/pdfjs-dist/

## Learning

You can play with the PDF.js API directly from your browser using the live demos below:

+ [Interactive examples](https://mozilla.github.io/pdf.js/examples/index.html#interactive-examples)

More examples can be found in the [examples folder](https://github.com/mozilla/pdf.js/tree/master/examples/). Some of them are using the pdfjs-dist package, which can be built and installed in this repo directory via `gulp dist-install` command.

For an introduction to the PDF.js code, check out the presentation by our
contributor Julian Viereck:

+ https://www.youtube.com/watch?v=Iv15UY-4Fg8

More learning resources can be found at:

+ https://github.com/mozilla/pdf.js/wiki/Additional-Learning-Resources

The API documentation can be found at:

+ https://mozilla.github.io/pdf.js/api/

## Questions

Check out our FAQs and get answers to common questions:

+ https://github.com/mozilla/pdf.js/wiki/Frequently-Asked-Questions

Talk to us on Matrix:

+ https://chat.mozilla.org/#/room/#pdfjs:mozilla.org

File an issue:

+ https://github.com/mozilla/pdf.js/issues/new

Follow us on twitter: @pdfjs

+ https://twitter.com/pdfjs<|MERGE_RESOLUTION|>--- conflicted
+++ resolved
@@ -24,11 +24,7 @@
 ### Online demo
 
 Please note that the "Modern browsers" version assumes native support for
-<<<<<<< HEAD
-features such as e.g. `async`/`await`, `Promise`, and `ReadableStream`.
-=======
 features such as e.g. `async`/`await`, and `ReadableStream`.
->>>>>>> e389ed62
 
 + Modern browsers: https://mozilla.github.io/pdf.js/web/viewer.html
 
