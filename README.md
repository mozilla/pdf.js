<<<<<<< HEAD
# MasterControl Fork info
We forked PDF.js so that we could apply a few customizations to their viewer. We're working from a branch called mc-master. We've also added some gulp tasks to build and deploy to our artifactory instance. Follow the instructions from the original README below to install dependencies after you've checked out our branch. 

### Building during development
To build for use in MasterControl during developmental testing you can run

    $ gulp mc-build
    
This will build PDF.js in a minified form and zip it up in a file named `mcPDFjs-<version>.zip`.
   

### Deploying to Artifactory
This will deploy straight to our libs-release-local repo, **you have been warned**.

First make sure the version is correct in pdfjs.config. Please make sure you don't have any uncommitted changes as they'd be zipped and deployed in the release version too. Create the following environment variables with your artifactory credentials. The password could use your artifactory API key.  `artifactory_username` and `artifactory_password`. Then run:

    $ gulp mc-deploy
    
Please don't forget to tag the commit you deployed and push the tags to the repository with a command similar to the following:

    $ git push --tags origin mc-master

# ORIGINAL README BELOW
# PDF.js
=======
# PDF.js [![Build Status](https://travis-ci.org/mozilla/pdf.js.svg?branch=master)](https://travis-ci.org/mozilla/pdf.js)
>>>>>>> dc98bf76

PDF.js is a Portable Document Format (PDF) viewer that is built with HTML5.

PDF.js is community-driven and supported by Mozilla Labs. Our goal is to
create a general-purpose, web standards-based platform for parsing and
rendering PDFs.

## Contributing

PDF.js is an open source project and always looking for more contributors. To
get involved, visit:

+ [Issue Reporting Guide](https://github.com/mozilla/pdf.js/blob/master/.github/CONTRIBUTING.md)
+ [Code Contribution Guide](https://github.com/mozilla/pdf.js/wiki/Contributing)
+ [Frequently Asked Questions](https://github.com/mozilla/pdf.js/wiki/Frequently-Asked-Questions)
+ [Good Beginner Bugs](https://github.com/mozilla/pdf.js/issues?direction=desc&labels=5-good-beginner-bug&page=1&sort=created&state=open)
+ [Projects](https://github.com/mozilla/pdf.js/projects)

Feel free to stop by #pdfjs on irc.mozilla.org for questions or guidance.

## Getting Started

### Online demo

+ https://mozilla.github.io/pdf.js/web/viewer.html

### Browser Extensions

#### Firefox

PDF.js is built into version 19+ of Firefox.

#### Chrome

+ The official extension for Chrome can be installed from the [Chrome Web Store](https://chrome.google.com/webstore/detail/pdf-viewer/oemmndcbldboiebfnladdacbdfmadadm).
*This extension is maintained by [@Rob--W](https://github.com/Rob--W).*
+ Build Your Own - Get the code as explained below and issue `gulp chromium`. Then open
Chrome, go to `Tools > Extension` and load the (unpackaged) extension from the
directory `build/chromium`.

## Getting the Code

To get a local copy of the current code, clone it using git:

    $ git clone https://github.com/mozilla/pdf.js.git
    $ cd pdf.js

Next, install Node.js via the [official package](https://nodejs.org) or via
[nvm](https://github.com/creationix/nvm). You need to install the gulp package
globally (see also [gulp's getting started](https://github.com/gulpjs/gulp/blob/master/docs/getting-started.md#getting-started)):

    $ npm install -g gulp-cli

If everything worked out, install all dependencies for PDF.js:

    $ npm install

Finally, you need to start a local web server as some browsers do not allow opening
PDF files using a `file://` URL. Run:

    $ gulp server

and then you can open:

+ http://localhost:8888/web/viewer.html

Please keep in mind that this requires an ES6 compatible browser; refer to [Building PDF.js](https://github.com/mozilla/pdf.js/blob/master/README.md#building-pdfjs) for usage with older browsers.

It is also possible to view all test PDF files on the right side by opening:

+ http://localhost:8888/test/pdfs/?frame

## Building PDF.js

In order to bundle all `src/` files into two production scripts and build the generic
viewer, run:

    $ gulp generic

This will generate `pdf.js` and `pdf.worker.js` in the `build/generic/build/` directory.
Both scripts are needed but only `pdf.js` needs to be included since `pdf.worker.js` will
be loaded by `pdf.js`. The PDF.js files are large and should be minified for production.

## Using PDF.js in a web application

To use PDF.js in a web application you can choose to use a pre-built version of the library
or to build it from source. We supply pre-built versions for usage with NPM and Bower under
the `pdfjs-dist` name. For more information and examples please refer to the
[wiki page](https://github.com/mozilla/pdf.js/wiki/Setup-pdf.js-in-a-website) on this subject.

## Including via a CDN

PDF.js is hosted on several free CDNs:
 - https://www.jsdelivr.com/package/npm/pdfjs-dist
 - https://cdnjs.com/libraries/pdf.js
 - https://unpkg.com/pdfjs-dist/

## Learning

You can play with the PDF.js API directly from your browser using the live demos below:

+ [Interactive examples](https://mozilla.github.io/pdf.js/examples/index.html#interactive-examples)

More examples can be found in the [examples folder](https://github.com/mozilla/pdf.js/tree/master/examples/). Some of them are using the pdfjs-dist package, which can be built and installed in this repo directory via `gulp dist-install` command.

For an introduction to the PDF.js code, check out the presentation by our
contributor Julian Viereck:

+ https://www.youtube.com/watch?v=Iv15UY-4Fg8

More learning resources can be found at:

+ https://github.com/mozilla/pdf.js/wiki/Additional-Learning-Resources

## Questions

Check out our FAQs and get answers to common questions:

+ https://github.com/mozilla/pdf.js/wiki/Frequently-Asked-Questions

Talk to us on IRC (Internet Relay Chat):

+ #pdfjs on irc.mozilla.org

File an issue:

+ https://github.com/mozilla/pdf.js/issues/new

Follow us on twitter: @pdfjs

+ https://twitter.com/pdfjs<|MERGE_RESOLUTION|>--- conflicted
+++ resolved
@@ -1,4 +1,3 @@
-<<<<<<< HEAD
 # MasterControl Fork info
 We forked PDF.js so that we could apply a few customizations to their viewer. We're working from a branch called mc-master. We've also added some gulp tasks to build and deploy to our artifactory instance. Follow the instructions from the original README below to install dependencies after you've checked out our branch. 
 
@@ -22,10 +21,7 @@
     $ git push --tags origin mc-master
 
 # ORIGINAL README BELOW
-# PDF.js
-=======
 # PDF.js [![Build Status](https://travis-ci.org/mozilla/pdf.js.svg?branch=master)](https://travis-ci.org/mozilla/pdf.js)
->>>>>>> dc98bf76
 
 PDF.js is a Portable Document Format (PDF) viewer that is built with HTML5.
 
