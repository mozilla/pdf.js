--- conflicted
+++ resolved
@@ -113,12 +113,8 @@
   background-color: rgba(0, 0, 0, 0);
   font-size: 1.2rem;
   color: rgba(255, 255, 255, 1);
-<<<<<<< HEAD
-  background-image: url(images/div_line_left.png), url(images/div_line_right.png);
-=======
   background-image: url(images/div_line_left.png),
     url(images/div_line_right.png);
->>>>>>> e389ed62
   background-repeat: no-repeat;
   background-position: left, right;
   background-size: 0.2rem, 0.2rem;
@@ -192,11 +188,7 @@
 
 #loadingBar {
   position: relative;
-<<<<<<< HEAD
-  height: .6rem;
-=======
   height: 0.6rem;
->>>>>>> e389ed62
   background-color: rgba(51, 51, 51, 1);
   border-bottom: 1px solid rgba(51, 51, 51, 1);
   margin-top: 5rem;
@@ -235,19 +227,12 @@
   left: 0;
   height: 100%;
   width: 5rem;
-<<<<<<< HEAD
-  background-image: linear-gradient(to right,
-                                    rgba(153, 153, 153, 1) 0%,
-                                    rgba(255, 255, 255, 1) 50%,
-                                    rgba(153, 153, 153, 1) 100%);
-=======
   background-image: linear-gradient(
     to right,
     rgba(153, 153, 153, 1) 0%,
     rgba(255, 255, 255, 1) 50%,
     rgba(153, 153, 153, 1) 100%
   );
->>>>>>> e389ed62
   background-size: 100% 100%;
   background-repeat: no-repeat;
   animation: progressIndeterminate 2s linear infinite;
