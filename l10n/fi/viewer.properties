# Copyright 2012 Mozilla Foundation
#
# Licensed under the Apache License, Version 2.0 (the "License");
# you may not use this file except in compliance with the License.
# You may obtain a copy of the License at
#
#     http://www.apache.org/licenses/LICENSE-2.0
#
# Unless required by applicable law or agreed to in writing, software
# distributed under the License is distributed on an "AS IS" BASIS,
# WITHOUT WARRANTIES OR CONDITIONS OF ANY KIND, either express or implied.
# See the License for the specific language governing permissions and
# limitations under the License.

# Main toolbar buttons (tooltips and alt text for images)
previous.title=Edellinen sivu
previous_label=Edellinen
next.title=Seuraava sivu
next_label=Seuraava

# LOCALIZATION NOTE (page.title): The tooltip for the pageNumber input.
page.title=Sivu
# LOCALIZATION NOTE (of_pages): "{{pagesCount}}" will be replaced by a number
# representing the total number of pages in the document.
of_pages=/ {{pagesCount}}
# LOCALIZATION NOTE (page_of_pages): "{{pageNumber}}" and "{{pagesCount}}"
# will be replaced by a number representing the currently visible page,
# respectively a number representing the total number of pages in the document.
page_of_pages=({{pageNumber}} / {{pagesCount}})

zoom_out.title=Loitonna
zoom_out_label=Loitonna
zoom_in.title=Lähennä
zoom_in_label=Lähennä
zoom.title=Suurennus
presentation_mode.title=Siirry esitystilaan
presentation_mode_label=Esitystila
open_file.title=Avaa tiedosto
open_file_label=Avaa
print.title=Tulosta
print_label=Tulosta
download.title=Lataa
download_label=Lataa
bookmark.title=Avoin ikkuna (kopioi tai avaa uuteen ikkunaan)
bookmark_label=Avoin ikkuna

# Secondary toolbar and context menu
tools.title=Tools
tools_label=Tools
first_page.title=Siirry ensimmäiselle sivulle
first_page.label=Siirry ensimmäiselle sivulle
first_page_label=Siirry ensimmäiselle sivulle
last_page.title=Siirry viimeiselle sivulle
last_page.label=Siirry viimeiselle sivulle
last_page_label=Siirry viimeiselle sivulle
page_rotate_cw.title=Kierrä oikealle
page_rotate_cw.label=Kierrä oikealle
page_rotate_cw_label=Kierrä oikealle
page_rotate_ccw.title=Kierrä vasemmalle
page_rotate_ccw.label=Kierrä vasemmalle
page_rotate_ccw_label=Kierrä vasemmalle

cursor_text_select_tool.title=Käytä tekstinvalintatyökalua
cursor_text_select_tool_label=Tekstinvalintatyökalu
cursor_hand_tool.title=Käytä käsityökalua
cursor_hand_tool_label=Käsityökalu

scroll_vertical.title=Käytä pystysuuntaista vieritystä
scroll_vertical_label=Pystysuuntainen vieritys
scroll_horizontal.title=Käytä vaakasuuntaista vieritystä
scroll_horizontal_label=Vaakasuuntainen vieritys
scroll_wrapped.title=Käytä rivittyvää vieritystä
scroll_wrapped_label=Rivittyvä vieritys

spread_none.title=Älä yhdistä sivuja aukeamiksi
spread_none_label=Ei aukeamia
spread_odd.title=Yhdistä sivut aukeamiksi alkaen parittomalta sivulta
spread_odd_label=Parittomalta alkavat aukeamat
spread_even.title=Yhdistä sivut aukeamiksi alkaen parilliselta sivulta
spread_even_label=Parilliselta alkavat aukeamat

# Document properties dialog box
document_properties.title=Dokumentin ominaisuudet…
document_properties_label=Dokumentin ominaisuudet…
document_properties_file_name=Tiedostonimi:
document_properties_file_size=Tiedoston koko:
# LOCALIZATION NOTE (document_properties_kb): "{{size_kb}}" and "{{size_b}}"
# will be replaced by the PDF file size in kilobytes, respectively in bytes.
document_properties_kb={{size_kb}} kt ({{size_b}} tavua)
# LOCALIZATION NOTE (document_properties_mb): "{{size_mb}}" and "{{size_b}}"
# will be replaced by the PDF file size in megabytes, respectively in bytes.
document_properties_mb={{size_mb}} Mt ({{size_b}} tavua)
document_properties_title=Otsikko:
document_properties_author=Tekijä:
document_properties_subject=Aihe:
document_properties_keywords=Avainsanat:
document_properties_creation_date=Luomispäivämäärä:
document_properties_modification_date=Muokkauspäivämäärä:
# LOCALIZATION NOTE (document_properties_date_string): "{{date}}" and "{{time}}"
# will be replaced by the creation/modification date, and time, of the PDF file.
document_properties_date_string={{date}}, {{time}}
document_properties_creator=Luoja:
document_properties_producer=PDF-tuottaja:
document_properties_version=PDF-versio:
document_properties_page_count=Sivujen määrä:
document_properties_page_size=Sivun koko:
document_properties_page_size_unit_inches=in
document_properties_page_size_unit_millimeters=mm
document_properties_page_size_orientation_portrait=pysty
document_properties_page_size_orientation_landscape=vaaka
document_properties_page_size_name_a3=A3
document_properties_page_size_name_a4=A4
document_properties_page_size_name_letter=Letter
document_properties_page_size_name_legal=Legal
# LOCALIZATION NOTE (document_properties_page_size_dimension_string):
# "{{width}}", "{{height}}", {{unit}}, and {{orientation}} will be replaced by
# the size, respectively their unit of measurement and orientation, of the (current) page.
document_properties_page_size_dimension_string={{width}} × {{height}} {{unit}} ({{orientation}})
# LOCALIZATION NOTE (document_properties_page_size_dimension_name_string):
# "{{width}}", "{{height}}", {{unit}}, {{name}}, and {{orientation}} will be replaced by
# the size, respectively their unit of measurement, name, and orientation, of the (current) page.
document_properties_page_size_dimension_name_string={{width}} × {{height}} {{unit}} ({{name}}, {{orientation}})
# LOCALIZATION NOTE (document_properties_linearized): The linearization status of
# the document; usually called "Fast Web View" in English locales of Adobe software.
document_properties_linearized=Nopea web-katselu:
document_properties_linearized_yes=Kyllä
document_properties_linearized_no=Ei
document_properties_close=Sulje

print_progress_message=Valmistellaan dokumenttia tulostamista varten…
# LOCALIZATION NOTE (print_progress_percent): "{{progress}}" will be replaced by
# a numerical per cent value.
print_progress_percent={{progress}} %
print_progress_close=Peruuta

# Tooltips and alt text for side panel toolbar buttons
# (the _label strings are alt text for the buttons, the .title strings are
# tooltips)
toggle_sidebar.title=Näytä/piilota sivupaneeli
toggle_sidebar_notification.title=Näytä/piilota sivupaneeli (dokumentissa on sisällys tai liitteitä)
toggle_sidebar_notification2.title=Näytä/piilota sivupaneeli (dokumentissa on sisällys/liitteitä/tasoja)
toggle_sidebar_label=Näytä/piilota sivupaneeli
document_outline.title=Näytä dokumentin sisällys (laajenna tai kutista kohdat kaksoisnapsauttamalla)
document_outline_label=Dokumentin sisällys
attachments.title=Näytä liitteet
attachments_label=Liitteet
layers.title=Näytä tasot (kaksoisnapsauta palauttaaksesi kaikki tasot oletustilaan)
layers_label=Tasot
thumbs.title=Näytä pienoiskuvat
thumbs_label=Pienoiskuvat
findbar.title=Etsi dokumentista
findbar_label=Etsi

<<<<<<< HEAD
=======
additional_layers=Lisätasot
>>>>>>> e389ed62
# LOCALIZATION NOTE (page_canvas): "{{page}}" will be replaced by the page number.
page_canvas=Sivu {{page}}
# Thumbnails panel item (tooltip and alt text for images)
# LOCALIZATION NOTE (thumb_page_title): "{{page}}" will be replaced by the page
# number.
thumb_page_title=Sivu {{page}}
# LOCALIZATION NOTE (thumb_page_canvas): "{{page}}" will be replaced by the page
# number.
thumb_page_canvas=Pienoiskuva sivusta {{page}}

# Find panel button title and messages
find_input.title=Etsi
find_input.placeholder=Etsi dokumentista…
find_previous.title=Etsi hakusanan edellinen osuma
find_previous_label=Edellinen
find_next.title=Etsi hakusanan seuraava osuma
find_next_label=Seuraava
find_highlight=Korosta kaikki
find_match_case_label=Huomioi kirjainkoko
find_entire_word_label=Kokonaiset sanat
find_reached_top=Päästiin dokumentin alkuun, jatketaan lopusta
<<<<<<< HEAD
find_reached_bottom=Päästiin sivun loppuun, jatketaan alusta
=======
find_reached_bottom=Päästiin dokumentin loppuun, jatketaan alusta
>>>>>>> e389ed62
# LOCALIZATION NOTE (find_match_count): The supported plural forms are
# [one|two|few|many|other], with [other] as the default value.
# "{{current}}" and "{{total}}" will be replaced by a number representing the
# index of the currently active find result, respectively a number representing
# the total number of matches in the document.
find_match_count={[ plural(total) ]}
find_match_count[one]={{current}} / {{total}} osuma
find_match_count[two]={{current}} / {{total}} osumaa
find_match_count[few]={{current}} / {{total}} osumaa
find_match_count[many]={{current}} / {{total}} osumaa
find_match_count[other]={{current}} / {{total}} osumaa
# LOCALIZATION NOTE (find_match_count_limit): The supported plural forms are
# [zero|one|two|few|many|other], with [other] as the default value.
# "{{limit}}" will be replaced by a numerical value.
find_match_count_limit={[ plural(limit) ]}
find_match_count_limit[zero]=Enemmän kuin {{limit}} osumaa
find_match_count_limit[one]=Enemmän kuin {{limit}} osuma
find_match_count_limit[two]=Enemmän kuin {{limit}} osumaa
find_match_count_limit[few]=Enemmän kuin {{limit}} osumaa
find_match_count_limit[many]=Enemmän kuin {{limit}} osumaa
find_match_count_limit[other]=Enemmän kuin {{limit}} osumaa
find_not_found=Hakusanaa ei löytynyt

# Error panel labels
error_more_info=Lisätietoja
error_less_info=Lisätietoja
error_close=Sulje
# LOCALIZATION NOTE (error_version_info): "{{version}}" and "{{build}}" will be
# replaced by the PDF.JS version and build ID.
error_version_info=PDF.js v{{version}} (kooste: {{build}})
# LOCALIZATION NOTE (error_message): "{{message}}" will be replaced by an
# english string describing the error.
error_message=Virheilmoitus: {{message}}
# LOCALIZATION NOTE (error_stack): "{{stack}}" will be replaced with a stack
# trace.
error_stack=Pino: {{stack}}
# LOCALIZATION NOTE (error_file): "{{file}}" will be replaced with a filename
error_file=Tiedosto: {{file}}
# LOCALIZATION NOTE (error_line): "{{line}}" will be replaced with a line number
error_line=Rivi: {{line}}
rendering_error=Tapahtui virhe piirrettäessä sivua.

# Predefined zoom values
page_scale_width=Sivun leveys
page_scale_fit=Koko sivu
page_scale_auto=Automaattinen suurennus
page_scale_actual=Todellinen koko
# LOCALIZATION NOTE (page_scale_percent): "{{scale}}" will be replaced by a
# numerical scale value.
page_scale_percent={{scale}} %

# Loading indicator messages
loading_error_indicator=Virhe
loading_error=Tapahtui virhe ladattaessa PDF-tiedostoa.
invalid_file_error=Virheellinen tai vioittunut PDF-tiedosto.
missing_file_error=Puuttuva PDF-tiedosto.
unexpected_response_error=Odottamaton vastaus palvelimelta.

# LOCALIZATION NOTE (annotation_date_string): "{{date}}" and "{{time}}" will be
# replaced by the modification date, and time, of the annotation.
annotation_date_string={{date}}, {{time}}

# LOCALIZATION NOTE (text_annotation_type.alt): This is used as a tooltip.
# "{{type}}" will be replaced with an annotation type from a list defined in
# the PDF spec (32000-1:2008 Table 169 – Annotation types).
# Some common types are e.g.: "Check", "Text", "Comment", "Note"
text_annotation_type.alt=[{{type}} Annotation]
password_label=Kirjoita PDF-tiedoston salasana.
password_invalid=Virheellinen salasana. Yritä uudestaan.
password_ok=OK
password_cancel=Peruuta

printing_not_supported=Varoitus: Selain ei tue kaikkia tulostustapoja.
printing_not_ready=Varoitus: PDF-tiedosto ei ole vielä latautunut kokonaan, eikä sitä voi vielä tulostaa.
web_fonts_disabled=Verkkosivujen omat kirjasinlajit on estetty: ei voida käyttää upotettuja PDF-kirjasinlajeja.<|MERGE_RESOLUTION|>--- conflicted
+++ resolved
@@ -151,10 +151,7 @@
 findbar.title=Etsi dokumentista
 findbar_label=Etsi
 
-<<<<<<< HEAD
-=======
 additional_layers=Lisätasot
->>>>>>> e389ed62
 # LOCALIZATION NOTE (page_canvas): "{{page}}" will be replaced by the page number.
 page_canvas=Sivu {{page}}
 # Thumbnails panel item (tooltip and alt text for images)
@@ -176,11 +173,7 @@
 find_match_case_label=Huomioi kirjainkoko
 find_entire_word_label=Kokonaiset sanat
 find_reached_top=Päästiin dokumentin alkuun, jatketaan lopusta
-<<<<<<< HEAD
-find_reached_bottom=Päästiin sivun loppuun, jatketaan alusta
-=======
 find_reached_bottom=Päästiin dokumentin loppuun, jatketaan alusta
->>>>>>> e389ed62
 # LOCALIZATION NOTE (find_match_count): The supported plural forms are
 # [one|two|few|many|other], with [other] as the default value.
 # "{{current}}" and "{{total}}" will be replaced by a number representing the
