--- conflicted
+++ resolved
@@ -151,10 +151,7 @@
 findbar.title=Buscar en documento
 findbar_label=Buscar
 
-<<<<<<< HEAD
-=======
 additional_layers=Capas adicionales
->>>>>>> e389ed62
 # LOCALIZATION NOTE (page_canvas): "{{page}}" will be replaced by the page number.
 page_canvas=Página {{page}}
 # Thumbnails panel item (tooltip and alt text for images)
