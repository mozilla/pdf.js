# Copyright 2012 Mozilla Foundation
#
# Licensed under the Apache License, Version 2.0 (the "License");
# you may not use this file except in compliance with the License.
# You may obtain a copy of the License at
#
#     http://www.apache.org/licenses/LICENSE-2.0
#
# Unless required by applicable law or agreed to in writing, software
# distributed under the License is distributed on an "AS IS" BASIS,
# WITHOUT WARRANTIES OR CONDITIONS OF ANY KIND, either express or implied.
# See the License for the specific language governing permissions and
# limitations under the License.

# Main toolbar buttons (tooltips and alt text for images)
previous.title=Prejšnja stran
previous_label=Nazaj
next.title=Naslednja stran
next_label=Naprej

# LOCALIZATION NOTE (page.title): The tooltip for the pageNumber input.
page.title=Stran
# LOCALIZATION NOTE (of_pages): "{{pagesCount}}" will be replaced by a number
# representing the total number of pages in the document.
of_pages=od {{pagesCount}}
# LOCALIZATION NOTE (page_of_pages): "{{pageNumber}}" and "{{pagesCount}}"
# will be replaced by a number representing the currently visible page,
# respectively a number representing the total number of pages in the document.
page_of_pages=({{pageNumber}} od {{pagesCount}})

zoom_out.title=Pomanjšaj
zoom_out_label=Pomanjšaj
zoom_in.title=Povečaj
zoom_in_label=Povečaj
zoom.title=Povečava
presentation_mode.title=Preklopi v način predstavitve
presentation_mode_label=Način predstavitve
open_file.title=Odpri datoteko
open_file_label=Odpri
print.title=Natisni
print_label=Natisni
download.title=Prenesi
download_label=Prenesi
bookmark.title=Trenutni pogled (kopiraj ali odpri v novem oknu)
bookmark_label=Trenutni pogled

# Secondary toolbar and context menu
tools.title=Orodja
tools_label=Orodja
first_page.title=Pojdi na prvo stran
first_page.label=Pojdi na prvo stran
first_page_label=Pojdi na prvo stran
last_page.title=Pojdi na zadnjo stran
last_page.label=Pojdi na zadnjo stran
last_page_label=Pojdi na zadnjo stran
page_rotate_cw.title=Zavrti v smeri urnega kazalca
page_rotate_cw.label=Zavrti v smeri urnega kazalca
page_rotate_cw_label=Zavrti v smeri urnega kazalca
page_rotate_ccw.title=Zavrti v nasprotni smeri urnega kazalca
page_rotate_ccw.label=Zavrti v nasprotni smeri urnega kazalca
page_rotate_ccw_label=Zavrti v nasprotni smeri urnega kazalca

cursor_text_select_tool.title=Omogoči orodje za izbor besedila
cursor_text_select_tool_label=Orodje za izbor besedila
cursor_hand_tool.title=Omogoči roko
cursor_hand_tool_label=Roka

scroll_vertical.title=Uporabi navpično drsenje
scroll_vertical_label=Navpično drsenje
scroll_horizontal.title=Uporabi vodoravno drsenje
scroll_horizontal_label=Vodoravno drsenje
scroll_wrapped.title=Uporabi ovito drsenje
scroll_wrapped_label=Ovito drsenje

spread_none.title=Ne združuj razponov strani
spread_none_label=Brez razponov
spread_odd.title=Združuj razpone strani z začetkom pri lihih straneh
spread_odd_label=Lihi razponi
spread_even.title=Združuj razpone strani z začetkom pri sodih straneh
spread_even_label=Sodi razponi

# Document properties dialog box
document_properties.title=Lastnosti dokumenta …
document_properties_label=Lastnosti dokumenta …
document_properties_file_name=Ime datoteke:
document_properties_file_size=Velikost datoteke:
# LOCALIZATION NOTE (document_properties_kb): "{{size_kb}}" and "{{size_b}}"
# will be replaced by the PDF file size in kilobytes, respectively in bytes.
document_properties_kb={{size_kb}} KB ({{size_b}} bajtov)
# LOCALIZATION NOTE (document_properties_mb): "{{size_mb}}" and "{{size_b}}"
# will be replaced by the PDF file size in megabytes, respectively in bytes.
document_properties_mb={{size_mb}} MB ({{size_b}} bajtov)
document_properties_title=Ime:
document_properties_author=Avtor:
document_properties_subject=Tema:
document_properties_keywords=Ključne besede:
document_properties_creation_date=Datum nastanka:
document_properties_modification_date=Datum spremembe:
# LOCALIZATION NOTE (document_properties_date_string): "{{date}}" and "{{time}}"
# will be replaced by the creation/modification date, and time, of the PDF file.
document_properties_date_string={{date}}, {{time}}
document_properties_creator=Ustvaril:
document_properties_producer=Izdelovalec PDF:
document_properties_version=Različica PDF:
document_properties_page_count=Število strani:
document_properties_page_size=Velikost strani:
document_properties_page_size_unit_inches=palcev
document_properties_page_size_unit_millimeters=mm
document_properties_page_size_orientation_portrait=pokončno
document_properties_page_size_orientation_landscape=ležeče
document_properties_page_size_name_a3=A3
document_properties_page_size_name_a4=A4
document_properties_page_size_name_letter=Pismo
document_properties_page_size_name_legal=Pravno
# LOCALIZATION NOTE (document_properties_page_size_dimension_string):
# "{{width}}", "{{height}}", {{unit}}, and {{orientation}} will be replaced by
# the size, respectively their unit of measurement and orientation, of the (current) page.
document_properties_page_size_dimension_string={{width}} × {{height}} {{unit}} ({{orientation}})
# LOCALIZATION NOTE (document_properties_page_size_dimension_name_string):
# "{{width}}", "{{height}}", {{unit}}, {{name}}, and {{orientation}} will be replaced by
# the size, respectively their unit of measurement, name, and orientation, of the (current) page.
document_properties_page_size_dimension_name_string={{width}} × {{height}} {{unit}} ({{name}}, {{orientation}})
# LOCALIZATION NOTE (document_properties_linearized): The linearization status of
# the document; usually called "Fast Web View" in English locales of Adobe software.
document_properties_linearized=Hitri spletni ogled:
document_properties_linearized_yes=Da
document_properties_linearized_no=Ne
document_properties_close=Zapri

print_progress_message=Priprava dokumenta na tiskanje …
# LOCALIZATION NOTE (print_progress_percent): "{{progress}}" will be replaced by
# a numerical per cent value.
print_progress_percent={{progress}} %
print_progress_close=Prekliči

# Tooltips and alt text for side panel toolbar buttons
# (the _label strings are alt text for the buttons, the .title strings are
# tooltips)
toggle_sidebar.title=Preklopi stransko vrstico
toggle_sidebar_notification.title=Preklopi stransko vrstico (dokument vsebuje oris/priponke)
toggle_sidebar_notification2.title=Preklopi stransko vrstico (dokument vsebuje oris/priponke/plasti)
toggle_sidebar_label=Preklopi stransko vrstico
document_outline.title=Prikaži oris dokumenta (dvokliknite za razširitev/strnitev vseh predmetov)
document_outline_label=Oris dokumenta
attachments.title=Prikaži priponke
attachments_label=Priponke
layers.title=Prikaži plasti (dvokliknite za ponastavitev vseh plasti na privzeto stanje)
layers_label=Plasti
thumbs.title=Prikaži sličice
thumbs_label=Sličice
findbar.title=Iskanje po dokumentu
findbar_label=Najdi

<<<<<<< HEAD
=======
additional_layers=Dodatne plasti
>>>>>>> e389ed62
# LOCALIZATION NOTE (page_canvas): "{{page}}" will be replaced by the page number.
page_canvas=Stran {{page}}
# Thumbnails panel item (tooltip and alt text for images)
# LOCALIZATION NOTE (thumb_page_title): "{{page}}" will be replaced by the page
# number.
thumb_page_title=Stran {{page}}
# LOCALIZATION NOTE (thumb_page_canvas): "{{page}}" will be replaced by the page
# number.
thumb_page_canvas=Sličica strani {{page}}

# Find panel button title and messages
find_input.title=Najdi
find_input.placeholder=Najdi v dokumentu …
find_previous.title=Najdi prejšnjo ponovitev iskanega
find_previous_label=Najdi nazaj
find_next.title=Najdi naslednjo ponovitev iskanega
find_next_label=Najdi naprej
find_highlight=Označi vse
find_match_case_label=Razlikuj velike/male črke
find_entire_word_label=Cele besede
find_reached_top=Dosežen začetek dokumenta iz smeri konca
find_reached_bottom=Doseženo konec dokumenta iz smeri začetka
# LOCALIZATION NOTE (find_match_count): The supported plural forms are
# [one|two|few|many|other], with [other] as the default value.
# "{{current}}" and "{{total}}" will be replaced by a number representing the
# index of the currently active find result, respectively a number representing
# the total number of matches in the document.
find_match_count={[ plural(total) ]}
find_match_count[one]=Zadetek {{current}} od {{total}}
find_match_count[two]=Zadetek {{current}} od {{total}}
find_match_count[few]=Zadetek {{current}} od {{total}}
find_match_count[many]=Zadetek {{current}} od {{total}}
find_match_count[other]=Zadetek {{current}} od {{total}}
# LOCALIZATION NOTE (find_match_count_limit): The supported plural forms are
# [zero|one|two|few|many|other], with [other] as the default value.
# "{{limit}}" will be replaced by a numerical value.
find_match_count_limit={[ plural(limit) ]}
find_match_count_limit[zero]=Več kot {{limit}} zadetkov
find_match_count_limit[one]=Več kot {{limit}} zadetek
find_match_count_limit[two]=Več kot {{limit}} zadetka
find_match_count_limit[few]=Več kot {{limit}} zadetki
find_match_count_limit[many]=Več kot {{limit}} zadetkov
find_match_count_limit[other]=Več kot {{limit}} zadetkov
find_not_found=Iskanega ni mogoče najti

# Error panel labels
error_more_info=Več informacij
error_less_info=Manj informacij
error_close=Zapri
# LOCALIZATION NOTE (error_version_info): "{{version}}" and "{{build}}" will be
# replaced by the PDF.JS version and build ID.
error_version_info=PDF.js r{{version}} (graditev: {{build}})
# LOCALIZATION NOTE (error_message): "{{message}}" will be replaced by an
# english string describing the error.
error_message=Sporočilo: {{message}}
# LOCALIZATION NOTE (error_stack): "{{stack}}" will be replaced with a stack
# trace.
error_stack=Sklad: {{stack}}
# LOCALIZATION NOTE (error_file): "{{file}}" will be replaced with a filename
error_file=Datoteka: {{file}}
# LOCALIZATION NOTE (error_line): "{{line}}" will be replaced with a line number
error_line=Vrstica: {{line}}
rendering_error=Med pripravljanjem strani je prišlo do napake!

# Predefined zoom values
page_scale_width=Širina strani
page_scale_fit=Prilagodi stran
page_scale_auto=Samodejno
page_scale_actual=Dejanska velikost
# LOCALIZATION NOTE (page_scale_percent): "{{scale}}" will be replaced by a
# numerical scale value.
page_scale_percent={{scale}} %

# Loading indicator messages
loading_error_indicator=Napaka
loading_error=Med nalaganjem datoteke PDF je prišlo do napake.
invalid_file_error=Neveljavna ali pokvarjena datoteka PDF.
missing_file_error=Ni datoteke PDF.
unexpected_response_error=Nepričakovan odgovor strežnika.

# LOCALIZATION NOTE (annotation_date_string): "{{date}}" and "{{time}}" will be
# replaced by the modification date, and time, of the annotation.
annotation_date_string={{date}}, {{time}}

# LOCALIZATION NOTE (text_annotation_type.alt): This is used as a tooltip.
# "{{type}}" will be replaced with an annotation type from a list defined in
# the PDF spec (32000-1:2008 Table 169 – Annotation types).
# Some common types are e.g.: "Check", "Text", "Comment", "Note"
text_annotation_type.alt=[Opomba vrste {{type}}]
password_label=Vnesite geslo za odpiranje te datoteke PDF.
password_invalid=Neveljavno geslo. Poskusite znova.
password_ok=V redu
password_cancel=Prekliči

printing_not_supported=Opozorilo: ta brskalnik ne podpira vseh možnosti tiskanja.
printing_not_ready=Opozorilo: PDF ni v celoti naložen za tiskanje.
web_fonts_disabled=Spletne pisave so onemogočene: vgradnih pisav za PDF ni mogoče uporabiti.<|MERGE_RESOLUTION|>--- conflicted
+++ resolved
@@ -151,10 +151,7 @@
 findbar.title=Iskanje po dokumentu
 findbar_label=Najdi
 
-<<<<<<< HEAD
-=======
 additional_layers=Dodatne plasti
->>>>>>> e389ed62
 # LOCALIZATION NOTE (page_canvas): "{{page}}" will be replaced by the page number.
 page_canvas=Stran {{page}}
 # Thumbnails panel item (tooltip and alt text for images)
