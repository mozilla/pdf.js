--- conflicted
+++ resolved
@@ -151,10 +151,7 @@
 findbar.title=Найти в документе
 findbar_label=Найти
 
-<<<<<<< HEAD
-=======
 additional_layers=Дополнительные слои
->>>>>>> e389ed62
 # LOCALIZATION NOTE (page_canvas): "{{page}}" will be replaced by the page number.
 page_canvas=Страница {{page}}
 # Thumbnails panel item (tooltip and alt text for images)
