# Copyright 2012 Mozilla Foundation
#
# Licensed under the Apache License, Version 2.0 (the "License");
# you may not use this file except in compliance with the License.
# You may obtain a copy of the License at
#
#     http://www.apache.org/licenses/LICENSE-2.0
#
# Unless required by applicable law or agreed to in writing, software
# distributed under the License is distributed on an "AS IS" BASIS,
# WITHOUT WARRANTIES OR CONDITIONS OF ANY KIND, either express or implied.
# See the License for the specific language governing permissions and
# limitations under the License.

# Main toolbar buttons (tooltips and alt text for images)
previous.title=דף קודם
previous_label=קודם
next.title=דף הבא
next_label=הבא

# LOCALIZATION NOTE (page.title): The tooltip for the pageNumber input.
page.title=דף
# LOCALIZATION NOTE (of_pages): "{{pagesCount}}" will be replaced by a number
# representing the total number of pages in the document.
of_pages=מתוך {{pagesCount}}
# LOCALIZATION NOTE (page_of_pages): "{{pageNumber}}" and "{{pagesCount}}"
# will be replaced by a number representing the currently visible page,
# respectively a number representing the total number of pages in the document.
page_of_pages=({{pageNumber}} מתוך {{pagesCount}})

zoom_out.title=התרחקות
zoom_out_label=התרחקות
zoom_in.title=התקרבות
zoom_in_label=התקרבות
zoom.title=מרחק מתצוגה
presentation_mode.title=מעבר למצב מצגת
presentation_mode_label=מצב מצגת
open_file.title=פתיחת קובץ
open_file_label=פתיחה
print.title=הדפסה
print_label=הדפסה
download.title=הורדה
download_label=הורדה
bookmark.title=תצוגה נוכחית (העתקה או פתיחה בחלון חדש)
bookmark_label=תצוגה נוכחית

# Secondary toolbar and context menu
tools.title=כלים
tools_label=כלים
first_page.title=מעבר לעמוד הראשון
first_page.label=מעבר לעמוד הראשון
first_page_label=מעבר לעמוד הראשון
last_page.title=מעבר לעמוד האחרון
last_page.label=מעבר לעמוד האחרון
last_page_label=מעבר לעמוד האחרון
page_rotate_cw.title=הטיה עם כיוון השעון
page_rotate_cw.label=הטיה עם כיוון השעון
page_rotate_cw_label=הטיה עם כיוון השעון
page_rotate_ccw.title=הטיה כנגד כיוון השעון
page_rotate_ccw.label=הטיה כנגד כיוון השעון
page_rotate_ccw_label=הטיה כנגד כיוון השעון

cursor_text_select_tool.title=הפעלת כלי בחירת טקסט
cursor_text_select_tool_label=כלי בחירת טקסט
cursor_hand_tool.title=הפעלת כלי היד
cursor_hand_tool_label=כלי יד

scroll_vertical.title=שימוש בגלילה אנכית
scroll_vertical_label=גלילה אנכית
scroll_horizontal.title=שימוש בגלילה אופקית
scroll_horizontal_label=גלילה אופקית
scroll_wrapped.title=שימוש בגלילה רציפה
scroll_wrapped_label=גלילה רציפה

spread_none.title=לא לצרף מפתחי עמודים
spread_none_label=ללא מפתחים
spread_odd.title=צירוף מפתחי עמודים שמתחילים בדפים עם מספרים אי־זוגיים
spread_odd_label=מפתחים אי־זוגיים
spread_even.title=צירוף מפתחי עמודים שמתחילים בדפים עם מספרים זוגיים
spread_even_label=מפתחים זוגיים

# Document properties dialog box
document_properties.title=מאפייני מסמך…
document_properties_label=מאפייני מסמך…
document_properties_file_name=שם קובץ:
document_properties_file_size=גודל הקובץ:
# LOCALIZATION NOTE (document_properties_kb): "{{size_kb}}" and "{{size_b}}"
# will be replaced by the PDF file size in kilobytes, respectively in bytes.
document_properties_kb={{size_kb}} ק״ב ({{size_b}} בתים)
# LOCALIZATION NOTE (document_properties_mb): "{{size_mb}}" and "{{size_b}}"
# will be replaced by the PDF file size in megabytes, respectively in bytes.
document_properties_mb={{size_mb}} מ״ב ({{size_b}} בתים)
document_properties_title=כותרת:
document_properties_author=מחבר:
document_properties_subject=נושא:
document_properties_keywords=מילות מפתח:
document_properties_creation_date=תאריך יצירה:
document_properties_modification_date=תאריך שינוי:
# LOCALIZATION NOTE (document_properties_date_string): "{{date}}" and "{{time}}"
# will be replaced by the creation/modification date, and time, of the PDF file.
document_properties_date_string={{date}}, {{time}}
document_properties_creator=יוצר:
document_properties_producer=יצרן PDF:
document_properties_version=גרסת PDF:
document_properties_page_count=מספר דפים:
document_properties_page_size=גודל העמוד:
document_properties_page_size_unit_inches=אינ׳
document_properties_page_size_unit_millimeters=מ״מ
document_properties_page_size_orientation_portrait=לאורך
document_properties_page_size_orientation_landscape=לרוחב
document_properties_page_size_name_a3=A3
document_properties_page_size_name_a4=A4
document_properties_page_size_name_letter=מכתב
document_properties_page_size_name_legal=דף משפטי
# LOCALIZATION NOTE (document_properties_page_size_dimension_string):
# "{{width}}", "{{height}}", {{unit}}, and {{orientation}} will be replaced by
# the size, respectively their unit of measurement and orientation, of the (current) page.
document_properties_page_size_dimension_string={{width}} × {{height}} {{unit}} ({{orientation}})
# LOCALIZATION NOTE (document_properties_page_size_dimension_name_string):
# "{{width}}", "{{height}}", {{unit}}, {{name}}, and {{orientation}} will be replaced by
# the size, respectively their unit of measurement, name, and orientation, of the (current) page.
document_properties_page_size_dimension_name_string={{width}} × {{height}} {{unit}} ({{name}}, {{orientation}})
# LOCALIZATION NOTE (document_properties_linearized): The linearization status of
# the document; usually called "Fast Web View" in English locales of Adobe software.
document_properties_linearized=תצוגת דף מהירה:
document_properties_linearized_yes=כן
document_properties_linearized_no=לא
document_properties_close=סגירה

print_progress_message=מסמך בהכנה להדפסה…
# LOCALIZATION NOTE (print_progress_percent): "{{progress}}" will be replaced by
# a numerical per cent value.
print_progress_percent={{progress}}%
print_progress_close=ביטול

# Tooltips and alt text for side panel toolbar buttons
# (the _label strings are alt text for the buttons, the .title strings are
# tooltips)
toggle_sidebar.title=הצגה/הסתרה של סרגל הצד
toggle_sidebar_notification.title=החלפת תצוגת סרגל צד (מסמך שמכיל מתאר/קבצים מצורפים/שכבות)
toggle_sidebar_notification2.title=החלפת תצוגת סרגל צד (מסמך שמכיל מתאר/קבצים מצורפים/שכבות)
toggle_sidebar_label=הצגה/הסתרה של סרגל הצד
document_outline.title=הצגת מתאר מסמך (לחיצה כפולה כדי להרחיב או לצמצם את כל הפריטים)
document_outline_label=מתאר מסמך
attachments.title=הצגת צרופות
attachments_label=צרופות
layers.title=הצגת שכבות (יש ללחוץ לחיצה כפולה כדי לאפס את כל השכבות למצב ברירת המחדל)
layers_label=שכבות
thumbs.title=הצגת תצוגה מקדימה
thumbs_label=תצוגה מקדימה
findbar.title=חיפוש במסמך
findbar_label=חיפוש

<<<<<<< HEAD
=======
additional_layers=שכבות נוספות
>>>>>>> e389ed62
# LOCALIZATION NOTE (page_canvas): "{{page}}" will be replaced by the page number.
page_canvas=עמוד {{page}}
# Thumbnails panel item (tooltip and alt text for images)
# LOCALIZATION NOTE (thumb_page_title): "{{page}}" will be replaced by the page
# number.
thumb_page_title=עמוד {{page}}
# LOCALIZATION NOTE (thumb_page_canvas): "{{page}}" will be replaced by the page
# number.
thumb_page_canvas=תצוגה מקדימה של עמוד {{page}}

# Find panel button title and messages
find_input.title=חיפוש
find_input.placeholder=חיפוש במסמך…
find_previous.title=מציאת המופע הקודם של הביטוי
find_previous_label=קודם
find_next.title=מציאת המופע הבא של הביטוי
find_next_label=הבא
find_highlight=הדגשת הכול
find_match_case_label=התאמת אותיות
find_entire_word_label=מילים שלמות
find_reached_top=הגיע לראש הדף, ממשיך מלמטה
find_reached_bottom=הגיע לסוף הדף, ממשיך מלמעלה
# LOCALIZATION NOTE (find_match_count): The supported plural forms are
# [one|two|few|many|other], with [other] as the default value.
# "{{current}}" and "{{total}}" will be replaced by a number representing the
# index of the currently active find result, respectively a number representing
# the total number of matches in the document.
find_match_count={[ plural(total) ]}
find_match_count[one]=תוצאה {{current}} מתוך {{total}}
find_match_count[two]={{current}} מתוך {{total}} תוצאות
find_match_count[few]={{current}} מתוך {{total}} תוצאות
find_match_count[many]={{current}} מתוך {{total}} תוצאות
find_match_count[other]={{current}} מתוך {{total}} תוצאות
# LOCALIZATION NOTE (find_match_count_limit): The supported plural forms are
# [zero|one|two|few|many|other], with [other] as the default value.
# "{{limit}}" will be replaced by a numerical value.
find_match_count_limit={[ plural(limit) ]}
find_match_count_limit[zero]=יותר מ־{{limit}} תוצאות
find_match_count_limit[one]=יותר מתוצאה אחת
find_match_count_limit[two]=יותר מ־{{limit}} תוצאות
find_match_count_limit[few]=יותר מ־{{limit}} תוצאות
find_match_count_limit[many]=יותר מ־{{limit}} תוצאות
find_match_count_limit[other]=יותר מ־{{limit}} תוצאות
find_not_found=הביטוי לא נמצא

# Error panel labels
error_more_info=מידע נוסף
error_less_info=פחות מידע
error_close=סגירה
# LOCALIZATION NOTE (error_version_info): "{{version}}" and "{{build}}" will be
# replaced by the PDF.JS version and build ID.
error_version_info=PDF.js גרסה {{version}} (בנייה: {{build}})
# LOCALIZATION NOTE (error_message): "{{message}}" will be replaced by an
# english string describing the error.
error_message=הודעה: {{message}}
# LOCALIZATION NOTE (error_stack): "{{stack}}" will be replaced with a stack
# trace.
error_stack=תוכן מחסנית: {{stack}}
# LOCALIZATION NOTE (error_file): "{{file}}" will be replaced with a filename
error_file=קובץ: {{file}}
# LOCALIZATION NOTE (error_line): "{{line}}" will be replaced with a line number
error_line=שורה: {{line}}
rendering_error=אירעה שגיאה בעת עיבוד הדף.

# Predefined zoom values
page_scale_width=רוחב העמוד
page_scale_fit=התאמה לעמוד
page_scale_auto=מרחק מתצוגה אוטומטי
page_scale_actual=גודל אמיתי
# LOCALIZATION NOTE (page_scale_percent): "{{scale}}" will be replaced by a
# numerical scale value.
page_scale_percent={{scale}}%

# Loading indicator messages
loading_error_indicator=שגיאה
loading_error=אירעה שגיאה בעת טעינת ה־PDF.
invalid_file_error=קובץ PDF פגום או לא תקין.
missing_file_error=קובץ PDF חסר.
unexpected_response_error=תגובת שרת לא צפויה.

# LOCALIZATION NOTE (annotation_date_string): "{{date}}" and "{{time}}" will be
# replaced by the modification date, and time, of the annotation.
annotation_date_string={{date}}, {{time}}

# LOCALIZATION NOTE (text_annotation_type.alt): This is used as a tooltip.
# "{{type}}" will be replaced with an annotation type from a list defined in
# the PDF spec (32000-1:2008 Table 169 – Annotation types).
# Some common types are e.g.: "Check", "Text", "Comment", "Note"
text_annotation_type.alt=[הערת {{type}}]
password_label=נא להכניס את הססמה לפתיחת קובץ PDF זה.
password_invalid=ססמה שגויה. נא לנסות שנית.
password_ok=אישור
password_cancel=ביטול

printing_not_supported=אזהרה: הדפסה אינה נתמכת במלואה בדפדפן זה.
printing_not_ready=אזהרה: ה־PDF לא ניתן לחלוטין עד מצב שמאפשר הדפסה.
web_fonts_disabled=גופני רשת מנוטרלים: לא ניתן להשתמש בגופני PDF מוטבעים.<|MERGE_RESOLUTION|>--- conflicted
+++ resolved
@@ -151,10 +151,7 @@
 findbar.title=חיפוש במסמך
 findbar_label=חיפוש
 
-<<<<<<< HEAD
-=======
 additional_layers=שכבות נוספות
->>>>>>> e389ed62
 # LOCALIZATION NOTE (page_canvas): "{{page}}" will be replaced by the page number.
 page_canvas=עמוד {{page}}
 # Thumbnails panel item (tooltip and alt text for images)
