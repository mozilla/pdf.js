/* Copyright 2012 Mozilla Foundation
 *
 * Licensed under the Apache License, Version 2.0 (the "License");
 * you may not use this file except in compliance with the License.
 * You may obtain a copy of the License at
 *
 *     http://www.apache.org/licenses/LICENSE-2.0
 *
 * Unless required by applicable law or agreed to in writing, software
 * distributed under the License is distributed on an "AS IS" BASIS,
 * WITHOUT WARRANTIES OR CONDITIONS OF ANY KIND, either express or implied.
 * See the License for the specific language governing permissions and
 * limitations under the License.
 */

import {
  collectActions,
  isNumberArray,
  MissingDataException,
  PDF_VERSION_REGEXP,
  recoverJsURL,
  toRomanNumerals,
  XRefEntryException,
} from "./core_utils.js";
import {
  createValidAbsoluteUrl,
  DocumentActionEventType,
  FormatError,
  info,
  objectSize,
  PermissionFlag,
  shadow,
  stringToPDFString,
  stringToUTF8String,
  warn,
} from "../shared/util.js";
import {
  Dict,
  isDict,
  isName,
  isRefsEqual,
  Name,
  Ref,
  RefSet,
  RefSetCache,
} from "./primitives.js";
import { NameTree, NumberTree } from "./name_number_tree.js";
import { BaseStream } from "./base_stream.js";
import { clearGlobalCaches } from "./cleanup_helper.js";
import { ColorSpace } from "./colorspace.js";
import { FileSpec } from "./file_spec.js";
import { GlobalImageCache } from "./image_utils.js";
import { MetadataParser } from "./metadata_parser.js";
import { StructTreeRoot } from "./struct_tree.js";

function isValidExplicitDest(dest) {
  if (!Array.isArray(dest) || dest.length < 2) {
    return false;
  }
  const [page, zoom, ...args] = dest;
  if (!(page instanceof Ref) && !Number.isInteger(page)) {
    return false;
  }
  if (!(zoom instanceof Name)) {
    return false;
  }
  const argsLen = args.length;
  let allowNull = true;
  switch (zoom.name) {
    case "XYZ":
      if (argsLen < 2 || argsLen > 3) {
        return false;
      }
      break;
    case "Fit":
    case "FitB":
      return argsLen === 0;
    case "FitH":
    case "FitBH":
    case "FitV":
    case "FitBV":
      if (argsLen > 1) {
        return false;
      }
      break;
    case "FitR":
      if (argsLen !== 4) {
        return false;
      }
      allowNull = false;
      break;
    default:
      return false;
  }
  for (const arg of args) {
    if (!(typeof arg === "number" || (allowNull && arg === null))) {
      return false;
    }
  }
  return true;
}

function fetchDest(dest) {
  if (dest instanceof Dict) {
    dest = dest.get("D");
  }
  return isValidExplicitDest(dest) ? dest : null;
}

function fetchRemoteDest(action) {
  let dest = action.get("D");
  if (dest) {
    if (dest instanceof Name) {
      dest = dest.name;
    }
    if (typeof dest === "string") {
      return stringToPDFString(dest);
    } else if (isValidExplicitDest(dest)) {
      return JSON.stringify(dest);
    }
  }
  return null;
}

const MIN_PAGES_TO_ASSUME_ALL_TOP_LEVEL = 20;

class Catalog {
  constructor(pdfManager, xref) {
    this.pdfManager = pdfManager;
    this.xref = xref;

    this._catDict = xref.getCatalogObj();
    if (!(this._catDict instanceof Dict)) {
      throw new FormatError("Catalog object is not a dictionary.");
    }
    // Given that `XRef.parse` will both fetch *and* validate the /Pages-entry,
    // the following call must always succeed here:
    this.toplevelPagesDict; // eslint-disable-line no-unused-expressions

    this._actualNumPages = null;

    this.fontCache = new RefSetCache();
    this.builtInCMapCache = new Map();
    this.standardFontDataCache = new Map();
    this.globalImageCache = new GlobalImageCache();
    this.pageKidsCountCache = new RefSetCache();
    this.pageIndexCache = new RefSetCache();
    this.pageDictCache = new RefSetCache();
    this.nonBlendModesSet = new RefSet();
    this.systemFontCache = new Map();
  }

  cloneDict() {
    return this._catDict.clone();
  }

  get version() {
    const version = this._catDict.get("Version");
    if (version instanceof Name) {
      if (PDF_VERSION_REGEXP.test(version.name)) {
        return shadow(this, "version", version.name);
      }
      warn(`Invalid PDF catalog version: ${version.name}`);
    }
    return shadow(this, "version", null);
  }

  get lang() {
    const lang = this._catDict.get("Lang");
    return shadow(
      this,
      "lang",
      lang && typeof lang === "string" ? stringToPDFString(lang) : null
    );
  }

  /**
   * @type {boolean} `true` for pure XFA documents,
   *   `false` for XFA Foreground documents.
   */
  get needsRendering() {
    const needsRendering = this._catDict.get("NeedsRendering");
    return shadow(
      this,
      "needsRendering",
      typeof needsRendering === "boolean" ? needsRendering : false
    );
  }

  get collection() {
    let collection = null;
    try {
      const obj = this._catDict.get("Collection");
      if (obj instanceof Dict && obj.size > 0) {
        collection = obj;
      }
    } catch (ex) {
      if (ex instanceof MissingDataException) {
        throw ex;
      }
      info("Cannot fetch Collection entry; assuming no collection is present.");
    }
    return shadow(this, "collection", collection);
  }

  get acroForm() {
    let acroForm = null;
    try {
      const obj = this._catDict.get("AcroForm");
      if (obj instanceof Dict && obj.size > 0) {
        acroForm = obj;
      }
    } catch (ex) {
      if (ex instanceof MissingDataException) {
        throw ex;
      }
      info("Cannot fetch AcroForm entry; assuming no forms are present.");
    }
    return shadow(this, "acroForm", acroForm);
  }

  get acroFormRef() {
    const value = this._catDict.getRaw("AcroForm");
    return shadow(this, "acroFormRef", value instanceof Ref ? value : null);
  }

  get metadata() {
    const streamRef = this._catDict.getRaw("Metadata");
    if (!(streamRef instanceof Ref)) {
      return shadow(this, "metadata", null);
    }

    let metadata = null;
    try {
      const stream = this.xref.fetch(
        streamRef,
        /* suppressEncryption = */ !this.xref.encrypt?.encryptMetadata
      );

      if (stream instanceof BaseStream && stream.dict instanceof Dict) {
        const type = stream.dict.get("Type");
        const subtype = stream.dict.get("Subtype");

        if (isName(type, "Metadata") && isName(subtype, "XML")) {
          // XXX: This should examine the charset the XML document defines,
          // however since there are currently no real means to decode arbitrary
          // charsets, let's just hope that the author of the PDF was reasonable
          // enough to stick with the XML default charset, which is UTF-8.
          const data = stringToUTF8String(stream.getString());
          if (data) {
            metadata = new MetadataParser(data).serializable;
          }
        }
      }
    } catch (ex) {
      if (ex instanceof MissingDataException) {
        throw ex;
      }
      info(`Skipping invalid Metadata: "${ex}".`);
    }
    return shadow(this, "metadata", metadata);
  }

  get markInfo() {
    let markInfo = null;
    try {
      markInfo = this._readMarkInfo();
    } catch (ex) {
      if (ex instanceof MissingDataException) {
        throw ex;
      }
      warn("Unable to read mark info.");
    }
    return shadow(this, "markInfo", markInfo);
  }

  /**
   * @private
   */
  _readMarkInfo() {
    const obj = this._catDict.get("MarkInfo");
    if (!(obj instanceof Dict)) {
      return null;
    }

    const markInfo = {
      Marked: false,
      UserProperties: false,
      Suspects: false,
    };
    for (const key in markInfo) {
      const value = obj.get(key);
      if (typeof value === "boolean") {
        markInfo[key] = value;
      }
    }

    return markInfo;
  }

  get structTreeRoot() {
    let structTree = null;
    try {
      structTree = this._readStructTreeRoot();
    } catch (ex) {
      if (ex instanceof MissingDataException) {
        throw ex;
      }
      warn("Unable read to structTreeRoot info.");
    }
    return shadow(this, "structTreeRoot", structTree);
  }

  /**
   * @private
   */
  _readStructTreeRoot() {
    const rawObj = this._catDict.getRaw("StructTreeRoot");
    const obj = this.xref.fetchIfRef(rawObj);
    if (!(obj instanceof Dict)) {
      return null;
    }

    const root = new StructTreeRoot(obj, rawObj);
    root.init();
    return root;
  }

  get toplevelPagesDict() {
    const pagesObj = this._catDict.get("Pages");
    if (!(pagesObj instanceof Dict)) {
      throw new FormatError("Invalid top-level pages dictionary.");
    }
    return shadow(this, "toplevelPagesDict", pagesObj);
  }

  get documentOutline() {
    let obj = null;
    try {
      obj = this._readDocumentOutline();
    } catch (ex) {
      if (ex instanceof MissingDataException) {
        throw ex;
      }
      warn("Unable to read document outline.");
    }
    return shadow(this, "documentOutline", obj);
  }

  /**
   * @private
   */
  _readDocumentOutline() {
    let obj = this._catDict.get("Outlines");
    if (!(obj instanceof Dict)) {
      return null;
    }
    obj = obj.getRaw("First");
    if (!(obj instanceof Ref)) {
      return null;
    }

    const root = { items: [] };
    const queue = [{ obj, parent: root }];
    // To avoid recursion, keep track of the already processed items.
    const processed = new RefSet();
    processed.put(obj);
    const xref = this.xref,
      blackColor = new Uint8ClampedArray(3);

    while (queue.length > 0) {
      const i = queue.shift();
      const outlineDict = xref.fetchIfRef(i.obj);
      if (outlineDict === null) {
        continue;
      }
      if (!outlineDict.has("Title")) {
        warn("Invalid outline item encountered.");
      }

      const data = { url: null, dest: null, action: null };
      Catalog.parseDestDictionary({
        destDict: outlineDict,
        resultObj: data,
        docBaseUrl: this.baseUrl,
        docAttachments: this.attachments,
      });
      const title = outlineDict.get("Title");
      const flags = outlineDict.get("F") || 0;
      const color = outlineDict.getArray("C");
      const count = outlineDict.get("Count");
      let rgbColor = blackColor;

      // We only need to parse the color when it's valid, and non-default.
      if (
        isNumberArray(color, 3) &&
        (color[0] !== 0 || color[1] !== 0 || color[2] !== 0)
      ) {
        rgbColor = ColorSpace.singletons.rgb.getRgb(color, 0);
      }

      const outlineItem = {
        action: data.action,
        attachment: data.attachment,
        dest: data.dest,
        url: data.url,
        unsafeUrl: data.unsafeUrl,
        newWindow: data.newWindow,
        setOCGState: data.setOCGState,
        title: typeof title === "string" ? stringToPDFString(title) : "",
        color: rgbColor,
        count: Number.isInteger(count) ? count : undefined,
        bold: !!(flags & 2),
        italic: !!(flags & 1),
        items: [],
      };

      i.parent.items.push(outlineItem);
      obj = outlineDict.getRaw("First");
      if (obj instanceof Ref && !processed.has(obj)) {
        queue.push({ obj, parent: outlineItem });
        processed.put(obj);
      }
      obj = outlineDict.getRaw("Next");
      if (obj instanceof Ref && !processed.has(obj)) {
        queue.push({ obj, parent: i.parent });
        processed.put(obj);
      }
    }
    return root.items.length > 0 ? root.items : null;
  }

  get permissions() {
    let permissions = null;
    try {
      permissions = this._readPermissions();
    } catch (ex) {
      if (ex instanceof MissingDataException) {
        throw ex;
      }
      warn("Unable to read permissions.");
    }
    return shadow(this, "permissions", permissions);
  }

  /**
   * @private
   */
  _readPermissions() {
    const encrypt = this.xref.trailer.get("Encrypt");
    if (!(encrypt instanceof Dict)) {
      return null;
    }

    let flags = encrypt.get("P");
    if (typeof flags !== "number") {
      return null;
    }

    // PDF integer objects are represented internally in signed 2's complement
    // form. Therefore, convert the signed decimal integer to a signed 2's
    // complement binary integer so we can use regular bitwise operations on it.
    flags += 2 ** 32;

    const permissions = [];
    for (const key in PermissionFlag) {
      const value = PermissionFlag[key];
      if (flags & value) {
        permissions.push(value);
      }
    }
    return permissions;
  }

  get optionalContentConfig() {
    let config = null;
    try {
      const properties = this._catDict.get("OCProperties");
      if (!properties) {
        return shadow(this, "optionalContentConfig", null);
      }
      const defaultConfig = properties.get("D");
      if (!defaultConfig) {
        return shadow(this, "optionalContentConfig", null);
      }
      const groupsData = properties.get("OCGs");
      if (!Array.isArray(groupsData)) {
        return shadow(this, "optionalContentConfig", null);
      }
      const groups = [];
      const groupRefs = new RefSet();
      // Ensure all the optional content groups are valid.
      for (const groupRef of groupsData) {
        if (!(groupRef instanceof Ref) || groupRefs.has(groupRef)) {
          continue;
        }
        groupRefs.put(groupRef);

        groups.push(this.#readOptionalContentGroup(groupRef));
      }
      config = this.#readOptionalContentConfig(defaultConfig, groupRefs);
      config.groups = groups;
    } catch (ex) {
      if (ex instanceof MissingDataException) {
        throw ex;
      }
      warn(`Unable to read optional content config: ${ex}`);
    }
    return shadow(this, "optionalContentConfig", config);
  }

  #readOptionalContentGroup(groupRef) {
    const group = this.xref.fetch(groupRef);
    const obj = {
      id: groupRef.toString(),
      name: null,
      intent: null,
      usage: {
        print: null,
        view: null,
      },
    };

    const name = group.get("Name");
    if (typeof name === "string") {
      obj.name = stringToPDFString(name);
    }

    let intent = group.getArray("Intent");
    if (!Array.isArray(intent)) {
      intent = [intent];
    }
    if (intent.every(i => i instanceof Name)) {
      obj.intent = intent.map(i => i.name);
    }

    const usage = group.get("Usage");
    if (!(usage instanceof Dict)) {
      return obj;
    }
    const usageObj = obj.usage;

    const print = usage.get("Print");
    if (print instanceof Dict) {
      const printState = print.get("PrintState");
      if (printState instanceof Name) {
        switch (printState.name) {
          case "ON":
          case "OFF":
            usageObj.print = { printState: printState.name };
        }
      }
    }

    const view = usage.get("View");
    if (view instanceof Dict) {
      const viewState = view.get("ViewState");
      if (viewState instanceof Name) {
        switch (viewState.name) {
          case "ON":
          case "OFF":
            usageObj.view = { viewState: viewState.name };
        }
      }
    }

    return obj;
  }

  #readOptionalContentConfig(config, contentGroupRefs) {
    function parseOnOff(refs) {
      const onParsed = [];
      if (Array.isArray(refs)) {
        for (const value of refs) {
          if (!(value instanceof Ref)) {
            continue;
          }
          if (contentGroupRefs.has(value)) {
            onParsed.push(value.toString());
          }
        }
      }
      return onParsed;
    }

    function parseOrder(refs, nestedLevels = 0) {
      if (!Array.isArray(refs)) {
        return null;
      }
      const order = [];

      for (const value of refs) {
        if (value instanceof Ref && contentGroupRefs.has(value)) {
          parsedOrderRefs.put(value); // Handle "hidden" groups, see below.

          order.push(value.toString());
          continue;
        }
        // Handle nested /Order arrays (see e.g. issue 9462 and bug 1240641).
        const nestedOrder = parseNestedOrder(value, nestedLevels);
        if (nestedOrder) {
          order.push(nestedOrder);
        }
      }

      if (nestedLevels > 0) {
        return order;
      }
      const hiddenGroups = [];
      for (const groupRef of contentGroupRefs) {
        if (parsedOrderRefs.has(groupRef)) {
          continue;
        }
        hiddenGroups.push(groupRef.toString());
      }
      if (hiddenGroups.length) {
        order.push({ name: null, order: hiddenGroups });
      }

      return order;
    }

    function parseNestedOrder(ref, nestedLevels) {
      if (++nestedLevels > MAX_NESTED_LEVELS) {
        warn("parseNestedOrder - reached MAX_NESTED_LEVELS.");
        return null;
      }
      const value = xref.fetchIfRef(ref);
      if (!Array.isArray(value)) {
        return null;
      }
      const nestedName = xref.fetchIfRef(value[0]);
      if (typeof nestedName !== "string") {
        return null;
      }
      const nestedOrder = parseOrder(value.slice(1), nestedLevels);
      if (!nestedOrder || !nestedOrder.length) {
        return null;
      }
      return { name: stringToPDFString(nestedName), order: nestedOrder };
    }

    const xref = this.xref,
      parsedOrderRefs = new RefSet(),
      MAX_NESTED_LEVELS = 10;

    return {
      name:
        typeof config.get("Name") === "string"
          ? stringToPDFString(config.get("Name"))
          : null,
      creator:
        typeof config.get("Creator") === "string"
          ? stringToPDFString(config.get("Creator"))
          : null,
      baseState:
        config.get("BaseState") instanceof Name
          ? config.get("BaseState").name
          : null,
      on: parseOnOff(config.get("ON")),
      off: parseOnOff(config.get("OFF")),
      order: parseOrder(config.get("Order")),
      groups: null,
    };
  }

  setActualNumPages(num = null) {
    this._actualNumPages = num;
  }

  get hasActualNumPages() {
    return this._actualNumPages !== null;
  }

  get _pagesCount() {
    const obj = this.toplevelPagesDict.get("Count");
    if (!Number.isInteger(obj)) {
      throw new FormatError(
        "Page count in top-level pages dictionary is not an integer."
      );
    }
    return shadow(this, "_pagesCount", obj);
  }

  get numPages() {
    return this.hasActualNumPages ? this._actualNumPages : this._pagesCount;
  }

  get destinations() {
    const obj = this._readDests(),
      dests = Object.create(null);
    if (obj instanceof NameTree) {
      for (const [key, value] of obj.getAll()) {
        const dest = fetchDest(value);
        if (dest) {
          dests[stringToPDFString(key)] = dest;
        }
      }
    } else if (obj instanceof Dict) {
      obj.forEach(function (key, value) {
        const dest = fetchDest(value);
        if (dest) {
          dests[key] = dest;
        }
      });
    }
    return shadow(this, "destinations", dests);
  }

  getDestination(id) {
    const obj = this._readDests();
    if (obj instanceof NameTree) {
      const dest = fetchDest(obj.get(id));
      if (dest) {
        return dest;
      }
      // Fallback to checking the *entire* NameTree, in an attempt to handle
      // corrupt PDF documents with out-of-order NameTrees (fixes issue 10272).
      const allDest = this.destinations[id];
      if (allDest) {
        warn(`Found "${id}" at an incorrect position in the NameTree.`);
        return allDest;
      }
    } else if (obj instanceof Dict) {
      const dest = fetchDest(obj.get(id));
      if (dest) {
        return dest;
      }
    }
    return null;
  }

  /**
   * @private
   */
  _readDests() {
    const obj = this._catDict.get("Names");
    if (obj?.has("Dests")) {
      return new NameTree(obj.getRaw("Dests"), this.xref);
    } else if (this._catDict.has("Dests")) {
      // Simple destination dictionary.
      return this._catDict.get("Dests");
    }
    return undefined;
  }

  get pageLabels() {
    let obj = null;
    try {
      obj = this._readPageLabels();
    } catch (ex) {
      if (ex instanceof MissingDataException) {
        throw ex;
      }
      warn("Unable to read page labels.");
    }
    return shadow(this, "pageLabels", obj);
  }

  /**
   * @private
   */
  _readPageLabels() {
    const obj = this._catDict.getRaw("PageLabels");
    if (!obj) {
      return null;
    }

    const pageLabels = new Array(this.numPages);
    let style = null,
      prefix = "";

    const numberTree = new NumberTree(obj, this.xref);
    const nums = numberTree.getAll();
    let currentLabel = "",
      currentIndex = 1;

    for (let i = 0, ii = this.numPages; i < ii; i++) {
      const labelDict = nums.get(i);

      if (labelDict !== undefined) {
        if (!(labelDict instanceof Dict)) {
          throw new FormatError("PageLabel is not a dictionary.");
        }

        if (
          labelDict.has("Type") &&
          !isName(labelDict.get("Type"), "PageLabel")
        ) {
          throw new FormatError("Invalid type in PageLabel dictionary.");
        }

        if (labelDict.has("S")) {
          const s = labelDict.get("S");
          if (!(s instanceof Name)) {
            throw new FormatError("Invalid style in PageLabel dictionary.");
          }
          style = s.name;
        } else {
          style = null;
        }

        if (labelDict.has("P")) {
          const p = labelDict.get("P");
          if (typeof p !== "string") {
            throw new FormatError("Invalid prefix in PageLabel dictionary.");
          }
          prefix = stringToPDFString(p);
        } else {
          prefix = "";
        }

        if (labelDict.has("St")) {
          const st = labelDict.get("St");
          if (!(Number.isInteger(st) && st >= 1)) {
            throw new FormatError("Invalid start in PageLabel dictionary.");
          }
          currentIndex = st;
        } else {
          currentIndex = 1;
        }
      }

      switch (style) {
        case "D":
          currentLabel = currentIndex;
          break;
        case "R":
        case "r":
          currentLabel = toRomanNumerals(currentIndex, style === "r");
          break;
        case "A":
        case "a":
          const LIMIT = 26; // Use only the characters A-Z, or a-z.
          const A_UPPER_CASE = 0x41,
            A_LOWER_CASE = 0x61;

          const baseCharCode = style === "a" ? A_LOWER_CASE : A_UPPER_CASE;
          const letterIndex = currentIndex - 1;
          const character = String.fromCharCode(
            baseCharCode + (letterIndex % LIMIT)
          );
          currentLabel = character.repeat(Math.floor(letterIndex / LIMIT) + 1);
          break;
        default:
          if (style) {
            throw new FormatError(
              `Invalid style "${style}" in PageLabel dictionary.`
            );
          }
          currentLabel = "";
      }

      pageLabels[i] = prefix + currentLabel;
      currentIndex++;
    }
    return pageLabels;
  }

  get pageLayout() {
    const obj = this._catDict.get("PageLayout");
    // Purposely use a non-standard default value, rather than 'SinglePage', to
    // allow differentiating between `undefined` and /SinglePage since that does
    // affect the Scroll mode (continuous/non-continuous) used in Adobe Reader.
    let pageLayout = "";

    if (obj instanceof Name) {
      switch (obj.name) {
        case "SinglePage":
        case "OneColumn":
        case "TwoColumnLeft":
        case "TwoColumnRight":
        case "TwoPageLeft":
        case "TwoPageRight":
          pageLayout = obj.name;
      }
    }
    return shadow(this, "pageLayout", pageLayout);
  }

  get pageMode() {
    const obj = this._catDict.get("PageMode");
    let pageMode = "UseNone"; // Default value.

    if (obj instanceof Name) {
      switch (obj.name) {
        case "UseNone":
        case "UseOutlines":
        case "UseThumbs":
        case "FullScreen":
        case "UseOC":
        case "UseAttachments":
          pageMode = obj.name;
      }
    }
    return shadow(this, "pageMode", pageMode);
  }

  get viewerPreferences() {
    const obj = this._catDict.get("ViewerPreferences");
    if (!(obj instanceof Dict)) {
      return shadow(this, "viewerPreferences", null);
    }
    let prefs = null;

    for (const key of obj.getKeys()) {
      const value = obj.get(key);
      let prefValue;

      switch (key) {
        case "HideToolbar":
        case "HideMenubar":
        case "HideWindowUI":
        case "FitWindow":
        case "CenterWindow":
        case "DisplayDocTitle":
        case "PickTrayByPDFSize":
          if (typeof value === "boolean") {
            prefValue = value;
          }
          break;
        case "NonFullScreenPageMode":
          if (value instanceof Name) {
            switch (value.name) {
              case "UseNone":
              case "UseOutlines":
              case "UseThumbs":
              case "UseOC":
                prefValue = value.name;
                break;
              default:
                prefValue = "UseNone";
            }
          }
          break;
        case "Direction":
          if (value instanceof Name) {
            switch (value.name) {
              case "L2R":
              case "R2L":
                prefValue = value.name;
                break;
              default:
                prefValue = "L2R";
            }
          }
          break;
        case "ViewArea":
        case "ViewClip":
        case "PrintArea":
        case "PrintClip":
          if (value instanceof Name) {
            switch (value.name) {
              case "MediaBox":
              case "CropBox":
              case "BleedBox":
              case "TrimBox":
              case "ArtBox":
                prefValue = value.name;
                break;
              default:
                prefValue = "CropBox";
            }
          }
          break;
        case "PrintScaling":
          if (value instanceof Name) {
            switch (value.name) {
              case "None":
              case "AppDefault":
                prefValue = value.name;
                break;
              default:
                prefValue = "AppDefault";
            }
          }
          break;
        case "Duplex":
          if (value instanceof Name) {
            switch (value.name) {
              case "Simplex":
              case "DuplexFlipShortEdge":
              case "DuplexFlipLongEdge":
                prefValue = value.name;
                break;
              default:
                prefValue = "None";
            }
          }
          break;
        case "PrintPageRange":
          // The number of elements must be even.
          if (Array.isArray(value) && value.length % 2 === 0) {
            const isValid = value.every(
              (page, i, arr) =>
                Number.isInteger(page) &&
                page > 0 &&
                (i === 0 || page >= arr[i - 1]) &&
                page <= this.numPages
            );
            if (isValid) {
              prefValue = value;
            }
          }
          break;
        case "NumCopies":
          if (Number.isInteger(value) && value > 0) {
            prefValue = value;
          }
          break;
        default:
          warn(`Ignoring non-standard key in ViewerPreferences: ${key}.`);
          continue;
      }

      if (prefValue === undefined) {
        warn(`Bad value, for key "${key}", in ViewerPreferences: ${value}.`);
        continue;
      }
      if (!prefs) {
        prefs = Object.create(null);
      }
      prefs[key] = prefValue;
    }
    return shadow(this, "viewerPreferences", prefs);
  }

  get openAction() {
    const obj = this._catDict.get("OpenAction");
    const openAction = Object.create(null);

    if (obj instanceof Dict) {
      // Convert the OpenAction dictionary into a format that works with
      // `parseDestDictionary`, to avoid having to re-implement those checks.
      const destDict = new Dict(this.xref);
      destDict.set("A", obj);

      const resultObj = { url: null, dest: null, action: null };
      Catalog.parseDestDictionary({ destDict, resultObj });

      if (Array.isArray(resultObj.dest)) {
        openAction.dest = resultObj.dest;
      } else if (resultObj.action) {
        openAction.action = resultObj.action;
      }
    } else if (Array.isArray(obj)) {
      openAction.dest = obj;
    }
    return shadow(
      this,
      "openAction",
      objectSize(openAction) > 0 ? openAction : null
    );
  }

  get attachments() {
    const obj = this._catDict.get("Names");
    let attachments = null;

    if (obj instanceof Dict && obj.has("EmbeddedFiles")) {
      const nameTree = new NameTree(obj.getRaw("EmbeddedFiles"), this.xref);
      for (const [key, value] of nameTree.getAll()) {
        const fs = new FileSpec(value, this.xref);
        if (!attachments) {
          attachments = Object.create(null);
        }
        attachments[stringToPDFString(key)] = fs.serializable;
      }
    }
    return shadow(this, "attachments", attachments);
  }

  get xfaImages() {
    const obj = this._catDict.get("Names");
    let xfaImages = null;

    if (obj instanceof Dict && obj.has("XFAImages")) {
      const nameTree = new NameTree(obj.getRaw("XFAImages"), this.xref);
      for (const [key, value] of nameTree.getAll()) {
        if (!xfaImages) {
          xfaImages = new Dict(this.xref);
        }
        xfaImages.set(stringToPDFString(key), value);
      }
    }
    return shadow(this, "xfaImages", xfaImages);
  }

  _collectJavaScript() {
    const obj = this._catDict.get("Names");
    let javaScript = null;

    function appendIfJavaScriptDict(name, jsDict) {
      if (!(jsDict instanceof Dict)) {
        return;
      }
      if (!isName(jsDict.get("S"), "JavaScript")) {
        return;
      }

      let js = jsDict.get("JS");
      if (js instanceof BaseStream) {
        js = js.getString();
      } else if (typeof js !== "string") {
        return;
      }
      js = stringToPDFString(js).replaceAll("\x00", "");
      // Skip empty entries, similar to the `_collectJS` function.
      if (js) {
        (javaScript ||= new Map()).set(name, js);
      }
    }

    if (obj instanceof Dict && obj.has("JavaScript")) {
      const nameTree = new NameTree(obj.getRaw("JavaScript"), this.xref);
      for (const [key, value] of nameTree.getAll()) {
        appendIfJavaScriptDict(stringToPDFString(key), value);
      }
    }
    // Append OpenAction "JavaScript" actions, if any, to the JavaScript map.
    const openAction = this._catDict.get("OpenAction");
    if (openAction) {
      appendIfJavaScriptDict("OpenAction", openAction);
    }

    return javaScript;
  }

  get jsActions() {
    const javaScript = this._collectJavaScript();
    let actions = collectActions(
      this.xref,
      this._catDict,
      DocumentActionEventType
    );

    if (javaScript) {
      actions ||= Object.create(null);

      for (const [key, val] of javaScript) {
        if (key in actions) {
          actions[key].push(val);
        } else {
          actions[key] = [val];
        }
      }
    }
    return shadow(this, "jsActions", actions);
  }

  async fontFallback(id, handler) {
    const translatedFonts = await Promise.all(this.fontCache);

    for (const translatedFont of translatedFonts) {
      if (translatedFont.loadedName === id) {
        translatedFont.fallback(handler);
        return;
      }
    }
  }

  async cleanup(manuallyTriggered = false) {
    clearGlobalCaches();
    this.globalImageCache.clear(/* onlyData = */ manuallyTriggered);
    this.pageKidsCountCache.clear();
    this.pageIndexCache.clear();
    this.pageDictCache.clear();
    this.nonBlendModesSet.clear();

    const translatedFonts = await Promise.all(this.fontCache);

    for (const { dict } of translatedFonts) {
      delete dict.cacheKey;
    }
    this.fontCache.clear();
    this.builtInCMapCache.clear();
    this.standardFontDataCache.clear();
    this.systemFontCache.clear();
  }

  async getPageDict(pageIndex) {
    const nodesToVisit = [this.toplevelPagesDict];
    const visitedNodes = new RefSet();

    const pagesRef = this._catDict.getRaw("Pages");
    if (pagesRef instanceof Ref) {
      visitedNodes.put(pagesRef);
    }
    const xref = this.xref,
      pageKidsCountCache = this.pageKidsCountCache,
      pageIndexCache = this.pageIndexCache,
      pageDictCache = this.pageDictCache;
    let currentPageIndex = 0;

    const getIsPage = async obj => {
      let type = obj.getRaw("Type");
      if (type instanceof Ref) {
        type = await xref.fetchAsync(type);
      }
      return isName(type, "Page") || !obj.has("Kids");
    };

    while (nodesToVisit.length) {
      const currentNode = nodesToVisit.pop();

      if (currentNode instanceof Ref) {
        const count = pageKidsCountCache.get(currentNode);
        // Skip nodes where the page can't be.
        if (count >= 0 && currentPageIndex + count <= pageIndex) {
          currentPageIndex += count;
          continue;
        }
        // Prevent circular references in the /Pages tree.
        if (visitedNodes.has(currentNode)) {
          throw new FormatError("Pages tree contains circular reference.");
        }
        visitedNodes.put(currentNode);

<<<<<<< HEAD
        const obj = await (pageDictCache.get(currentNode) ||
          xref.fetchAsync(currentNode));
=======
        const obj = await xref.fetchAsync(currentNode);

>>>>>>> 1c5a754f
        if (obj instanceof Dict) {
          const isPage = await getIsPage(obj);
          if (isPage) {
            // Cache the Page reference, since it can *greatly* improve
            // performance by reducing redundant lookups in long documents
            // where all nodes are found at *one* level of the tree.
            if (!pageKidsCountCache.has(currentNode)) {
              pageKidsCountCache.put(currentNode, 1);
            }
            // Help improve performance of the `getPageIndex` method.
            if (!pageIndexCache.has(currentNode)) {
              pageIndexCache.put(currentNode, currentPageIndex);
            }

            if (currentPageIndex === pageIndex) {
              return [obj, currentNode];
            }
            currentPageIndex++;
            continue;
          }
        }
        nodesToVisit.push(obj);
        continue;
      }

      // Must be a child page dictionary.
      if (!(currentNode instanceof Dict)) {
        throw new FormatError(
          "Page dictionary kid reference points to wrong type of object."
        );
      }
      const { objId } = currentNode;

      let count = currentNode.getRaw("Count");
      if (count instanceof Ref) {
        count = await xref.fetchAsync(count);
      }
      if (Number.isInteger(count) && count >= 0) {
        // Cache the Kids count, since it can reduce redundant lookups in
        // documents where all nodes are found at *one* level of the tree.
        if (objId && !pageKidsCountCache.has(objId)) {
          pageKidsCountCache.put(objId, count);
        }

        // Skip nodes where the page can't be.
        if (currentPageIndex + count <= pageIndex) {
          currentPageIndex += count;
          continue;
        }
      }

      let kids = currentNode.getRaw("Kids");
      if (kids instanceof Ref) {
        kids = await xref.fetchAsync(kids);
      }
      if (!Array.isArray(kids)) {
        // Prevent errors in corrupt PDF documents that violate the
        // specification by *inlining* Page dicts directly in the Kids
        // array, rather than using indirect objects (fixes issue9540.pdf).
        let type = currentNode.getRaw("Type");
        if (type instanceof Ref) {
          type = await xref.fetchAsync(type);
        }
        if (isName(type, "Page") || !currentNode.has("Kids")) {
          if (currentPageIndex === pageIndex) {
            return [currentNode, null];
          }
          currentPageIndex++;
          continue;
        }

        throw new FormatError("Page dictionary kids object is not an array.");
      }

      // Always check all `Kids` nodes, to avoid getting stuck in an empty
      // node further down in the tree (see issue5644.pdf, issue8088.pdf),
      // and to ensure that we actually find the correct `Page` dict.

      // EXCEPT if it looks like this is likely an "everything in the top level
      // /Pages" PDF and there's enough pages to be worth not reading everything
      // See if the n'th item is a page
      if (
        currentNode === this.toplevelPagesDict &&
        count >= MIN_PAGES_TO_ASSUME_ALL_TOP_LEVEL &&
        count === kids.length
      ) {
        const maybePage = await xref.fetchAsync(kids[pageIndex]);
        const isPage = await getIsPage(maybePage);
        if (isPage) {
          return [maybePage, kids[pageIndex]];
        }
      }

      for (let last = kids.length - 1; last >= 0; last--) {
        const lastKid = kids[last];
        nodesToVisit.push(lastKid);

        // Launch all requests in parallel so we don't wait for each one in turn
        // when looking for a page near the end, if all the pages are top level.
        if (
          currentNode === this.toplevelPagesDict &&
          lastKid instanceof Ref &&
          !pageDictCache.has(lastKid)
        ) {
          pageDictCache.put(lastKid, xref.fetchAsync(lastKid));
        }
      }
    }

    throw new Error(`Page index ${pageIndex} not found.`);
  }

  /**
   * Eagerly fetches the entire /Pages-tree; should ONLY be used as a fallback.
   * @returns {Promise<Map>}
   */
  async getAllPageDicts(recoveryMode = false) {
    const { ignoreErrors } = this.pdfManager.evaluatorOptions;

    const queue = [{ currentNode: this.toplevelPagesDict, posInKids: 0 }];
    const visitedNodes = new RefSet();

    const pagesRef = this._catDict.getRaw("Pages");
    if (pagesRef instanceof Ref) {
      visitedNodes.put(pagesRef);
    }
    const map = new Map(),
      xref = this.xref,
      pageIndexCache = this.pageIndexCache;
    let pageIndex = 0;

    function addPageDict(pageDict, pageRef) {
      // Help improve performance of the `getPageIndex` method.
      if (pageRef && !pageIndexCache.has(pageRef)) {
        pageIndexCache.put(pageRef, pageIndex);
      }

      map.set(pageIndex++, [pageDict, pageRef]);
    }
    function addPageError(error) {
      if (error instanceof XRefEntryException && !recoveryMode) {
        throw error;
      }
      if (recoveryMode && ignoreErrors && pageIndex === 0) {
        // Ensure that the viewer will always load (fixes issue15590.pdf).
        warn(`getAllPageDicts - Skipping invalid first page: "${error}".`);
        error = Dict.empty;
      }

      map.set(pageIndex++, [error, null]);
    }

    while (queue.length > 0) {
      const queueItem = queue.at(-1);
      const { currentNode, posInKids } = queueItem;

      let kids = currentNode.getRaw("Kids");
      if (kids instanceof Ref) {
        try {
          kids = await xref.fetchAsync(kids);
        } catch (ex) {
          addPageError(ex);
          break;
        }
      }
      if (!Array.isArray(kids)) {
        addPageError(
          new FormatError("Page dictionary kids object is not an array.")
        );
        break;
      }

      if (posInKids >= kids.length) {
        queue.pop();
        continue;
      }

      const kidObj = kids[posInKids];
      let obj;
      if (kidObj instanceof Ref) {
        // Prevent circular references in the /Pages tree.
        if (visitedNodes.has(kidObj)) {
          addPageError(
            new FormatError("Pages tree contains circular reference.")
          );
          break;
        }
        visitedNodes.put(kidObj);

        try {
          obj = await xref.fetchAsync(kidObj);
        } catch (ex) {
          addPageError(ex);
          break;
        }
      } else {
        // Prevent errors in corrupt PDF documents that violate the
        // specification by *inlining* Page dicts directly in the Kids
        // array, rather than using indirect objects (see issue9540.pdf).
        obj = kidObj;
      }
      if (!(obj instanceof Dict)) {
        addPageError(
          new FormatError(
            "Page dictionary kid reference points to wrong type of object."
          )
        );
        break;
      }

      let type = obj.getRaw("Type");
      if (type instanceof Ref) {
        try {
          type = await xref.fetchAsync(type);
        } catch (ex) {
          addPageError(ex);
          break;
        }
      }
      if (isName(type, "Page") || !obj.has("Kids")) {
        addPageDict(obj, kidObj instanceof Ref ? kidObj : null);
      } else {
        queue.push({ currentNode: obj, posInKids: 0 });
      }
      queueItem.posInKids++;
    }
    return map;
  }

  getPageIndex(pageRef) {
    const cachedPageIndex = this.pageIndexCache.get(pageRef);
    if (cachedPageIndex !== undefined) {
      return Promise.resolve(cachedPageIndex);
    }

    // The page tree nodes have the count of all the leaves below them. To get
    // how many pages are before we just have to walk up the tree and keep
    // adding the count of siblings to the left of the node.
    const xref = this.xref;

    function pagesBeforeRef(kidRef) {
      let total = 0,
        parentRef;

      return xref
        .fetchAsync(kidRef)
        .then(function (node) {
          if (
            isRefsEqual(kidRef, pageRef) &&
            !isDict(node, "Page") &&
            !(node instanceof Dict && !node.has("Type") && node.has("Contents"))
          ) {
            throw new FormatError(
              "The reference does not point to a /Page dictionary."
            );
          }
          if (!node) {
            return null;
          }
          if (!(node instanceof Dict)) {
            throw new FormatError("Node must be a dictionary.");
          }
          parentRef = node.getRaw("Parent");
          return node.getAsync("Parent");
        })
        .then(function (parent) {
          if (!parent) {
            return null;
          }
          if (!(parent instanceof Dict)) {
            throw new FormatError("Parent must be a dictionary.");
          }
          return parent.getAsync("Kids");
        })
        .then(function (kids) {
          if (!kids) {
            return null;
          }

          const kidPromises = [];
          let found = false;
          for (const kid of kids) {
            if (!(kid instanceof Ref)) {
              throw new FormatError("Kid must be a reference.");
            }
            if (isRefsEqual(kid, kidRef)) {
              found = true;
              break;
            }
            kidPromises.push(
              xref.fetchAsync(kid).then(function (obj) {
                if (!(obj instanceof Dict)) {
                  throw new FormatError("Kid node must be a dictionary.");
                }
                if (obj.has("Count")) {
                  total += obj.get("Count");
                } else {
                  // Page leaf node.
                  total++;
                }
              })
            );
          }
          if (!found) {
            throw new FormatError("Kid reference not found in parent's kids.");
          }
          return Promise.all(kidPromises).then(function () {
            return [total, parentRef];
          });
        });
    }

    let total = 0;
    const next = ref =>
      pagesBeforeRef(ref).then(args => {
        if (!args) {
          this.pageIndexCache.put(pageRef, total);
          return total;
        }
        const [count, parentRef] = args;
        total += count;
        return next(parentRef);
      });

    return next(pageRef);
  }

  get baseUrl() {
    const uri = this._catDict.get("URI");
    if (uri instanceof Dict) {
      const base = uri.get("Base");
      if (typeof base === "string") {
        const absoluteUrl = createValidAbsoluteUrl(base, null, {
          tryConvertEncoding: true,
        });
        if (absoluteUrl) {
          return shadow(this, "baseUrl", absoluteUrl.href);
        }
      }
    }
    return shadow(this, "baseUrl", this.pdfManager.docBaseUrl);
  }

  /**
   * @typedef {Object} ParseDestDictionaryParameters
   * @property {Dict} destDict - The dictionary containing the destination.
   * @property {Object} resultObj - The object where the parsed destination
   *   properties will be placed.
   * @property {string} [docBaseUrl] - The document base URL that is used when
   *   attempting to recover valid absolute URLs from relative ones.
   * @property {Object} [docAttachments] - The document attachments (may not
   *   exist in most PDF documents).
   */

  /**
   * Helper function used to parse the contents of destination dictionaries.
   * @param {ParseDestDictionaryParameters} params
   */
  static parseDestDictionary({
    destDict,
    resultObj,
    docBaseUrl = null,
    docAttachments = null,
  }) {
    if (!(destDict instanceof Dict)) {
      warn("parseDestDictionary: `destDict` must be a dictionary.");
      return;
    }

    let action = destDict.get("A"),
      url,
      dest;
    if (!(action instanceof Dict)) {
      if (destDict.has("Dest")) {
        // A /Dest entry should *only* contain a Name or an Array, but some bad
        // PDF generators ignore that and treat it as an /A entry.
        action = destDict.get("Dest");
      } else {
        action = destDict.get("AA");
        if (action instanceof Dict) {
          if (action.has("D")) {
            // MouseDown
            action = action.get("D");
          } else if (action.has("U")) {
            // MouseUp
            action = action.get("U");
          }
        }
      }
    }

    if (action instanceof Dict) {
      const actionType = action.get("S");
      if (!(actionType instanceof Name)) {
        warn("parseDestDictionary: Invalid type in Action dictionary.");
        return;
      }
      const actionName = actionType.name;

      switch (actionName) {
        case "ResetForm":
          const flags = action.get("Flags");
          const include = ((typeof flags === "number" ? flags : 0) & 1) === 0;
          const fields = [];
          const refs = [];
          for (const obj of action.get("Fields") || []) {
            if (obj instanceof Ref) {
              refs.push(obj.toString());
            } else if (typeof obj === "string") {
              fields.push(stringToPDFString(obj));
            }
          }
          resultObj.resetForm = { fields, refs, include };
          break;
        case "URI":
          url = action.get("URI");
          if (url instanceof Name) {
            // Some bad PDFs do not put parentheses around relative URLs.
            url = "/" + url.name;
          }
          break;

        case "GoTo":
          dest = action.get("D");
          break;

        case "Launch":
        // We neither want, nor can, support arbitrary 'Launch' actions.
        // However, in practice they are mostly used for linking to other PDF
        // files, which we thus attempt to support (utilizing `docBaseUrl`).
        /* falls through */

        case "GoToR":
          const urlDict = action.get("F");
          if (urlDict instanceof Dict) {
            const fs = new FileSpec(
              urlDict,
              /* xref = */ null,
              /* skipContent = */ true
            );
            const { rawFilename } = fs.serializable;
            url = rawFilename;
          } else if (typeof urlDict === "string") {
            url = urlDict;
          }

          // NOTE: the destination is relative to the *remote* document.
          const remoteDest = fetchRemoteDest(action);
          if (remoteDest && typeof url === "string") {
            url = /* baseUrl = */ url.split("#", 1)[0] + "#" + remoteDest;
          }
          // The 'NewWindow' property, equal to `LinkTarget.BLANK`.
          const newWindow = action.get("NewWindow");
          if (typeof newWindow === "boolean") {
            resultObj.newWindow = newWindow;
          }
          break;

        case "GoToE":
          const target = action.get("T");
          let attachment;

          if (docAttachments && target instanceof Dict) {
            const relationship = target.get("R");
            const name = target.get("N");

            if (isName(relationship, "C") && typeof name === "string") {
              attachment = docAttachments[stringToPDFString(name)];
            }
          }

          if (attachment) {
            resultObj.attachment = attachment;

            // NOTE: the destination is relative to the *attachment*.
            const attachmentDest = fetchRemoteDest(action);
            if (attachmentDest) {
              resultObj.attachmentDest = attachmentDest;
            }
          } else {
            warn(`parseDestDictionary - unimplemented "GoToE" action.`);
          }
          break;

        case "Named":
          const namedAction = action.get("N");
          if (namedAction instanceof Name) {
            resultObj.action = namedAction.name;
          }
          break;

        case "SetOCGState":
          const state = action.get("State");
          const preserveRB = action.get("PreserveRB");

          if (!Array.isArray(state) || state.length === 0) {
            break;
          }
          const stateArr = [];

          for (const elem of state) {
            if (elem instanceof Name) {
              switch (elem.name) {
                case "ON":
                case "OFF":
                case "Toggle":
                  stateArr.push(elem.name);
                  break;
              }
            } else if (elem instanceof Ref) {
              stateArr.push(elem.toString());
            }
          }

          if (stateArr.length !== state.length) {
            break; // Some of the original entries are not valid.
          }
          resultObj.setOCGState = {
            state: stateArr,
            preserveRB: typeof preserveRB === "boolean" ? preserveRB : true,
          };
          break;

        case "JavaScript":
          const jsAction = action.get("JS");
          let js;

          if (jsAction instanceof BaseStream) {
            js = jsAction.getString();
          } else if (typeof jsAction === "string") {
            js = jsAction;
          }

          const jsURL = js && recoverJsURL(stringToPDFString(js));
          if (jsURL) {
            url = jsURL.url;
            resultObj.newWindow = jsURL.newWindow;
            break;
          }
        /* falls through */
        default:
          if (actionName === "JavaScript" || actionName === "SubmitForm") {
            // Don't bother the user with a warning for actions that require
            // scripting support, since those will be handled separately.
            break;
          }
          warn(`parseDestDictionary - unsupported action: "${actionName}".`);
          break;
      }
    } else if (destDict.has("Dest")) {
      // Simple destination.
      dest = destDict.get("Dest");
    }

    if (typeof url === "string") {
      const absoluteUrl = createValidAbsoluteUrl(url, docBaseUrl, {
        addDefaultProtocol: true,
        tryConvertEncoding: true,
      });
      if (absoluteUrl) {
        resultObj.url = absoluteUrl.href;
      }
      resultObj.unsafeUrl = url;
    }
    if (dest) {
      if (dest instanceof Name) {
        dest = dest.name;
      }
      if (typeof dest === "string") {
        resultObj.dest = stringToPDFString(dest);
      } else if (isValidExplicitDest(dest)) {
        resultObj.dest = dest;
      }
    }
  }
}

export { Catalog };<|MERGE_RESOLUTION|>--- conflicted
+++ resolved
@@ -1216,13 +1216,8 @@
         }
         visitedNodes.put(currentNode);
 
-<<<<<<< HEAD
         const obj = await (pageDictCache.get(currentNode) ||
           xref.fetchAsync(currentNode));
-=======
-        const obj = await xref.fetchAsync(currentNode);
-
->>>>>>> 1c5a754f
         if (obj instanceof Dict) {
           const isPage = await getIsPage(obj);
           if (isPage) {
