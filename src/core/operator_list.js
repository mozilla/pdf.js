--- conflicted
+++ resolved
@@ -540,35 +540,7 @@
   var CHUNK_SIZE = 1000;
   var CHUNK_SIZE_ABOUT = CHUNK_SIZE - 5; // close to chunk size
 
-<<<<<<< HEAD
-  function getTransfers(queue) {
-    var transfers = [];
-    var fnArray = queue.fnArray, argsArray = queue.argsArray;
-    for (var i = 0, ii = queue.length; i < ii; i++) {
-      switch (fnArray[i]) {
-        case OPS.paintInlineImageXObject:
-        case OPS.paintInlineImageXObjectGroup:
-        case OPS.paintImageMaskXObject:
-          var arg = argsArray[i][0]; // first param in imgData
-
-          if (typeof PDFJSDev === 'undefined' ||
-              PDFJSDev.test('!PRODUCTION || TESTING')) {
-            assert(arg.data instanceof Uint8ClampedArray,
-                   'OperatorList - getTransfers: Unsupported "arg.data" type.');
-          }
-          if (!arg.cached) {
-            transfers.push(arg.data.buffer);
-          }
-          break;
-      }
-    }
-    return transfers;
-  }
-
   function OperatorList(intent, messageHandler, pageIndex, acroForm) {
-=======
-  function OperatorList(intent, messageHandler, pageIndex) {
->>>>>>> 63014eb8
     this.messageHandler = messageHandler;
     this.fnArray = [];
     this.argsArray = [];
