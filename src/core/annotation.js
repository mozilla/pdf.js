--- conflicted
+++ resolved
@@ -580,8 +580,6 @@
   }
 
   /**
-<<<<<<< HEAD
-=======
    * Get field data for usage in JS sandbox.
    *
    * Field object is defined here:
@@ -596,7 +594,6 @@
   }
 
   /**
->>>>>>> ff263149
    * Reset the annotation.
    *
    * This involves resetting the various streams that are either cached on the
@@ -972,7 +969,6 @@
     // cause errors when sending annotations to the main-thread (issue 10347).
     if (data.fieldType === "Sig") {
       data.fieldValue = null;
-<<<<<<< HEAD
       // #171 modification start
       if (!self.showUnverifiedSignatures) {
         this.setFlags(AnnotationFlag.HIDDEN);
@@ -981,10 +977,6 @@
         );
       }
       // #171 modification end
-=======
-      this.setFlags(AnnotationFlag.HIDDEN);
-      data.hidden = true;
->>>>>>> ff263149
     }
   }
 
@@ -1407,8 +1399,6 @@
     }
     return localResources || Dict.empty;
   }
-<<<<<<< HEAD
-=======
 
   _collectJS(entry, xref, list, parents) {
     if (!entry) {
@@ -1490,7 +1480,6 @@
     }
     return null;
   }
->>>>>>> ff263149
 }
 
 class TextWidgetAnnotation extends WidgetAnnotation {
