--- conflicted
+++ resolved
@@ -13,20 +13,11 @@
  * limitations under the License.
  */
 
-<<<<<<< HEAD
-import {
-  assert, createPromiseCapability, error, info, isArray, isArrayBuffer,
-  isNum, isSpace, isString, MissingDataException, OPS, shadow,
-  stringToBytes, stringToPDFString, Util, warn
-} from '../shared/util';
-=======
->>>>>>> 37ac8f86
 import { Catalog, ObjectLoader, XRef } from './obj';
+import { createPromiseCapability, error, info, isArray, isArrayBuffer, isNum,
+  isSpace, isString, MissingDataException, OPS, shadow, stringToBytes,
+  stringToPDFString, Util, warn } from '../shared/util';
 import { Dict, isDict, isName, isStream } from './primitives';
-import {
-  info, isArray, isArrayBuffer, isNum, isSpace, isString, MissingDataException,
-  OPS, shadow, stringToBytes, stringToPDFString, Util, warn
-} from '../shared/util';
 import { NullStream, Stream, StreamsSequenceStream } from './stream';
 import { OperatorList, PartialEvaluator } from './evaluator';
 import { AnnotationFactory } from './annotation';
