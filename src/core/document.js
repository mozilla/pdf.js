/* Copyright 2012 Mozilla Foundation
 *
 * Licensed under the Apache License, Version 2.0 (the "License");
 * you may not use this file except in compliance with the License.
 * You may obtain a copy of the License at
 *
 *     http://www.apache.org/licenses/LICENSE-2.0
 *
 * Unless required by applicable law or agreed to in writing, software
 * distributed under the License is distributed on an "AS IS" BASIS,
 * WITHOUT WARRANTIES OR CONDITIONS OF ANY KIND, either express or implied.
 * See the License for the specific language governing permissions and
 * limitations under the License.
 */
/* eslint no-var: error */

import {
  assert, bytesToString, FormatError, info, isArrayBuffer, isArrayEqual, isBool,
  isNum, isSpace, isString, OPS, shadow, stringToBytes, stringToPDFString, Util,
  warn
} from '../shared/util';
import { Catalog, ObjectLoader, XRef } from './obj';
import { Dict, isDict, isName, isStream, Ref } from './primitives';
import {
  getInheritableProperty, MissingDataException, XRefEntryException,
  XRefParseException
} from './core_utils';
import { NullStream, Stream, StreamsSequenceStream } from './stream';
import { AnnotationFactory } from './annotation';
import { calculateMD5 } from './crypto';
import { Linearization } from './parser';
import { OperatorList } from './operator_list';
import { PartialEvaluator } from './evaluator';
import { PDFFunctionFactory } from './function';
import { WorkerTask } from './worker';

const DEFAULT_USER_UNIT = 1.0;
const LETTER_SIZE_MEDIABOX = [0, 0, 612, 792];

function isAnnotationRenderable(annotation, intent) {
  return (intent === 'display' && annotation.viewable) ||
         (intent === 'print' && annotation.printable);
}

class Page {
  constructor({ pdfManager, xref, pageIndex, pageDict, ref, fontCache,
                builtInCMapCache, pdfFunctionFactory, }) {
    this.pdfManager = pdfManager;
    this.pageIndex = pageIndex;
    this.pageDict = pageDict;
    this.xref = xref;
    this.ref = ref;
    this.fontCache = fontCache;
    this.builtInCMapCache = builtInCMapCache;
    this.pdfFunctionFactory = pdfFunctionFactory;
    this.evaluatorOptions = pdfManager.evaluatorOptions;
    this.resourcesPromise = null;

    const idCounters = {
      obj: 0,
    };
    this.idFactory = {
      createObjId() {
        return `p${pageIndex}_${++idCounters.obj}`;
      },
      getDocId() {
        return `g_${pdfManager.docId}`;
      },
    };
  }

  /**
   * @private
   */
  _getInheritableProperty(key, getArray = false) {
    const value = getInheritableProperty({ dict: this.pageDict, key, getArray,
                                           stopWhenFound: false, });
    if (!Array.isArray(value)) {
      return value;
    }
    if (value.length === 1 || !isDict(value[0])) {
      return value[0];
    }
    return Dict.merge(this.xref, value);
  }

  get content() {
    return this.pageDict.get('Contents');
  }

  get resources() {
    // For robustness: The spec states that a \Resources entry has to be
    // present, but can be empty. Some documents still omit it; in this case
    // we return an empty dictionary.
    return shadow(this, 'resources',
                  this._getInheritableProperty('Resources') || Dict.empty);
  }

  _getBoundingBox(name) {
    const box = this._getInheritableProperty(name, /* getArray = */ true);

    if (Array.isArray(box) && box.length === 4) {
      if ((box[2] - box[0]) !== 0 && (box[3] - box[1]) !== 0) {
        return box;
      }
      warn(`Empty /${name} entry.`);
    }
    return null;
  }

  get mediaBox() {
    // Reset invalid media box to letter size.
    return shadow(this, 'mediaBox',
                  this._getBoundingBox('MediaBox') || LETTER_SIZE_MEDIABOX);
  }

  get cropBox() {
    // Reset invalid crop box to media box.
    return shadow(this, 'cropBox',
                  this._getBoundingBox('CropBox') || this.mediaBox);
  }

  get userUnit() {
    let obj = this.pageDict.get('UserUnit');
    if (!isNum(obj) || obj <= 0) {
      obj = DEFAULT_USER_UNIT;
    }
    return shadow(this, 'userUnit', obj);
  }

  get view() {
    // From the spec, 6th ed., p.963:
    // "The crop, bleed, trim, and art boxes should not ordinarily
    // extend beyond the boundaries of the media box. If they do, they are
    // effectively reduced to their intersection with the media box."
    const { cropBox, mediaBox, } = this;
    let view;
    if (cropBox === mediaBox || isArrayEqual(cropBox, mediaBox)) {
      view = mediaBox;
    } else {
      const box = Util.intersect(cropBox, mediaBox);
      if (box && ((box[2] - box[0]) !== 0 && (box[3] - box[1]) !== 0)) {
        view = box;
      } else {
        warn('Empty /CropBox and /MediaBox intersection.');
      }
    }
    return shadow(this, 'view', view || mediaBox);
  }

  get rotate() {
    let rotate = this._getInheritableProperty('Rotate') || 0;

    // Normalize rotation so it's a multiple of 90 and between 0 and 270.
    if (rotate % 90 !== 0) {
      rotate = 0;
    } else if (rotate >= 360) {
      rotate = rotate % 360;
    } else if (rotate < 0) {
      // The spec doesn't cover negatives. Assume it's counterclockwise
      // rotation. The following is the other implementation of modulo.
      rotate = ((rotate % 360) + 360) % 360;
    }
    return shadow(this, 'rotate', rotate);
  }

  getContentStream() {
    const content = this.content;
    let stream;

    if (Array.isArray(content)) {
      // Fetching the individual streams from the array.
      const xref = this.xref;
      const streams = [];
      for (const stream of content) {
        streams.push(xref.fetchIfRef(stream));
      }
      stream = new StreamsSequenceStream(streams);
    } else if (isStream(content)) {
      stream = content;
    } else {
      // Replace non-existent page content with empty content.
      stream = new NullStream();
    }
    return stream;
  }

  loadResources(keys) {
    if (!this.resourcesPromise) {
      // TODO: add async `_getInheritableProperty` and remove this.
      this.resourcesPromise = this.pdfManager.ensure(this, 'resources');
    }
    return this.resourcesPromise.then(() => {
      const objectLoader = new ObjectLoader(this.resources, keys, this.xref);
      return objectLoader.load();
    });
  }

<<<<<<< HEAD
  getOperatorList({
    handler,
    task,
    annotationTask,
    intent,
    renderInteractiveForms,
  }) {
=======
  getOperatorList({ handler, sink, task, intent, renderInteractiveForms, }) {
>>>>>>> d7c7f155
    const contentStreamPromise = this.pdfManager.ensure(this,
                                                        'getContentStream');
    const resourcesPromise = this.loadResources([
      'ExtGState',
      'ColorSpace',
      'Pattern',
      'Shading',
      'XObject',
      'Font',
    ]);

    const partialEvaluator = new PartialEvaluator({
      pdfManager: this.pdfManager,
      xref: this.xref,
      handler,
      pageIndex: this.pageIndex,
      idFactory: this.idFactory,
      fontCache: this.fontCache,
      builtInCMapCache: this.builtInCMapCache,
      options: this.evaluatorOptions,
      pdfFunctionFactory: this.pdfFunctionFactory,
    });

    const dataPromises = Promise.all([contentStreamPromise, resourcesPromise]);
    const pageListPromise = dataPromises.then(([contentStream]) => {
      const opList = new OperatorList(intent, sink, this.pageIndex);

      handler.send('StartRenderPage', {
        transparency: partialEvaluator.hasBlendModes(this.resources),
        pageIndex: this.pageIndex,
        intent,
      });

      return partialEvaluator.getOperatorList({
        stream: contentStream,
        task,
        resources: this.resources,
        operatorList: opList,
      }).then(function() {
        return opList;
      });
    });

    // Fetch the page's annotations and add their operator lists to the
    // page's operator list to render them.
    return Promise.all([pageListPromise, this._parsedAnnotations]).then(
        function([pageOpList, annotations]) {
      if (annotations.length === 0) {
        pageOpList.flush(true);
        return { length: pageOpList.totalLength, };
      }

      // Collect the operator list promises for the annotations. Each promise
      // is resolved with the complete operator list for a single annotation.
      const opListPromises = [];
      for (const annotation of annotations) {
        if (isAnnotationRenderable(annotation, intent)) {
          opListPromises.push(annotation.getOperatorList(
            partialEvaluator, task, true));
        }
      }

      return Promise.all(opListPromises).then(function(opLists) {
        pageOpList.addOp(OPS.beginAnnotations, []);
        for (const opList of opLists) {
          pageOpList.addOpList(opList);
        }
        pageOpList.addOp(OPS.endAnnotations, []);
        pageOpList.flush(true);
        return { length: pageOpList.totalLength, };
      });
    });
  }

  extractTextContent({ handler, task, normalizeWhitespace, sink,
                       combineTextItems, }) {
    const contentStreamPromise = this.pdfManager.ensure(this,
                                                        'getContentStream');
    const resourcesPromise = this.loadResources([
      'ExtGState',
      'XObject',
      'Font',
    ]);

    const dataPromises = Promise.all([contentStreamPromise, resourcesPromise]);
    return dataPromises.then(([contentStream]) => {
      const partialEvaluator = new PartialEvaluator({
        xref: this.xref,
        handler,
        pageIndex: this.pageIndex,
        idFactory: this.idFactory,
        fontCache: this.fontCache,
        builtInCMapCache: this.builtInCMapCache,
        options: this.evaluatorOptions,
        pdfFunctionFactory: this.pdfFunctionFactory,
      });

      return partialEvaluator.getTextContent({
        stream: contentStream,
        task,
        resources: this.resources,
        normalizeWhitespace,
        combineTextItems,
        sink,
      });
    });
  }

  getAnnotationsData(intent) {
    return this._parsedAnnotations.then(function(annotations) {
      const annotationsData = [];
      for (let i = 0, ii = annotations.length; i < ii; i++) {
        if (!intent || isAnnotationRenderable(annotations[i], intent)) {
          annotationsData.push(annotations[i].data);
        }
      }
      return annotationsData;
    });
  }

  get annotations() {
    return shadow(this, 'annotations',
                  this._getInheritableProperty('Annots') || []);
  }

  get _parsedAnnotations() {
    let pdfManager = this.pdfManager;

    const parsedAnnotations =
      this.pdfManager.ensure(this, 'annotations').then(() => {
        const annotationRefs = this.annotations;
        const annotationPromises = [];
        for (let i = 0, ii = annotationRefs.length; i < ii; i++) {
          annotationPromises.push(AnnotationFactory.create(
            this.xref,
            annotationRefs[i],
            this.pdfManager,
            this.idFactory,
            new PartialEvaluator({
              pdfManager: this.pdfManager,
              xref: this.xref,
              handler: {
                send: (actionname, data) => {
                  if (pdfManager &&
                      pdfManager.pdfDocument &&
                      pdfManager.pdfDocument.acroForm) {
                    pdfManager.pdfDocument.acroForm
                        .annotationFonts.push(data);
                  }
                },
              },
              pageIndex: this.pageIndex,
              idFactory: this.idFactory,
              fontCache: this.fontCache,
              builtInCMapCache: this.builtInCMapCache,
              options: this.evaluatorOptions,
            }),
            new WorkerTask('GetAnnotationAppearances')));
        }

        return Promise.all(annotationPromises).then(function(annotations) {
          return annotations.filter(function isDefined(annotation) {
            return !!annotation;
          });
        }, function(reason) {
          warn(`_parsedAnnotations: "${reason}".`);
          return [];
        });
      });

    return shadow(this, '_parsedAnnotations', parsedAnnotations);
  }
}

const FINGERPRINT_FIRST_BYTES = 1024;
const EMPTY_FINGERPRINT = '\x00\x00\x00\x00\x00\x00\x00' +
                          '\x00\x00\x00\x00\x00\x00\x00\x00\x00';

function find(stream, needle, limit, backwards = false) {
  assert(limit > 0, 'The "limit" must be a positive integer.');

  const str = bytesToString(stream.peekBytes(limit));

  const index = backwards ? str.lastIndexOf(needle) : str.indexOf(needle);
  if (index === -1) {
    return false;
  }
  stream.pos += index;
  return true;
}

/**
 * The `PDFDocument` class holds all the data of the PDF file. There exists
 * one `PDFDocument` object on the main thread and one object for each worker.
 * If no worker support is enabled, two `PDFDocument` objects are created on
 * the main thread.
 */
class PDFDocument {
  constructor(pdfManager, arg) {
    let stream;
    if (isStream(arg)) {
      stream = arg;
    } else if (isArrayBuffer(arg)) {
      stream = new Stream(arg);
    } else {
      throw new Error('PDFDocument: Unknown argument type');
    }
    if (stream.length <= 0) {
      throw new Error('PDFDocument: Stream must have data');
    }

    this.pdfManager = pdfManager;
    this.stream = stream;
    this.xref = new XRef(stream, pdfManager);

    this.pdfFunctionFactory = new PDFFunctionFactory({
      xref: this.xref,
      isEvalSupported: pdfManager.evaluatorOptions.isEvalSupported,
    });
    this._pagePromises = [];
  }

  parse(recoveryMode) {
    this.setup(recoveryMode);

    const version = this.catalog.catDict.get('Version');
    if (isName(version)) {
      this.pdfFormatVersion = version.name;
    }

    // Check if AcroForms are present in the document.
    try {
      this.acroForm = this.catalog.catDict.get('AcroForm');
      if (this.acroForm) {
        this.xfa = this.acroForm.get('XFA');
        this.acroForm.annotationFonts = [];
        const fields = this.acroForm.get('Fields');
        if ((!fields || !Array.isArray(fields) || fields.length === 0) &&
            !this.xfa) {
          this.acroForm = null; // No fields and no XFA, so it's not a form.
        }
      }
    } catch (ex) {
      if (ex instanceof MissingDataException) {
        throw ex;
      }
      info('Cannot fetch AcroForm entry; assuming no AcroForms are present');
      this.acroForm = null;
    }
  }

  get linearization() {
    let linearization = null;
    try {
      linearization = Linearization.create(this.stream);
    } catch (err) {
      if (err instanceof MissingDataException) {
        throw err;
      }
      info(err);
    }
    return shadow(this, 'linearization', linearization);
  }

  get startXRef() {
    const stream = this.stream;
    let startXRef = 0;

    if (this.linearization) {
      // Find the end of the first object.
      stream.reset();
      if (find(stream, 'endobj', 1024)) {
        startXRef = stream.pos + 6;
      }
    } else {
      // Find `startxref` by checking backwards from the end of the file.
      const step = 1024;
      const startXRefLength = 'startxref'.length;
      let found = false, pos = stream.end;

      while (!found && pos > 0) {
        pos -= step - startXRefLength;
        if (pos < 0) {
          pos = 0;
        }
        stream.pos = pos;
        found = find(stream, 'startxref', step, true);
      }

      if (found) {
        stream.skip(9);
        let ch;
        do {
          ch = stream.getByte();
        } while (isSpace(ch));
        let str = '';
        while (ch >= 0x20 && ch <= 0x39) { // < '9'
          str += String.fromCharCode(ch);
          ch = stream.getByte();
        }
        startXRef = parseInt(str, 10);
        if (isNaN(startXRef)) {
          startXRef = 0;
        }
      }
    }
    return shadow(this, 'startXRef', startXRef);
  }

  // Find the header, get the PDF format version and setup the
  // stream to start from the header.
  checkHeader() {
    const stream = this.stream;
    stream.reset();

    if (!find(stream, '%PDF-', 1024)) {
      // May not be a PDF file, but don't throw an error and let
      // parsing continue.
      return;
    }
    stream.moveStart();

    // Read the PDF format version.
    const MAX_PDF_VERSION_LENGTH = 12;
    let version = '', ch;
    while ((ch = stream.getByte()) > 0x20) { // Space
      if (version.length >= MAX_PDF_VERSION_LENGTH) {
        break;
      }
      version += String.fromCharCode(ch);
    }
    if (!this.pdfFormatVersion) {
      // Remove the "%PDF-" prefix.
      this.pdfFormatVersion = version.substring(5);
    }
  }

  parseStartXRef() {
    this.xref.setStartXRef(this.startXRef);
  }

  setup(recoveryMode) {
    this.xref.parse(recoveryMode);
    this.catalog = new Catalog(this.pdfManager, this.xref);
  }

  get numPages() {
    const linearization = this.linearization;
    const num = linearization ? linearization.numPages : this.catalog.numPages;
    return shadow(this, 'numPages', num);
  }

  get documentInfo() {
    const DocumentInfoValidators = {
      Title: isString,
      Author: isString,
      Subject: isString,
      Keywords: isString,
      Creator: isString,
      Producer: isString,
      CreationDate: isString,
      ModDate: isString,
      Trapped: isName,
    };

    const docInfo = {
      PDFFormatVersion: this.pdfFormatVersion,
      IsLinearized: !!this.linearization,
      IsAcroFormPresent: !!this.acroForm,
      IsXFAPresent: !!this.xfa,
      IsCollectionPresent: !!this.collection,
    };

    let infoDict;
    try {
      infoDict = this.xref.trailer.get('Info');
    } catch (err) {
      if (err instanceof MissingDataException) {
        throw err;
      }
      info('The document information dictionary is invalid.');
    }

    if (isDict(infoDict)) {
      // Fill the document info with valid entries from the specification,
      // as well as any existing well-formed custom entries.
      for (const key of infoDict.getKeys()) {
        const value = infoDict.get(key);

        if (DocumentInfoValidators[key]) {
          // Make sure the (standard) value conforms to the specification.
          if (DocumentInfoValidators[key](value)) {
            docInfo[key] = (typeof value !== 'string' ?
                            value : stringToPDFString(value));
          } else {
            info(`Bad value in document info for "${key}".`);
          }
        } else if (typeof key === 'string') {
          // For custom values, only accept white-listed types to prevent
          // errors that would occur when trying to send non-serializable
          // objects to the main-thread (for example `Dict` or `Stream`).
          let customValue;
          if (isString(value)) {
            customValue = stringToPDFString(value);
          } else if (isName(value) || isNum(value) || isBool(value)) {
            customValue = value;
          } else {
            info(`Unsupported value in document info for (custom) "${key}".`);
            continue;
          }

          if (!docInfo['Custom']) {
            docInfo['Custom'] = Object.create(null);
          }
          docInfo['Custom'][key] = customValue;
        }
      }
    }
    return shadow(this, 'documentInfo', docInfo);
  }

  get fingerprint() {
    let hash;
    const idArray = this.xref.trailer.get('ID');
    if (Array.isArray(idArray) && idArray[0] && isString(idArray[0]) &&
        idArray[0] !== EMPTY_FINGERPRINT) {
      hash = stringToBytes(idArray[0]);
    } else {
      hash = calculateMD5(this.stream.getByteRange(0, FINGERPRINT_FIRST_BYTES),
                          0, FINGERPRINT_FIRST_BYTES);
    }

    const fingerprintBuf = [];
    for (let i = 0, ii = hash.length; i < ii; i++) {
      const hex = hash[i].toString(16);
      fingerprintBuf.push(hex.padStart(2, '0'));
    }
    return shadow(this, 'fingerprint', fingerprintBuf.join(''));
  }

  _getLinearizationPage(pageIndex) {
    const { catalog, linearization, } = this;
    assert(linearization && linearization.pageFirst === pageIndex);

    const ref = new Ref(linearization.objectNumberFirst, 0);
    return this.xref.fetchAsync(ref).then((obj) => {
      // Ensure that the object that was found is actually a Page dictionary.
      if (isDict(obj, 'Page') ||
          (isDict(obj) && !obj.has('Type') && obj.has('Contents'))) {
        if (ref && !catalog.pageKidsCountCache.has(ref)) {
          catalog.pageKidsCountCache.put(ref, 1); // Cache the Page reference.
        }
        return [obj, ref];
      }
      throw new FormatError('The Linearization dictionary doesn\'t point ' +
                            'to a valid Page dictionary.');
    }).catch((reason) => {
      info(reason);
      return catalog.getPageDict(pageIndex);
    });
  }

  getPage(pageIndex) {
    if (this._pagePromises[pageIndex] !== undefined) {
      return this._pagePromises[pageIndex];
    }
    const { catalog, linearization, } = this;

    const promise = (linearization && linearization.pageFirst === pageIndex) ?
      this._getLinearizationPage(pageIndex) : catalog.getPageDict(pageIndex);

    return this._pagePromises[pageIndex] = promise.then(([pageDict, ref]) => {
      return new Page({
        pdfManager: this.pdfManager,
        xref: this.xref,
        pageIndex,
        pageDict,
        ref,
        fontCache: catalog.fontCache,
        builtInCMapCache: catalog.builtInCMapCache,
        pdfFunctionFactory: this.pdfFunctionFactory,
      });
    });
  }

  checkFirstPage() {
    return this.getPage(0).catch((reason) => {
      if (reason instanceof XRefEntryException) {
        // Clear out the various caches to ensure that we haven't stored any
        // inconsistent and/or incorrect state, since that could easily break
        // subsequent `this.getPage` calls.
        this._pagePromises.length = 0;
        this.cleanup();

        throw new XRefParseException();
      }
    });
  }

  fontFallback(id, handler) {
    return this.catalog.fontFallback(id, handler);
  }

  cleanup() {
    return this.catalog.cleanup();
  }
}

export {
  Page,
  PDFDocument,
};<|MERGE_RESOLUTION|>--- conflicted
+++ resolved
@@ -196,17 +196,14 @@
     });
   }
 
-<<<<<<< HEAD
   getOperatorList({
     handler,
+    sink,
     task,
     annotationTask,
     intent,
     renderInteractiveForms,
   }) {
-=======
-  getOperatorList({ handler, sink, task, intent, renderInteractiveForms, }) {
->>>>>>> d7c7f155
     const contentStreamPromise = this.pdfManager.ensure(this,
                                                         'getContentStream');
     const resourcesPromise = this.loadResources([
