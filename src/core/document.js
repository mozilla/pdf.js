--- conflicted
+++ resolved
@@ -26,7 +26,6 @@
 import { OperatorList } from './operator_list';
 import { PartialEvaluator } from './evaluator';
 import { PDFFunctionFactory } from './function';
-import { WorkerTask } from './worker';
 
 var Page = (function PageClosure() {
 
@@ -248,12 +247,8 @@
 
       // Fetch the page's annotations and add their operator lists to the
       // page's operator list to render them.
-<<<<<<< HEAD
-      var annotationsPromise = this.annotations;
-=======
       var annotationsPromise = this.annotations ?
         this.annotations : this.getAnnotations(annotationTask);
->>>>>>> 3780106e
       return Promise.all([pageListPromise, annotationsPromise]).then(
           function ([pageOpList, annotations]) {
         if (annotations.length === 0) {
@@ -319,14 +314,9 @@
       });
     },
 
-<<<<<<< HEAD
-    getAnnotationsData: function Page_getAnnotationsData(intent) {
-      var annotationsPromise = this.annotations;
-=======
     getAnnotationsData: function Page_getAnnotationsData(intent, task) {
       var annotationsPromise = this.annotations ?
         this.annotations : this.getAnnotations(task);
->>>>>>> 3780106e
       return annotationsPromise.then(function (annotations) {
         var annotationsData = [];
         for (var i = 0, n = annotations.length; i < n; ++i) {
@@ -338,8 +328,7 @@
       });
     },
 
-<<<<<<< HEAD
-    get annotations() {
+    getAnnotations: function Page_getAnnotations(task) {
       // create a blank annotation fonts array
       // if it's not initialized yet
       if (this.pdfManager && this.pdfManager.pdfDocument &&
@@ -348,9 +337,6 @@
         this.pdfManager.pdfDocument.acroForm.annotationFonts = [];
       }
 
-      var task = new WorkerTask(
-        'GetAnnotationAppereances: page ' + this.pageIndex);
-
       var handler = {};
 
       var self = this;
@@ -360,12 +346,6 @@
             self.pdfManager.pdfDocument.acroForm) {
           self.pdfManager.pdfDocument.acroForm.annotationFonts.push(data);
         }
-=======
-    getAnnotations: function Page_getAnnotations(task) {
-      var handler = {};
-
-      handler.send = function (actionname, data) {
->>>>>>> 3780106e
       };
 
       var partialEvaluator = new PartialEvaluator({
@@ -397,20 +377,10 @@
 
       return shadow(this, 'annotations',
         Promise.all(annotationsPromises)).then(function (annotations) {
-<<<<<<< HEAD
-
-        task.finish();
-
-        return annotations;
-      }, function (reason) {
-        return [];
-      });
-=======
           return annotations;
         }, function (reason) {
           return [];
         });
->>>>>>> 3780106e
     },
   };
 
