--- conflicted
+++ resolved
@@ -243,15 +243,10 @@
     handler,
     sink,
     task,
-<<<<<<< HEAD
     annotationTask,
     intent,
     renderInteractiveForms,
-=======
-    intent,
-    renderInteractiveForms,
     annotationStorage,
->>>>>>> c7eb79ca
   }) {
     const contentStreamPromise = this.pdfManager.ensure(
       this,
