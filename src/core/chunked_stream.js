--- conflicted
+++ resolved
@@ -12,16 +12,11 @@
  * See the License for the specific language governing permissions and
  * limitations under the License.
  */
-/* eslint no-var: error */
 
 import {
   arrayByteLength,
   arraysToBytes,
   createPromiseCapability,
-<<<<<<< HEAD
-  isEmptyObj,
-=======
->>>>>>> e389ed62
 } from "../shared/util.js";
 import { MissingDataException } from "./core_utils.js";
 
@@ -44,20 +39,19 @@
   getMissingChunks() {
     const chunks = [];
     for (let chunk = 0, n = this.numChunks; chunk < n; ++chunk) {
-<<<<<<< HEAD
-      if (!this.loadedChunks[chunk]) {
-=======
       if (!this._loadedChunks.has(chunk)) {
->>>>>>> e389ed62
         chunks.push(chunk);
       }
     }
     return chunks;
   }
-<<<<<<< HEAD
 
   getBaseStreams() {
     return [this];
+  }
+
+  get numChunksLoaded() {
+    return this._loadedChunks.size;
   }
 
   allChunksLoaded() {
@@ -82,10 +76,9 @@
     const endChunk = Math.floor((end - 1) / chunkSize) + 1;
 
     for (let curChunk = beginChunk; curChunk < endChunk; ++curChunk) {
-      if (!this.loadedChunks[curChunk]) {
-        this.loadedChunks[curChunk] = true;
-        ++this.numChunksLoaded;
-      }
+      // Since a value can only occur *once* in a `Set`, there's no need to
+      // manually check `Set.prototype.has()` before adding the value here.
+      this._loadedChunks.add(curChunk);
     }
   }
 
@@ -102,80 +95,23 @@
         : Math.floor(position / this.chunkSize);
 
     for (let curChunk = beginChunk; curChunk < endChunk; ++curChunk) {
-      if (!this.loadedChunks[curChunk]) {
-        this.loadedChunks[curChunk] = true;
-        ++this.numChunksLoaded;
-      }
-=======
-
-  getBaseStreams() {
-    return [this];
-  }
-
-  get numChunksLoaded() {
-    return this._loadedChunks.size;
-  }
-
-  allChunksLoaded() {
-    return this.numChunksLoaded === this.numChunks;
-  }
-
-  onReceiveData(begin, chunk) {
-    const chunkSize = this.chunkSize;
-    if (begin % chunkSize !== 0) {
-      throw new Error(`Bad begin offset: ${begin}`);
-    }
-
-    // Using `this.length` is inaccurate here since `this.start` can be moved
-    // (see the `moveStart` method).
-    const end = begin + chunk.byteLength;
-    if (end % chunkSize !== 0 && end !== this.bytes.length) {
-      throw new Error(`Bad end offset: ${end}`);
-    }
-
-    this.bytes.set(new Uint8Array(chunk), begin);
-    const beginChunk = Math.floor(begin / chunkSize);
-    const endChunk = Math.floor((end - 1) / chunkSize) + 1;
-
-    for (let curChunk = beginChunk; curChunk < endChunk; ++curChunk) {
       // Since a value can only occur *once* in a `Set`, there's no need to
       // manually check `Set.prototype.has()` before adding the value here.
       this._loadedChunks.add(curChunk);
     }
   }
 
-  onReceiveProgressiveData(data) {
-    let position = this.progressiveDataLength;
-    const beginChunk = Math.floor(position / this.chunkSize);
-
-    this.bytes.set(new Uint8Array(data), position);
-    position += data.byteLength;
-    this.progressiveDataLength = position;
-    const endChunk =
-      position >= this.end
-        ? this.numChunks
-        : Math.floor(position / this.chunkSize);
-
-    for (let curChunk = beginChunk; curChunk < endChunk; ++curChunk) {
-      // Since a value can only occur *once* in a `Set`, there's no need to
-      // manually check `Set.prototype.has()` before adding the value here.
-      this._loadedChunks.add(curChunk);
->>>>>>> e389ed62
-    }
-  }
-
   ensureByte(pos) {
     if (pos < this.progressiveDataLength) {
       return;
     }
-<<<<<<< HEAD
 
     const chunk = Math.floor(pos / this.chunkSize);
     if (chunk === this.lastSuccessfulEnsureByteChunk) {
       return;
     }
 
-    if (!this.loadedChunks[chunk]) {
+    if (!this._loadedChunks.has(chunk)) {
       throw new MissingDataException(pos, pos + 1);
     }
     this.lastSuccessfulEnsureByteChunk = chunk;
@@ -193,7 +129,7 @@
     const beginChunk = Math.floor(begin / chunkSize);
     const endChunk = Math.floor((end - 1) / chunkSize) + 1;
     for (let chunk = beginChunk; chunk < endChunk; ++chunk) {
-      if (!this.loadedChunks[chunk]) {
+      if (!this._loadedChunks.has(chunk)) {
         throw new MissingDataException(begin, end);
       }
     }
@@ -203,7 +139,7 @@
     const numChunks = this.numChunks;
     for (let i = 0; i < numChunks; ++i) {
       const chunk = (beginChunk + i) % numChunks; // Wrap around to beginning.
-      if (!this.loadedChunks[chunk]) {
+      if (!this._loadedChunks.has(chunk)) {
         return chunk;
       }
     }
@@ -211,7 +147,7 @@
   }
 
   hasChunk(chunk) {
-    return !!this.loadedChunks[chunk];
+    return this._loadedChunks.has(chunk);
   }
 
   get length() {
@@ -256,95 +192,6 @@
     const pos = this.pos;
     const strEnd = this.end;
 
-=======
-
-    const chunk = Math.floor(pos / this.chunkSize);
-    if (chunk === this.lastSuccessfulEnsureByteChunk) {
-      return;
-    }
-
-    if (!this._loadedChunks.has(chunk)) {
-      throw new MissingDataException(pos, pos + 1);
-    }
-    this.lastSuccessfulEnsureByteChunk = chunk;
-  }
-
-  ensureRange(begin, end) {
-    if (begin >= end) {
-      return;
-    }
-    if (end <= this.progressiveDataLength) {
-      return;
-    }
-
-    const chunkSize = this.chunkSize;
-    const beginChunk = Math.floor(begin / chunkSize);
-    const endChunk = Math.floor((end - 1) / chunkSize) + 1;
-    for (let chunk = beginChunk; chunk < endChunk; ++chunk) {
-      if (!this._loadedChunks.has(chunk)) {
-        throw new MissingDataException(begin, end);
-      }
-    }
-  }
-
-  nextEmptyChunk(beginChunk) {
-    const numChunks = this.numChunks;
-    for (let i = 0; i < numChunks; ++i) {
-      const chunk = (beginChunk + i) % numChunks; // Wrap around to beginning.
-      if (!this._loadedChunks.has(chunk)) {
-        return chunk;
-      }
-    }
-    return null;
-  }
-
-  hasChunk(chunk) {
-    return this._loadedChunks.has(chunk);
-  }
-
-  get length() {
-    return this.end - this.start;
-  }
-
-  get isEmpty() {
-    return this.length === 0;
-  }
-
-  getByte() {
-    const pos = this.pos;
-    if (pos >= this.end) {
-      return -1;
-    }
-    if (pos >= this.progressiveDataLength) {
-      this.ensureByte(pos);
-    }
-    return this.bytes[this.pos++];
-  }
-
-  getUint16() {
-    const b0 = this.getByte();
-    const b1 = this.getByte();
-    if (b0 === -1 || b1 === -1) {
-      return -1;
-    }
-    return (b0 << 8) + b1;
-  }
-
-  getInt32() {
-    const b0 = this.getByte();
-    const b1 = this.getByte();
-    const b2 = this.getByte();
-    const b3 = this.getByte();
-    return (b0 << 24) + (b1 << 16) + (b2 << 8) + b3;
-  }
-
-  // Returns subarray of original buffer, should only be read.
-  getBytes(length, forceClamped = false) {
-    const bytes = this.bytes;
-    const pos = this.pos;
-    const strEnd = this.end;
-
->>>>>>> e389ed62
     if (!length) {
       if (strEnd > this.progressiveDataLength) {
         this.ensureRange(pos, strEnd);
@@ -438,11 +285,7 @@
       const endChunk = Math.floor((this.end - 1) / chunkSize) + 1;
       const missingChunks = [];
       for (let chunk = beginChunk; chunk < endChunk; ++chunk) {
-<<<<<<< HEAD
-        if (!this.loadedChunks[chunk]) {
-=======
         if (!this._loadedChunks.has(chunk)) {
->>>>>>> e389ed62
           missingChunks.push(chunk);
         }
       }
@@ -525,59 +368,6 @@
     });
     // TODO check errors
   }
-<<<<<<< HEAD
-
-  /**
-   * Get all the chunks that are not yet loaded and group them into
-   * contiguous ranges to load in as few requests as possible.
-   */
-  requestAllChunks() {
-    const missingChunks = this.stream.getMissingChunks();
-    this._requestChunks(missingChunks);
-    return this._loadedStreamCapability.promise;
-  }
-
-  _requestChunks(chunks) {
-    const requestId = this.currRequestId++;
-
-    const chunksNeeded = Object.create(null);
-    this.chunksNeededByRequest[requestId] = chunksNeeded;
-    for (const chunk of chunks) {
-      if (!this.stream.hasChunk(chunk)) {
-        chunksNeeded[chunk] = true;
-      }
-    }
-
-    if (isEmptyObj(chunksNeeded)) {
-      return Promise.resolve();
-    }
-
-    const capability = createPromiseCapability();
-    this.promisesByRequest[requestId] = capability;
-
-    const chunksToRequest = [];
-    for (let chunk in chunksNeeded) {
-      chunk = chunk | 0;
-      if (!(chunk in this.requestsByChunk)) {
-        this.requestsByChunk[chunk] = [];
-        chunksToRequest.push(chunk);
-      }
-      this.requestsByChunk[chunk].push(requestId);
-    }
-
-    if (!chunksToRequest.length) {
-      return capability.promise;
-    }
-
-    const groupedChunksToRequest = this.groupChunks(chunksToRequest);
-    for (const groupedChunk of groupedChunksToRequest) {
-      const begin = groupedChunk.beginChunk * this.chunkSize;
-      const end = Math.min(groupedChunk.endChunk * this.chunkSize, this.length);
-      this.sendRequest(begin, end);
-    }
-
-    return capability.promise;
-=======
 
   /**
    * Get all the chunks that are not yet loaded and group them into
@@ -637,7 +427,6 @@
       }
       throw reason;
     });
->>>>>>> e389ed62
   }
 
   getStream() {
@@ -739,18 +528,6 @@
     const loadedRequests = [];
     for (let curChunk = beginChunk; curChunk < endChunk; ++curChunk) {
       // The server might return more chunks than requested.
-<<<<<<< HEAD
-      const requestIds = this.requestsByChunk[curChunk] || [];
-      delete this.requestsByChunk[curChunk];
-
-      for (const requestId of requestIds) {
-        const chunksNeeded = this.chunksNeededByRequest[requestId];
-        if (curChunk in chunksNeeded) {
-          delete chunksNeeded[curChunk];
-        }
-
-        if (!isEmptyObj(chunksNeeded)) {
-=======
       const requestIds = this._requestsByChunk.get(curChunk);
       if (!requestIds) {
         continue;
@@ -764,7 +541,6 @@
         }
 
         if (chunksNeeded.size > 0) {
->>>>>>> e389ed62
           continue;
         }
         loadedRequests.push(requestId);
@@ -773,11 +549,7 @@
 
     // If there are no pending requests, automatically fetch the next
     // unfetched chunk of the PDF file.
-<<<<<<< HEAD
-    if (!this.disableAutoFetch && isEmptyObj(this.requestsByChunk)) {
-=======
     if (!this.disableAutoFetch && this._requestsByChunk.size === 0) {
->>>>>>> e389ed62
       let nextEmptyChunk;
       if (this.stream.numChunksLoaded === 1) {
         // This is a special optimization so that after fetching the first
@@ -796,13 +568,8 @@
     }
 
     for (const requestId of loadedRequests) {
-<<<<<<< HEAD
-      const capability = this.promisesByRequest[requestId];
-      delete this.promisesByRequest[requestId];
-=======
       const capability = this._promisesByRequest.get(requestId);
       this._promisesByRequest.delete(requestId);
->>>>>>> e389ed62
       capability.resolve();
     }
 
@@ -829,13 +596,8 @@
     if (this.pdfNetworkStream) {
       this.pdfNetworkStream.cancelAllRequests(reason);
     }
-<<<<<<< HEAD
-    for (const requestId in this.promisesByRequest) {
-      this.promisesByRequest[requestId].reject(reason);
-=======
     for (const capability of this._promisesByRequest.values()) {
       capability.reject(reason);
->>>>>>> e389ed62
     }
   }
 }
