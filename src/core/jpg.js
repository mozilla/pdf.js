--- conflicted
+++ resolved
@@ -12,10 +12,7 @@
  * See the License for the specific language governing permissions and
  * limitations under the License.
  */
-<<<<<<< HEAD
-=======
 /* eslint-disable no-var */
->>>>>>> e389ed62
 
 import { assert, BaseException, warn } from "../shared/util.js";
 import { readUint16 } from "./core_utils.js";
@@ -167,14 +164,6 @@
           } else if (nextByte === /* EOI = */ 0xd9) {
             if (parseDNLMarker) {
               // NOTE: only 8-bit JPEG images are supported in this decoder.
-<<<<<<< HEAD
-              const maybeScanLines = blockRow * 8;
-              // Heuristic to attempt to handle corrupt JPEG images with too
-              // large `scanLines` parameter, by falling back to the currently
-              // parsed number of scanLines when it's at least one order of
-              // magnitude smaller than expected (fixes issue10880.pdf).
-              if (maybeScanLines > 0 && maybeScanLines < frame.scanLines / 10) {
-=======
               const maybeScanLines = blockRow * (frame.precision === 8 ? 8 : 0);
               // Heuristic to attempt to handle corrupt JPEG images with too
               // large `scanLines` parameter, by falling back to the currently
@@ -185,7 +174,6 @@
                 maybeScanLines > 0 &&
                 Math.round(frame.scanLines / maybeScanLines) >= 10
               ) {
->>>>>>> e389ed62
                 throw new DNLMarkerError(
                   "Found EOI marker (0xFFD9) while parsing scan data, " +
                     "possibly caused by incorrect `scanLines` parameter",
@@ -822,7 +810,7 @@
       if (fileMarker !== /* SOI (Start of Image) = */ 0xffd8) {
         throw new JpegError("SOI not found");
       }
-<<<<<<< HEAD
+
       //Set of dummy jpeg markers
       let dummyMarkersSet = new Set(['0','1','2','100','101','102','203','277','301','304','404','506','521','705','708','814','1104','90a','b11'
         ,'3106','1241','5107','6171','1322','3281','4291','a1b1','c109','2333','52f0','1562','72d1','a16','2434','e125','f117'
@@ -833,11 +821,6 @@
       fileMarker = readUint16(data, offset);
       offset += 2;
 
-=======
-      fileMarker = readUint16(data, offset);
-      offset += 2;
-
->>>>>>> e389ed62
       markerLoop: while (fileMarker !== /* EOI (End of Image) = */ 0xffd9) {
         var i, j, l;
         switch (fileMarker) {
