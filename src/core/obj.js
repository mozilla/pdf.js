--- conflicted
+++ resolved
@@ -984,7 +984,6 @@
       resultObj.extraActions = {};
       const actionName = actionType.name;
       switch (actionName) {
-<<<<<<< HEAD
         case 'Hide':
           resultObj.extraActions.hide = {
             H: action.get('H'),
@@ -999,10 +998,6 @@
           break;
         case 'URI':
           url = action.get('URI');
-=======
-        case "URI":
-          url = action.get("URI");
->>>>>>> 3b448611
           if (isName(url)) {
             // Some bad PDFs do not put parentheses around relative URLs.
             url = "/" + url.name;
