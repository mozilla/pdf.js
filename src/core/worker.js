--- conflicted
+++ resolved
@@ -502,64 +502,6 @@
       });
     });
 
-<<<<<<< HEAD
-    handler.on('RenderPageRequest', function wphSetupRenderPage(data) {
-      var pageIndex = data.pageIndex;
-      pdfManager.getPage(pageIndex).then(function(page) {
-        var task = new WorkerTask('RenderPageRequest: page ' + pageIndex);
-        startWorkerTask(task);
-
-        // NOTE: Keep this condition in sync with the `info` helper function.
-        const start = (verbosity >= VerbosityLevel.INFOS ? Date.now() : 0);
-
-        // Pre compile the pdf page and fetch the fonts/images.
-        page.getOperatorList({
-          handler,
-          task,
-          intent: data.intent,
-          renderInteractiveForms: data.renderInteractiveForms,
-          annotationsNotRendered: data.annotationsNotRendered,
-        }).then(function(operatorList) {
-          finishWorkerTask(task);
-
-          if (start) {
-            info(`page=${pageIndex + 1} - getOperatorList: time=` +
-                 `${Date.now() - start}ms, len=${operatorList.totalLength}`);
-          }
-        }, function(e) {
-          finishWorkerTask(task);
-          if (task.terminated) {
-            return; // ignoring errors from the terminated thread
-          }
-
-          // For compatibility with older behavior, generating unknown
-          // unsupported feature notification on errors.
-          handler.send('UnsupportedFeature',
-                       { featureId: UNSUPPORTED_FEATURES.unknown, });
-
-          var minimumStackMessage =
-            'worker.js: while trying to getPage() and getOperatorList()';
-
-          var wrappedException;
-
-          // Turn the error into an obj that can be serialized
-          if (typeof e === 'string') {
-            wrappedException = {
-              message: e,
-              stack: minimumStackMessage,
-            };
-          } else if (typeof e === 'object') {
-            wrappedException = {
-              message: e.message || e.toString(),
-              stack: e.stack || minimumStackMessage,
-            };
-          } else {
-            wrappedException = {
-              message: 'Unknown exception type: ' + (typeof e),
-              stack: minimumStackMessage,
-            };
-          }
-=======
     handler.on(
       "GetOperatorList",
       function wphSetupRenderPage(data, sink) {
@@ -567,7 +509,6 @@
         pdfManager.getPage(pageIndex).then(function(page) {
           var task = new WorkerTask(`GetOperatorList: page ${pageIndex}`);
           startWorkerTask(task);
->>>>>>> cee250af
 
           // NOTE: Keep this condition in sync with the `info` helper function.
           const start = verbosity >= VerbosityLevel.INFOS ? Date.now() : 0;
