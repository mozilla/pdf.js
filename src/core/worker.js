--- conflicted
+++ resolved
@@ -582,23 +582,18 @@
     });
 
     handler.on('RenderPageRequest', function wphSetupRenderPage(data) {
-      var pageIndex = data.pageIndex;
+      let pageIndex = data.pageIndex;
       pdfManager.getPage(pageIndex).then(function(page) {
-        var task = new WorkerTask('RenderPageRequest: page ' + pageIndex);
+        let task = new WorkerTask('RenderPageRequest: page ' + pageIndex);
         startWorkerTask(task);
 
-<<<<<<< HEAD
-        var annotationTask = new WorkerTask(
+        let annotationTask = new WorkerTask(
           'GetAnnotationAppereances: page ' + pageIndex);
         startWorkerTask(annotationTask);
 
-        var pageNum = pageIndex + 1;
-        var start = Date.now();
-=======
         // NOTE: Keep this condition in sync with the `info` helper function.
         const start = (verbosity >= VerbosityLevel.INFOS ? Date.now() : 0);
 
->>>>>>> 63014eb8
         // Pre compile the pdf page and fetch the fonts/images.
         page.getOperatorList({
           handler,
