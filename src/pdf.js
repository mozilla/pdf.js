/* Copyright 2012 Mozilla Foundation
 *
 * Licensed under the Apache License, Version 2.0 (the "License");
 * you may not use this file except in compliance with the License.
 * You may obtain a copy of the License at
 *
 *     http://www.apache.org/licenses/LICENSE-2.0
 *
 * Unless required by applicable law or agreed to in writing, software
 * distributed under the License is distributed on an "AS IS" BASIS,
 * WITHOUT WARRANTIES OR CONDITIONS OF ANY KIND, either express or implied.
 * See the License for the specific language governing permissions and
 * limitations under the License.
 */
/* eslint-disable sort-exports/sort-exports */

import {
  addLinkAttributes,
  getFilenameFromUrl,
  getPdfFilenameFromUrl,
  getXfaPageViewport,
  isPdfFile,
  isValidFetchUrl,
  LinkTarget,
  loadScript,
  PDFDateString,
  RenderingCancelledException,
} from "./display/display_utils.js";
import {
  build,
  getDocument,
  LoopbackPort,
  PDFDataRangeTransport,
  PDFWorker,
  setPDFNetworkStreamFactory,
  version,
} from "./display/api.js";
import {
  CMapCompressionType,
  createObjectURL,
  createPromiseCapability,
  createValidAbsoluteUrl,
  InvalidPDFException,
  MissingPDFException,
  OPS,
  PasswordResponses,
  PermissionFlag,
  removeNullCharacters,
  shadow,
  UnexpectedResponseException,
  UNSUPPORTED_FEATURES,
  Util,
  VerbosityLevel,
} from "./shared/util.js";
import { AnnotationLayer } from "./display/annotation_layer.js";
<<<<<<< HEAD
// modified by ngx-extended-pdf-viewer
// import { apiCompatibilityParams } from "./display/api_compatibility.js";
// end of modification
=======
>>>>>>> d644b66c
import { GlobalWorkerOptions } from "./display/worker_options.js";
import { isNodeJS } from "./shared/is_node.js";
import { renderTextLayer } from "./display/text_layer.js";
import { SVGGraphics } from "./display/svg.js";
import { XfaLayer } from "./display/xfa_layer.js";

/* eslint-disable-next-line no-unused-vars */
const pdfjsVersion =
  typeof PDFJSDev !== "undefined" ? PDFJSDev.eval("BUNDLE_VERSION") : void 0;
/* eslint-disable-next-line no-unused-vars */
const pdfjsBuild =
  typeof PDFJSDev !== "undefined" ? PDFJSDev.eval("BUNDLE_BUILD") : void 0;

if (typeof PDFJSDev === "undefined" || !PDFJSDev.test("PRODUCTION")) {
  const streamsPromise = Promise.all([
    import("pdfjs/display/network.js"),
    import("pdfjs/display/fetch_stream.js"),
  ]);

  setPDFNetworkStreamFactory(async params => {
    const [{ PDFNetworkStream }, { PDFFetchStream }] = await streamsPromise;
    if (isValidFetchUrl(params.url)) {
      return new PDFFetchStream(params);
    }
    return new PDFNetworkStream(params);
  });
<<<<<<< HEAD
} else if (PDFJSDev.test("GENERIC")) {
  // modified by ngx-extended-pdf-viewer - removed node.js support
  const PDFNetworkStream = require("./display/network.js").PDFNetworkStream;
  let PDFFetchStream;
  if (isFetchSupported()) {
    PDFFetchStream = require("./display/fetch_stream.js").PDFFetchStream;
    // modified by ngx-extended-pdf-viewer - removed node.js support
  }
  setPDFNetworkStreamFactory(params => {
    if (PDFFetchStream && isValidFetchUrl(params.url)) {
      return new PDFFetchStream(params);
    }
    return new PDFNetworkStream(params);
  });
=======
} else if (PDFJSDev.test("GENERIC || CHROME")) {
  if (PDFJSDev.test("GENERIC") && isNodeJS) {
    const { PDFNodeStream } = require("./display/node_stream.js");

    setPDFNetworkStreamFactory(params => {
      return new PDFNodeStream(params);
    });
  } else {
    const { PDFNetworkStream } = require("./display/network.js");
    const { PDFFetchStream } = require("./display/fetch_stream.js");

    setPDFNetworkStreamFactory(params => {
      if (isValidFetchUrl(params.url)) {
        return new PDFFetchStream(params);
      }
      return new PDFNetworkStream(params);
    });
  }
>>>>>>> d644b66c
}

export {
  // From "./display/display_utils.js":
  addLinkAttributes,
  getFilenameFromUrl,
  getPdfFilenameFromUrl,
  isPdfFile,
  LinkTarget,
  loadScript,
  PDFDateString,
  RenderingCancelledException,
  getXfaPageViewport,
  // From "./display/api.js":
  build,
  getDocument,
  LoopbackPort,
  PDFDataRangeTransport,
  PDFWorker,
  version,
  // From "./shared/util.js":
  CMapCompressionType,
  createObjectURL,
  createPromiseCapability,
  createValidAbsoluteUrl,
  InvalidPDFException,
  MissingPDFException,
  OPS,
  PasswordResponses,
  PermissionFlag,
  removeNullCharacters,
  shadow,
  UnexpectedResponseException,
  UNSUPPORTED_FEATURES,
  Util,
  VerbosityLevel,
  // From "./display/annotation_layer.js":
  AnnotationLayer,
<<<<<<< HEAD
  // modified by ngx-extended-pdf-viewer - removed node.js support
  // apiCompatibilityParams,
  // end of modification
=======
>>>>>>> d644b66c
  // From "./display/worker_options.js":
  GlobalWorkerOptions,
  // From "./display/text_layer.js":
  renderTextLayer,
  // From "./display/svg.js":
  SVGGraphics,
  // From "./display/xfa_layer.js":
  XfaLayer,
};<|MERGE_RESOLUTION|>--- conflicted
+++ resolved
@@ -53,12 +53,6 @@
   VerbosityLevel,
 } from "./shared/util.js";
 import { AnnotationLayer } from "./display/annotation_layer.js";
-<<<<<<< HEAD
-// modified by ngx-extended-pdf-viewer
-// import { apiCompatibilityParams } from "./display/api_compatibility.js";
-// end of modification
-=======
->>>>>>> d644b66c
 import { GlobalWorkerOptions } from "./display/worker_options.js";
 import { isNodeJS } from "./shared/is_node.js";
 import { renderTextLayer } from "./display/text_layer.js";
@@ -85,22 +79,6 @@
     }
     return new PDFNetworkStream(params);
   });
-<<<<<<< HEAD
-} else if (PDFJSDev.test("GENERIC")) {
-  // modified by ngx-extended-pdf-viewer - removed node.js support
-  const PDFNetworkStream = require("./display/network.js").PDFNetworkStream;
-  let PDFFetchStream;
-  if (isFetchSupported()) {
-    PDFFetchStream = require("./display/fetch_stream.js").PDFFetchStream;
-    // modified by ngx-extended-pdf-viewer - removed node.js support
-  }
-  setPDFNetworkStreamFactory(params => {
-    if (PDFFetchStream && isValidFetchUrl(params.url)) {
-      return new PDFFetchStream(params);
-    }
-    return new PDFNetworkStream(params);
-  });
-=======
 } else if (PDFJSDev.test("GENERIC || CHROME")) {
   if (PDFJSDev.test("GENERIC") && isNodeJS) {
     const { PDFNodeStream } = require("./display/node_stream.js");
@@ -119,7 +97,6 @@
       return new PDFNetworkStream(params);
     });
   }
->>>>>>> d644b66c
 }
 
 export {
@@ -158,12 +135,6 @@
   VerbosityLevel,
   // From "./display/annotation_layer.js":
   AnnotationLayer,
-<<<<<<< HEAD
-  // modified by ngx-extended-pdf-viewer - removed node.js support
-  // apiCompatibilityParams,
-  // end of modification
-=======
->>>>>>> d644b66c
   // From "./display/worker_options.js":
   GlobalWorkerOptions,
   // From "./display/text_layer.js":
