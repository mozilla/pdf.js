/* Copyright 2012 Mozilla Foundation
 *
 * Licensed under the Apache License, Version 2.0 (the "License");
 * you may not use this file except in compliance with the License.
 * You may obtain a copy of the License at
 *
 *     http://www.apache.org/licenses/LICENSE-2.0
 *
 * Unless required by applicable law or agreed to in writing, software
 * distributed under the License is distributed on an "AS IS" BASIS,
 * WITHOUT WARRANTIES OR CONDITIONS OF ANY KIND, either express or implied.
 * See the License for the specific language governing permissions and
 * limitations under the License.
 */

/**
 * @module pdfjsLib
 */

import {
  AbortException,
  AnnotationMode,
  assert,
  createPromiseCapability,
  getVerbosityLevel,
  info,
  InvalidPDFException,
  isArrayBuffer,
  isSameOrigin,
  MissingPDFException,
  PasswordException,
  RenderingIntentFlag,
  setVerbosityLevel,
  shadow,
  stringToBytes,
  UnexpectedResponseException,
  UnknownErrorException,
  unreachable,
  warn,
} from "../shared/util.js";
import {
  deprecated,
  DOMCanvasFactory,
  DOMCMapReaderFactory,
  DOMStandardFontDataFactory,
  isDataScheme,
  loadScript,
  PageViewport,
  RenderingCancelledException,
  StatTimer,
} from "./display_utils.js";
import { FontFaceObject, FontLoader } from "./font_loader.js";
import {
  NodeCanvasFactory,
  NodeCMapReaderFactory,
  NodeStandardFontDataFactory,
} from "./node_utils.js";
import { AnnotationStorage } from "./annotation_storage.js";
import { CanvasGraphics } from "./canvas.js";
import { GlobalWorkerOptions } from "./worker_options.js";
import { isNodeJS } from "../shared/is_node.js";
import { MessageHandler } from "../shared/message_handler.js";
import { Metadata } from "./metadata.js";
import { OptionalContentConfig } from "./optional_content_config.js";
import { PDFDataTransportStream } from "./transport_stream.js";
import { XfaText } from "./xfa_text.js";

const DEFAULT_RANGE_CHUNK_SIZE = 65536; // 2^16 = 65536
const RENDERING_CANCELLED_TIMEOUT = 100; // ms

// #171 receive options from ngx-extended-pdf-viewer
const ServiceWorkerOptions = {
  showUnverifiedSignatures: false,
};

window.ServiceWorkerOptions = ServiceWorkerOptions;
// #171 end

const DefaultCanvasFactory =
  (typeof PDFJSDev === "undefined" || PDFJSDev.test("GENERIC")) && isNodeJS
    ? NodeCanvasFactory
    : DOMCanvasFactory;
const DefaultCMapReaderFactory =
  (typeof PDFJSDev === "undefined" || PDFJSDev.test("GENERIC")) && isNodeJS
    ? NodeCMapReaderFactory
    : DOMCMapReaderFactory;
const DefaultStandardFontDataFactory =
  (typeof PDFJSDev === "undefined" || PDFJSDev.test("GENERIC")) && isNodeJS
    ? NodeStandardFontDataFactory
    : DOMStandardFontDataFactory;

/**
 * @typedef {function} IPDFStreamFactory
 * @param {DocumentInitParameters} params - The document initialization
 *   parameters. The "url" key is always present.
 * @returns {Promise} A promise, which is resolved with an instance of
 *   {IPDFStream}.
 * @ignore
 */

/**
 * @type IPDFStreamFactory
 * @private
 */
let createPDFNetworkStream;

/**
 * Sets the function that instantiates an {IPDFStream} as an alternative PDF
 * data transport.
 *
 * @param {IPDFStreamFactory} pdfNetworkStreamFactory - The factory function
 *   that takes document initialization parameters (including a "url") and
 *   returns a promise which is resolved with an instance of {IPDFStream}.
 * @ignore
 */
function setPDFNetworkStreamFactory(pdfNetworkStreamFactory) {
  createPDFNetworkStream = pdfNetworkStreamFactory;
}

/**
 * @typedef { Int8Array | Uint8Array | Uint8ClampedArray |
 *            Int16Array | Uint16Array |
 *            Int32Array | Uint32Array | Float32Array |
 *            Float64Array
 * } TypedArray
 */

/**
 * @typedef {Object} RefProxy
 * @property {number} num
 * @property {number} gen
 */

/**
 * Document initialization / loading parameters object.
 *
 * @typedef {Object} DocumentInitParameters
 * @property {string|URL} [url] - The URL of the PDF.
 * @property {TypedArray|Array<number>|string} [data] - Binary PDF data. Use
 *    typed arrays (Uint8Array) to improve the memory usage. If PDF data is
 *    BASE64-encoded, use `atob()` to convert it to a binary string first.
 * @property {Object} [httpHeaders] - Basic authentication headers.
 * @property {boolean} [withCredentials] - Indicates whether or not
 *   cross-site Access-Control requests should be made using credentials such
 *   as cookies or authorization headers. The default is `false`.
 * @property {string} [password] - For decrypting password-protected PDFs.
 * @property {TypedArray} [initialData] - A typed array with the first portion
 *   or all of the pdf data. Used by the extension since some data is already
 *   loaded before the switch to range requests.
 * @property {number} [length] - The PDF file length. It's used for progress
 *   reports and range requests operations.
 * @property {PDFDataRangeTransport} [range] - Allows for using a custom range
 *   transport implementation.
 * @property {number} [rangeChunkSize] - Specify maximum number of bytes fetched
 *   per range request. The default value is {@link DEFAULT_RANGE_CHUNK_SIZE}.
 * @property {PDFWorker} [worker] - The worker that will be used for loading and
 *   parsing the PDF data.
 * @property {number} [verbosity] - Controls the logging level; the constants
 *   from {@link VerbosityLevel} should be used.
 * @property {string} [docBaseUrl] - The base URL of the document, used when
 *   attempting to recover valid absolute URLs for annotations, and outline
 *   items, that (incorrectly) only specify relative URLs.
 * @property {string} [cMapUrl] - The URL where the predefined Adobe CMaps are
 *   located. Include the trailing slash.
 * @property {boolean} [cMapPacked] - Specifies if the Adobe CMaps are binary
 *   packed or not.
 * @property {Object} [CMapReaderFactory] - The factory that will be used when
 *   reading built-in CMap files. Providing a custom factory is useful for
 *   environments without Fetch API or `XMLHttpRequest` support, such as
 *   Node.js. The default value is {DOMCMapReaderFactory}.
 * @property {boolean} [useSystemFonts] - When `true`, fonts that aren't
 *   embedded in the PDF document will fallback to a system font.
 *   The default value is `true` in web environments and `false` in Node.js;
 *   unless `disableFontFace === true` in which case this defaults to `false`
 *   regardless of the environment (to prevent completely broken fonts).
 * @property {string} [standardFontDataUrl] - The URL where the standard font
 *   files are located. Include the trailing slash.
 * @property {Object} [StandardFontDataFactory] - The factory that will be used
 *   when reading the standard font files. Providing a custom factory is useful
 *   for environments without Fetch API or `XMLHttpRequest` support, such as
 *   Node.js. The default value is {DOMStandardFontDataFactory}.
 * @property {boolean} [useWorkerFetch] - Enable using the Fetch API in the
 *   worker-thread when reading CMap and standard font files. When `true`,
 *   the `CMapReaderFactory` and `StandardFontDataFactory` options are ignored.
 *   The default value is `true` in web environments and `false` in Node.js.
 * @property {boolean} [stopAtErrors] - Reject certain promises, e.g.
 *   `getOperatorList`, `getTextContent`, and `RenderTask`, when the associated
 *   PDF data cannot be successfully parsed, instead of attempting to recover
 *   whatever possible of the data. The default value is `false`.
 * @property {number} [maxImageSize] - The maximum allowed image size in total
 *   pixels, i.e. width * height. Images above this value will not be rendered.
 *   Use -1 for no limit, which is also the default value.
 * @property {boolean} [isEvalSupported] - Determines if we can evaluate strings
 *   as JavaScript. Primarily used to improve performance of font rendering, and
 *   when parsing PDF functions. The default value is `true`.
 * @property {boolean} [disableFontFace] - By default fonts are converted to
 *   OpenType fonts and loaded via the Font Loading API or `@font-face` rules.
 *   If disabled, fonts will be rendered using a built-in font renderer that
 *   constructs the glyphs with primitive path commands.
 *   The default value is `false` in web environments and `true` in Node.js.
 * @property {boolean} [fontExtraProperties] - Include additional properties,
 *   which are unused during rendering of PDF documents, when exporting the
 *   parsed font data from the worker-thread. This may be useful for debugging
 *   purposes (and backwards compatibility), but note that it will lead to
 *   increased memory usage. The default value is `false`.
 * @property {boolean} [enableXfa] - Render Xfa forms if any.
 *   The default value is `false`.
 * @property {HTMLDocument} [ownerDocument] - Specify an explicit document
 *   context to create elements with and to load resources, such as fonts,
 *   into. Defaults to the current document.
 * @property {boolean} [disableRange] - Disable range request loading of PDF
 *   files. When enabled, and if the server supports partial content requests,
 *   then the PDF will be fetched in chunks. The default value is `false`.
 * @property {boolean} [disableStream] - Disable streaming of PDF file data.
 *   By default PDF.js attempts to load PDF files in chunks. The default value
 *   is `false`.
 * @property {boolean} [disableAutoFetch] - Disable pre-fetching of PDF file
 *   data. When range requests are enabled PDF.js will automatically keep
 *   fetching more data even if it isn't needed to display the current page.
 *   The default value is `false`.
 *
 *   NOTE: It is also necessary to disable streaming, see above, in order for
 *   disabling of pre-fetching to work correctly.
 * @property {boolean} [pdfBug] - Enables special hooks for debugging PDF.js
 *   (see `web/debugger.js`). The default value is `false`.
 */

/**
 * This is the main entry point for loading a PDF and interacting with it.
 *
 * NOTE: If a URL is used to fetch the PDF data a standard Fetch API call (or
 * XHR as fallback) is used, which means it must follow same origin rules,
 * e.g. no cross-domain requests without CORS.
 *
 * @param {string|URL|TypedArray|PDFDataRangeTransport|DocumentInitParameters}
 *   src - Can be a URL where a PDF file is located, a typed array (Uint8Array)
 *         already populated with data, or a parameter object.
 * @returns {PDFDocumentLoadingTask}
 */
function getDocument(src) {
  const task = new PDFDocumentLoadingTask();

  let source;
  if (typeof src === "string" || src instanceof URL) {
    source = { url: src };
  } else if (isArrayBuffer(src)) {
    source = { data: src };
  } else if (src instanceof PDFDataRangeTransport) {
    source = { range: src };
  } else {
    if (typeof src !== "object") {
      throw new Error(
        "Invalid parameter in getDocument, " +
          "need either string, URL, Uint8Array, or parameter object."
      );
    }
    if (!src.url && !src.data && !src.range) {
      throw new Error(
        "Invalid parameter object: need either .data, .range or .url"
      );
    }
    source = src;
  }
  const params = Object.create(null);
  let rangeTransport = null,
    worker = null;

  for (const key in source) {
    const value = source[key];

    switch (key) {
      case "url":
        if (typeof window !== "undefined") {
          try {
            // The full path is required in the 'url' field.
            params[key] = new URL(value, window.location).href;
            continue;
          } catch (ex) {
            warn(`Cannot create valid URL: "${ex}".`);
          }
        } else if (typeof value === "string" || value instanceof URL) {
          params[key] = value.toString(); // Support Node.js environments.
          continue;
        }
        throw new Error(
          "Invalid PDF url data: " +
            "either string or URL-object is expected in the url property."
        );
      case "range":
        rangeTransport = value;
        continue;
      case "worker":
        worker = value;
        continue;
      case "data":
        // Converting string or array-like data to Uint8Array.
        if (
          typeof PDFJSDev !== "undefined" &&
          PDFJSDev.test("GENERIC") &&
          isNodeJS &&
          typeof Buffer !== "undefined" && // eslint-disable-line no-undef
          value instanceof Buffer // eslint-disable-line no-undef
        ) {
          params[key] = new Uint8Array(value);
        } else if (value instanceof Uint8Array) {
          break; // Use the data as-is when it's already a Uint8Array.
        } else if (typeof value === "string") {
          params[key] = stringToBytes(value);
        } else if (
          typeof value === "object" &&
          value !== null &&
          !isNaN(value.length)
        ) {
          params[key] = new Uint8Array(value);
        } else if (isArrayBuffer(value)) {
          params[key] = new Uint8Array(value);
        } else {
          throw new Error(
            "Invalid PDF binary data: either typed array, " +
              "string, or array-like object is expected in the data property."
          );
        }
        continue;
    }
    params[key] = value;
  }

  params.rangeChunkSize = params.rangeChunkSize || DEFAULT_RANGE_CHUNK_SIZE;
  params.CMapReaderFactory =
    params.CMapReaderFactory || DefaultCMapReaderFactory;
  params.StandardFontDataFactory =
    params.StandardFontDataFactory || DefaultStandardFontDataFactory;
  params.ignoreErrors = params.stopAtErrors !== true;
  params.fontExtraProperties = params.fontExtraProperties === true;
  params.pdfBug = params.pdfBug === true;
  params.enableXfa = params.enableXfa === true;

  if (
    typeof params.docBaseUrl !== "string" ||
    isDataScheme(params.docBaseUrl)
  ) {
    // Ignore "data:"-URLs, since they can't be used to recover valid absolute
    // URLs anyway. We want to avoid sending them to the worker-thread, since
    // they contain the *entire* PDF document and can thus be arbitrarily long.
    params.docBaseUrl = null;
  }
  if (!Number.isInteger(params.maxImageSize)) {
    params.maxImageSize = -1;
  }
  if (typeof params.useWorkerFetch !== "boolean") {
    params.useWorkerFetch =
      params.CMapReaderFactory === DOMCMapReaderFactory &&
      params.StandardFontDataFactory === DOMStandardFontDataFactory;
  }
  if (typeof params.isEvalSupported !== "boolean") {
    params.isEvalSupported = true;
  }
  if (typeof params.disableFontFace !== "boolean") {
    params.disableFontFace =
      (typeof PDFJSDev === "undefined" || PDFJSDev.test("GENERIC")) && isNodeJS;
  }
  if (typeof params.useSystemFonts !== "boolean") {
    params.useSystemFonts =
      !(
        (typeof PDFJSDev === "undefined" || PDFJSDev.test("GENERIC")) &&
        isNodeJS
      ) && !params.disableFontFace;
  }
  if (typeof params.ownerDocument === "undefined") {
    params.ownerDocument = globalThis.document;
  }

  if (typeof params.disableRange !== "boolean") {
    params.disableRange = false;
  }
  if (typeof params.disableStream !== "boolean") {
    params.disableStream = false;
  }
  if (typeof params.disableAutoFetch !== "boolean") {
    params.disableAutoFetch = false;
  }

  // Set the main-thread verbosity level.
  setVerbosityLevel(params.verbosity);

  if (!worker) {
    const workerParams = {
      verbosity: params.verbosity,
      port: GlobalWorkerOptions.workerPort,
    };
    // Worker was not provided -- creating and owning our own. If message port
    // is specified in global worker options, using it.
    worker = workerParams.port
      ? PDFWorker.fromPort(workerParams)
      : new PDFWorker(workerParams);
    task._worker = worker;
  }
  const docId = task.docId;
  worker.promise
    .then(function () {
      if (task.destroyed) {
        throw new Error("Loading aborted");
      }

      const workerIdPromise = _fetchDocument(
        worker,
        params,
        rangeTransport,
        docId
      );
      const networkStreamPromise = new Promise(function (resolve) {
        let networkStream;
        if (rangeTransport) {
          networkStream = new PDFDataTransportStream(
            {
              length: params.length,
              initialData: params.initialData,
              progressiveDone: params.progressiveDone,
              contentDispositionFilename: params.contentDispositionFilename,
              disableRange: params.disableRange,
              disableStream: params.disableStream,
            },
            rangeTransport
          );
        } else if (!params.data) {
          networkStream = createPDFNetworkStream({
            url: params.url,
            length: params.length,
            httpHeaders: params.httpHeaders,
            withCredentials: params.withCredentials,
            rangeChunkSize: params.rangeChunkSize,
            disableRange: params.disableRange,
            disableStream: params.disableStream,
          });
        }
        resolve(networkStream);
      });

      return Promise.all([workerIdPromise, networkStreamPromise]).then(
        function ([workerId, networkStream]) {
          if (task.destroyed) {
            throw new Error("Loading aborted");
          }

          const messageHandler = new MessageHandler(
            docId,
            workerId,
            worker.port
          );
          messageHandler.postMessageTransfers = worker.postMessageTransfers;
          const transport = new WorkerTransport(
            messageHandler,
            task,
            networkStream,
            params
          );
          task._transport = transport;
          // #171 receive options from ngx-extended-pdf-viewer
          messageHandler.send(
            "showUnverifiedSignatures",
            window.ServiceWorkerOptions.showUnverifiedSignatures
          );
          // #171 end of receive options from ngx-extended-pdf-viewer
          messageHandler.send("Ready", null);
        }
      );
    })
    .catch(task._capability.reject);

  return task;
}

/**
 * Starts fetching of specified PDF document/data.
 *
 * @param {PDFWorker} worker
 * @param {Object} source
 * @param {PDFDataRangeTransport} pdfDataRangeTransport
 * @param {string} docId - Unique document ID, used in `MessageHandler`.
 * @returns {Promise<string>} A promise that is resolved when the worker ID of
 *   the `MessageHandler` is known.
 * @private
 */
async function _fetchDocument(worker, source, pdfDataRangeTransport, docId) {
  if (worker.destroyed) {
    throw new Error("Worker was destroyed");
  }

  if (pdfDataRangeTransport) {
    source.length = pdfDataRangeTransport.length;
    source.initialData = pdfDataRangeTransport.initialData;
    source.progressiveDone = pdfDataRangeTransport.progressiveDone;
    source.contentDispositionFilename =
      pdfDataRangeTransport.contentDispositionFilename;
  }
<<<<<<< HEAD
  // #376 modified by ngx-extended-pdf-viewer
  let cMapUrl = source.cMapUrl;
  if (cMapUrl.constructor.name === "Function") {
    cMapUrl = cMapUrl();
  }
  return worker.messageHandler
    .sendWithPromise("GetDocRequest", {
=======
  const workerId = await worker.messageHandler.sendWithPromise(
    "GetDocRequest",
    {
>>>>>>> 07e233d0
      docId,
      apiVersion:
        typeof PDFJSDev !== "undefined" && !PDFJSDev.test("TESTING")
          ? PDFJSDev.eval("BUNDLE_VERSION")
          : null,
      // Only send the required properties, and *not* the entire object.
      source: {
        data: source.data,
        url: source.url,
        password: source.password,
        disableAutoFetch: source.disableAutoFetch,
        rangeChunkSize: source.rangeChunkSize,
        length: source.length,
      },
      maxImageSize: source.maxImageSize,
      disableFontFace: source.disableFontFace,
      postMessageTransfers: worker.postMessageTransfers,
      docBaseUrl: source.docBaseUrl,
      ignoreErrors: source.ignoreErrors,
      isEvalSupported: source.isEvalSupported,
      fontExtraProperties: source.fontExtraProperties,
      enableXfa: source.enableXfa,
      useSystemFonts: source.useSystemFonts,
      cMapUrl: source.useWorkerFetch ? cMapUrl : null,
      standardFontDataUrl: source.useWorkerFetch
        ? source.standardFontDataUrl
        : null,
    }
  );

  if (worker.destroyed) {
    throw new Error("Worker was destroyed");
  }
  return workerId;
}

/**
 * @typedef {Object} OnProgressParameters
 * @property {number} loaded - Currently loaded number of bytes.
 * @property {number} total - Total number of bytes in the PDF file.
 */

/**
 * The loading task controls the operations required to load a PDF document
 * (such as network requests) and provides a way to listen for completion,
 * after which individual pages can be rendered.
 */
class PDFDocumentLoadingTask {
  static get idCounters() {
    return shadow(this, "idCounters", { doc: 0 });
  }

  constructor() {
    this._capability = createPromiseCapability();
    this._transport = null;
    this._worker = null;

    /**
     * Unique identifier for the document loading task.
     * @type {string}
     */
    this.docId = `d${PDFDocumentLoadingTask.idCounters.doc++}`;

    /**
     * Whether the loading task is destroyed or not.
     * @type {boolean}
     */
    this.destroyed = false;

    /**
     * Callback to request a password if a wrong or no password was provided.
     * The callback receives two parameters: a function that should be called
     * with the new password, and a reason (see {@link PasswordResponses}).
     * @type {function}
     */
    this.onPassword = null;

    /**
     * Callback to be able to monitor the loading progress of the PDF file
     * (necessary to implement e.g. a loading bar).
     * The callback receives an {@link OnProgressParameters} argument.
     * @type {function}
     */
    this.onProgress = null;

    /**
     * Callback for when an unsupported feature is used in the PDF document.
     * The callback receives an {@link UNSUPPORTED_FEATURES} argument.
     * @type {function}
     */
    this.onUnsupportedFeature = null;
  }

  /**
   * Promise for document loading task completion.
   * @type {Promise<PDFDocumentProxy>}
   */
  get promise() {
    return this._capability.promise;
  }

  /**
   * Abort all network requests and destroy the worker.
   * @returns {Promise<void>} A promise that is resolved when destruction is
   *   completed.
   */
  async destroy() {
    this.destroyed = true;
    await this._transport?.destroy();

    this._transport = null;
    if (this._worker) {
      this._worker.destroy();
      this._worker = null;
    }
  }
}

/**
 * Abstract class to support range requests file loading.
 */
class PDFDataRangeTransport {
  /**
   * @param {number} length
   * @param {Uint8Array} initialData
   * @param {boolean} [progressiveDone]
   * @param {string} [contentDispositionFilename]
   */
  constructor(
    length,
    initialData,
    progressiveDone = false,
    contentDispositionFilename = null
  ) {
    this.length = length;
    this.initialData = initialData;
    this.progressiveDone = progressiveDone;
    this.contentDispositionFilename = contentDispositionFilename;

    this._rangeListeners = [];
    this._progressListeners = [];
    this._progressiveReadListeners = [];
    this._progressiveDoneListeners = [];
    this._readyCapability = createPromiseCapability();
  }

  addRangeListener(listener) {
    this._rangeListeners.push(listener);
  }

  addProgressListener(listener) {
    this._progressListeners.push(listener);
  }

  addProgressiveReadListener(listener) {
    this._progressiveReadListeners.push(listener);
  }

  addProgressiveDoneListener(listener) {
    this._progressiveDoneListeners.push(listener);
  }

  onDataRange(begin, chunk) {
    for (const listener of this._rangeListeners) {
      listener(begin, chunk);
    }
  }

  onDataProgress(loaded, total) {
    this._readyCapability.promise.then(() => {
      for (const listener of this._progressListeners) {
        listener(loaded, total);
      }
    });
  }

  onDataProgressiveRead(chunk) {
    this._readyCapability.promise.then(() => {
      for (const listener of this._progressiveReadListeners) {
        listener(chunk);
      }
    });
  }

  onDataProgressiveDone() {
    this._readyCapability.promise.then(() => {
      for (const listener of this._progressiveDoneListeners) {
        listener();
      }
    });
  }

  transportReady() {
    this._readyCapability.resolve();
  }

  requestDataRange(begin, end) {
    unreachable("Abstract method PDFDataRangeTransport.requestDataRange");
  }

  abort() {}
}

/**
 * Proxy to a `PDFDocument` in the worker thread.
 */
class PDFDocumentProxy {
  constructor(pdfInfo, transport) {
    this._pdfInfo = pdfInfo;
    this._transport = transport;

    if (typeof PDFJSDev === "undefined" || PDFJSDev.test("GENERIC")) {
      Object.defineProperty(this, "fingerprint", {
        get() {
          deprecated(
            "`PDFDocumentProxy.fingerprint`, " +
              "please use `PDFDocumentProxy.fingerprints` instead."
          );
          return this.fingerprints[0];
        },
      });
    }
  }

  /**
   * @type {AnnotationStorage} Storage for annotation data in forms.
   */
  get annotationStorage() {
    return this._transport.annotationStorage;
  }

  /**
   * @type {number} Total number of pages in the PDF file.
   */
  get numPages() {
    return this._pdfInfo.numPages;
  }

  /**
   * @type {Array<string, string|null>} A (not guaranteed to be) unique ID to
   *   identify the PDF document.
   *   NOTE: The first element will always be defined for all PDF documents,
   *   whereas the second element is only defined for *modified* PDF documents.
   */
  get fingerprints() {
    return this._pdfInfo.fingerprints;
  }

  /**
   * @type {boolean} True if only XFA form.
   */
  get isPureXfa() {
    return !!this._transport._htmlForXfa;
  }

  /**
   * NOTE: This is (mostly) intended to support printing of XFA forms.
   *
   * @type {Object | null} An object representing a HTML tree structure
   *   to render the XFA, or `null` when no XFA form exists.
   */
  get allXfaHtml() {
    return this._transport._htmlForXfa;
  }

  /**
   * @param {number} pageNumber - The page number to get. The first page is 1.
   * @returns {Promise<PDFPageProxy>} A promise that is resolved with
   *   a {@link PDFPageProxy} object.
   */
  getPage(pageNumber) {
    return this._transport.getPage(pageNumber);
  }

  /**
   * @param {RefProxy} ref - The page reference.
   * @returns {Promise<number>} A promise that is resolved with the page index,
   *   starting from zero, that is associated with the reference.
   */
  getPageIndex(ref) {
    return this._transport.getPageIndex(ref);
  }

  /**
   * @returns {Promise<Object<string, Array<any>>>} A promise that is resolved
   *   with a mapping from named destinations to references.
   *
   * This can be slow for large documents. Use `getDestination` instead.
   */
  getDestinations() {
    return this._transport.getDestinations();
  }

  /**
   * @param {string} id - The named destination to get.
   * @returns {Promise<Array<any> | null>} A promise that is resolved with all
   *   information of the given named destination, or `null` when the named
   *   destination is not present in the PDF file.
   */
  getDestination(id) {
    return this._transport.getDestination(id);
  }

  /**
   * @returns {Promise<Array<string> | null>} A promise that is resolved with
   *   an {Array} containing the page labels that correspond to the page
   *   indexes, or `null` when no page labels are present in the PDF file.
   */
  getPageLabels() {
    return this._transport.getPageLabels();
  }

  /**
   * @returns {Promise<string>} A promise that is resolved with a {string}
   *   containing the page layout name.
   */
  getPageLayout() {
    return this._transport.getPageLayout();
  }

  /**
   * @returns {Promise<string>} A promise that is resolved with a {string}
   *   containing the page mode name.
   */
  getPageMode() {
    return this._transport.getPageMode();
  }

  /**
   * @returns {Promise<Object | null>} A promise that is resolved with an
   *   {Object} containing the viewer preferences, or `null` when no viewer
   *   preferences are present in the PDF file.
   */
  getViewerPreferences() {
    return this._transport.getViewerPreferences();
  }

  /**
   * @returns {Promise<any | null>} A promise that is resolved with an {Array}
   *   containing the destination, or `null` when no open action is present
   *   in the PDF.
   */
  getOpenAction() {
    return this._transport.getOpenAction();
  }

  /**
   * @returns {Promise<any>} A promise that is resolved with a lookup table
   *   for mapping named attachments to their content.
   */
  getAttachments() {
    return this._transport.getAttachments();
  }

  /**
   * @returns {Promise<Array<string> | null>} A promise that is resolved with
   *   an {Array} of all the JavaScript strings in the name tree, or `null`
   *   if no JavaScript exists.
   */
  getJavaScript() {
    return this._transport.getJavaScript();
  }

  /**
   * @returns {Promise<Object | null>} A promise that is resolved with
   *   an {Object} with the JavaScript actions:
   *     - from the name tree (like getJavaScript);
   *     - from A or AA entries in the catalog dictionary.
   *   , or `null` if no JavaScript exists.
   */
  getJSActions() {
    return this._transport.getDocJSActions();
  }

  /**
   * @typedef {Object} OutlineNode
   * @property {string} title
   * @property {boolean} bold
   * @property {boolean} italic
   * @property {Uint8ClampedArray} color - The color in RGB format to use for
   *   display purposes.
   * @property {string | Array<any> | null} dest
   * @property {string | null} url
   * @property {string | undefined} unsafeUrl
   * @property {boolean | undefined} newWindow
   * @property {number | undefined} count
   * @property {Array<OutlineNode>} items
   */

  /**
   * @returns {Promise<Array<OutlineNode>>} A promise that is resolved with an
   *   {Array} that is a tree outline (if it has one) of the PDF file.
   */
  getOutline() {
    return this._transport.getOutline();
  }

  /**
   * @returns {Promise<OptionalContentConfig>} A promise that is resolved with
   *   an {@link OptionalContentConfig} that contains all the optional content
   *   groups (assuming that the document has any).
   */
  getOptionalContentConfig() {
    return this._transport.getOptionalContentConfig();
  }

  /**
   * @returns {Promise<Array<number> | null>} A promise that is resolved with
   *   an {Array} that contains the permission flags for the PDF document, or
   *   `null` when no permissions are present in the PDF file.
   */
  getPermissions() {
    return this._transport.getPermissions();
  }

  /**
   * @returns {Promise<{ info: Object, metadata: Metadata }>} A promise that is
   *   resolved with an {Object} that has `info` and `metadata` properties.
   *   `info` is an {Object} filled with anything available in the information
   *   dictionary and similarly `metadata` is a {Metadata} object with
   *   information from the metadata section of the PDF.
   */
  getMetadata() {
    return this._transport.getMetadata();
  }

  /**
   * @typedef {Object} MarkInfo
   * Properties correspond to Table 321 of the PDF 32000-1:2008 spec.
   * @property {boolean} Marked
   * @property {boolean} UserProperties
   * @property {boolean} Suspects
   */

  /**
   * @returns {Promise<MarkInfo | null>} A promise that is resolved with
   *   a {MarkInfo} object that contains the MarkInfo flags for the PDF
   *   document, or `null` when no MarkInfo values are present in the PDF file.
   */
  getMarkInfo() {
    return this._transport.getMarkInfo();
  }

  /**
   * @returns {Promise<TypedArray>} A promise that is resolved with a
   *   {TypedArray} that has the raw data from the PDF.
   */
  getData() {
    return this._transport.getData();
  }

  /**
   * @returns {Promise<{ length: number }>} A promise that is resolved when the
   *   document's data is loaded. It is resolved with an {Object} that contains
   *   the `length` property that indicates size of the PDF data in bytes.
   */
  getDownloadInfo() {
    return this._transport.downloadInfoCapability.promise;
  }

  /**
   * @typedef {Object} PDFDocumentStats
   * @property {Object<string, boolean>} streamTypes - Used stream types in the
   *   document (an item is set to true if specific stream ID was used in the
   *   document).
   * @property {Object<string, boolean>} fontTypes - Used font types in the
   *   document (an item is set to true if specific font ID was used in the
   *   document).
   */

  /**
   * @returns {Promise<PDFDocumentStats>} A promise this is resolved with
   *   current statistics about document structures (see
   *   {@link PDFDocumentStats}).
   */
  getStats() {
    return this._transport.getStats();
  }

  /**
   * Cleans up resources allocated by the document on both the main and worker
   * threads.
   *
   * NOTE: Do not, under any circumstances, call this method when rendering is
   * currently ongoing since that may lead to rendering errors.
   *
   * @param {boolean} [keepLoadedFonts] - Let fonts remain attached to the DOM.
   *   NOTE: This will increase persistent memory usage, hence don't use this
   *   option unless absolutely necessary. The default value is `false`.
   * @returns {Promise} A promise that is resolved when clean-up has finished.
   */
  cleanup(keepLoadedFonts = false) {
    return this._transport.startCleanup(keepLoadedFonts || this.isPureXfa);
  }

  /**
   * Destroys the current document instance and terminates the worker.
   */
  destroy() {
    return this.loadingTask.destroy();
  }

  /**
   * @type {DocumentInitParameters} A subset of the current
   *   {DocumentInitParameters}, which are needed in the viewer.
   */
  get loadingParams() {
    return this._transport.loadingParams;
  }

  /**
   * @type {PDFDocumentLoadingTask} The loadingTask for the current document.
   */
  get loadingTask() {
    return this._transport.loadingTask;
  }

  /**
   * @returns {Promise<Uint8Array>} A promise that is resolved with a
   *   {Uint8Array} containing the full data of the saved document.
   */
  saveDocument() {
    if (
      (typeof PDFJSDev === "undefined" || PDFJSDev.test("GENERIC")) &&
      this._transport.annotationStorage.size <= 0
    ) {
      deprecated(
        "saveDocument called while `annotationStorage` is empty, " +
          "please use the getData-method instead."
      );
    }
    return this._transport.saveDocument();
  }

  /**
   * @returns {Promise<Array<Object> | null>} A promise that is resolved with an
   *   {Array<Object>} containing /AcroForm field data for the JS sandbox,
   *   or `null` when no field data is present in the PDF file.
   */
  getFieldObjects() {
    return this._transport.getFieldObjects();
  }

  /**
   * @returns {Promise<boolean>} A promise that is resolved with `true`
   *   if some /AcroForm fields have JavaScript actions.
   */
  hasJSActions() {
    return this._transport.hasJSActions();
  }

  /**
   * @returns {Promise<Array<string> | null>} A promise that is resolved with an
   *   {Array<string>} containing IDs of annotations that have a calculation
   *   action, or `null` when no such annotations are present in the PDF file.
   */
  getCalculationOrderIds() {
    return this._transport.getCalculationOrderIds();
  }
}

/**
 * Page getViewport parameters.
 *
 * @typedef {Object} GetViewportParameters
 * @property {number} scale - The desired scale of the viewport.
 * @property {number} [rotation] - The desired rotation, in degrees, of
 *   the viewport. If omitted it defaults to the page rotation.
 * @property {number} [offsetX] - The horizontal, i.e. x-axis, offset.
 *   The default value is `0`.
 * @property {number} [offsetY] - The vertical, i.e. y-axis, offset.
 *   The default value is `0`.
 * @property {boolean} [dontFlip] - If true, the y-axis will not be
 *   flipped. The default value is `false`.
 */

/**
 * Page getTextContent parameters.
 *
 * @typedef {Object} getTextContentParameters
 * @property {boolean} normalizeWhitespace - Replaces all occurrences of
 *   whitespace with standard spaces (0x20). The default value is `false`.
 * @property {boolean} disableCombineTextItems - Do not attempt to combine
 *   same line {@link TextItem}'s. The default value is `false`.
 * @property {boolean} [includeMarkedContent] - When true include marked
 *   content items in the items array of TextContent. The default is `false`.
 */

/**
 * Page text content.
 *
 * @typedef {Object} TextContent
 * @property {Array<TextItem | TextMarkedContent>} items - Array of
 *   {@link TextItem} and {@link TextMarkedContent} objects. TextMarkedContent
 *   items are included when includeMarkedContent is true.
 * @property {Object<string, TextStyle>} styles - {@link TextStyle} objects,
 *   indexed by font name.
 */

/**
 * Page text content part.
 *
 * @typedef {Object} TextItem
 * @property {string} str - Text content.
 * @property {string} dir - Text direction: 'ttb', 'ltr' or 'rtl'.
 * @property {Array<any>} transform - Transformation matrix.
 * @property {number} width - Width in device space.
 * @property {number} height - Height in device space.
 * @property {string} fontName - Font name used by PDF.js for converted font.
 * @property {boolean} hasEOL - Indicating if the text content is followed by a
 *   line-break.
 */

/**
 * Page text marked content part.
 *
 * @typedef {Object} TextMarkedContent
 * @property {string} type - Either 'beginMarkedContent',
 *   'beginMarkedContentProps', or 'endMarkedContent'.
 * @property {string} id - The marked content identifier. Only used for type
 *   'beginMarkedContentProps'.
 */

/**
 * Text style.
 *
 * @typedef {Object} TextStyle
 * @property {number} ascent - Font ascent.
 * @property {number} descent - Font descent.
 * @property {boolean} vertical - Whether or not the text is in vertical mode.
 * @property {string} fontFamily - The possible font family.
 */

/**
 * Page annotation parameters.
 *
 * @typedef {Object} GetAnnotationsParameters
 * @property {string} [intent] - Determines the annotations that are fetched,
 *   can be 'display' (viewable annotations), 'print' (printable annotations),
 *   or 'any' (all annotations). The default value is 'display'.
 */

/**
 * Page render parameters.
 *
 * @typedef {Object} RenderParameters
 * @property {Object} canvasContext - A 2D context of a DOM Canvas object.
 * @property {PageViewport} viewport - Rendering viewport obtained by calling
 *   the `PDFPageProxy.getViewport` method.
 * @property {string} [intent] - Rendering intent, can be 'display', 'print',
 *   or 'any'. The default value is 'display'.
 * @property {number} [annotationMode] Controls which annotations are rendered
 *   onto the canvas, for annotations with appearance-data; the values from
 *   {@link AnnotationMode} should be used. The following values are supported:
 *    - `AnnotationMode.DISABLE`, which disables all annotations.
 *    - `AnnotationMode.ENABLE`, which includes all possible annotations (thus
 *      it also depends on the `intent`-option, see above).
 *    - `AnnotationMode.ENABLE_FORMS`, which excludes annotations that contain
 *      interactive form elements (those will be rendered in the display layer).
 *    - `AnnotationMode.ENABLE_STORAGE`, which includes all possible annotations
 *      (as above) but where interactive form elements are updated with data
 *      from the {@link AnnotationStorage}-instance; useful e.g. for printing.
 *   The default value is `AnnotationMode.ENABLE`.
 * @property {Array<any>} [transform] - Additional transform, applied just
 *   before viewport transform.
 * @property {Object} [imageLayer] - An object that has `beginLayout`,
 *   `endLayout` and `appendImage` functions.
 * @property {Object} [canvasFactory] - The factory instance that will be used
 *   when creating canvases. The default value is {new DOMCanvasFactory()}.
 * @property {Object | string} [background] - Background to use for the canvas.
 *   Any valid `canvas.fillStyle` can be used: a `DOMString` parsed as CSS
 *   <color> value, a `CanvasGradient` object (a linear or radial gradient) or
 *   a `CanvasPattern` object (a repetitive image). The default value is
 *   'rgb(255,255,255)'.
 * @property {Promise<OptionalContentConfig>} [optionalContentConfigPromise] -
 *   A promise that should resolve with an {@link OptionalContentConfig}
 *   created from `PDFDocumentProxy.getOptionalContentConfig`. If `null`,
 *   the configuration will be fetched automatically with the default visibility
 *   states set.
 */

/**
 * Page getOperatorList parameters.
 *
 * @typedef {Object} GetOperatorListParameters
 * @property {string} [intent] - Rendering intent, can be 'display', 'print',
 *   or 'any'. The default value is 'display'.
 * @property {number} [annotationMode] Controls which annotations are included
 *   in the operatorList, for annotations with appearance-data; the values from
 *   {@link AnnotationMode} should be used. The following values are supported:
 *    - `AnnotationMode.DISABLE`, which disables all annotations.
 *    - `AnnotationMode.ENABLE`, which includes all possible annotations (thus
 *      it also depends on the `intent`-option, see above).
 *    - `AnnotationMode.ENABLE_FORMS`, which excludes annotations that contain
 *      interactive form elements (those will be rendered in the display layer).
 *    - `AnnotationMode.ENABLE_STORAGE`, which includes all possible annotations
 *      (as above) but where interactive form elements are updated with data
 *      from the {@link AnnotationStorage}-instance; useful e.g. for printing.
 *   The default value is `AnnotationMode.ENABLE`.
 */

/**
 * Structure tree node. The root node will have a role "Root".
 *
 * @typedef {Object} StructTreeNode
 * @property {Array<StructTreeNode | StructTreeContent>} children - Array of
 *   {@link StructTreeNode} and {@link StructTreeContent} objects.
 * @property {string} role - element's role, already mapped if a role map exists
 * in the PDF.
 */

/**
 * Structure tree content.
 *
 * @typedef {Object} StructTreeContent
 * @property {string} type - either "content" for page and stream structure
 *   elements or "object" for object references.
 * @property {string} id - unique id that will map to the text layer.
 */

/**
 * PDF page operator list.
 *
 * @typedef {Object} PDFOperatorList
 * @property {Array<number>} fnArray - Array containing the operator functions.
 * @property {Array<any>} argsArray - Array containing the arguments of the
 *   functions.
 */

/**
 * Proxy to a `PDFPage` in the worker thread.
 */
class PDFPageProxy {
  constructor(pageIndex, pageInfo, transport, ownerDocument, pdfBug = false) {
    this._pageIndex = pageIndex;
    this._pageInfo = pageInfo;
    this._ownerDocument = ownerDocument;
    this._transport = transport;
    this._stats = pdfBug ? new StatTimer() : null;
    this._pdfBug = pdfBug;
    this.commonObjs = transport.commonObjs;
    this.objs = new PDFObjects();

    this.cleanupAfterRender = false;
    this.pendingCleanup = false;
    this._intentStates = new Map();
    this._annotationPromises = new Map();
    this.destroyed = false;
  }

  /**
   * @type {number} Page number of the page. First page is 1.
   */
  get pageNumber() {
    return this._pageIndex + 1;
  }

  /**
   * @type {number} The number of degrees the page is rotated clockwise.
   */
  get rotate() {
    return this._pageInfo.rotate;
  }

  /**
   * @type {RefProxy | null} The reference that points to this page.
   */
  get ref() {
    return this._pageInfo.ref;
  }

  /**
   * @type {number} The default size of units in 1/72nds of an inch.
   */
  get userUnit() {
    return this._pageInfo.userUnit;
  }

  /**
   * @type {Array<number>} An array of the visible portion of the PDF page in
   *   user space units [x1, y1, x2, y2].
   */
  get view() {
    return this._pageInfo.view;
  }

  /**
   * @param {GetViewportParameters} params - Viewport parameters.
   * @returns {PageViewport} Contains 'width' and 'height' properties
   *   along with transforms required for rendering.
   */
  getViewport({
    scale,
    rotation = this.rotate,
    offsetX = 0,
    offsetY = 0,
    dontFlip = false,
  } = {}) {
    return new PageViewport({
      viewBox: this.view,
      scale,
      rotation,
      offsetX,
      offsetY,
      dontFlip,
    });
  }

  /**
   * @param {GetAnnotationsParameters} params - Annotation parameters.
   * @returns {Promise<Array<any>>} A promise that is resolved with an
   *   {Array} of the annotation objects.
   */
  getAnnotations({ intent = "display" } = {}) {
    const intentArgs = this._transport.getRenderingIntent(intent);

    let promise = this._annotationPromises.get(intentArgs.cacheKey);
    if (!promise) {
      promise = this._transport.getAnnotations(
        this._pageIndex,
        intentArgs.renderingIntent
      );
      this._annotationPromises.set(intentArgs.cacheKey, promise);
    }
    return promise;
  }

  /**
   * @returns {Promise<Object>} A promise that is resolved with an
   *   {Object} with JS actions.
   */
  getJSActions() {
    return (this._jsActionsPromise ||= this._transport.getPageJSActions(
      this._pageIndex
    ));
  }

  /**
   * @returns {Promise<Object | null>} A promise that is resolved with
   *   an {Object} with a fake DOM object (a tree structure where elements
   *   are {Object} with a name, attributes (class, style, ...), value and
   *   children, very similar to a HTML DOM tree), or `null` if no XFA exists.
   */
  async getXfa() {
    return this._transport._htmlForXfa?.children[this._pageIndex] || null;
  }

  /**
   * Begins the process of rendering a page to the desired context.
   *
   * @param {RenderParameters} params - Page render parameters.
   * @returns {RenderTask} An object that contains a promise that is
   *   resolved when the page finishes rendering.
   */
  render({
    canvasContext,
    viewport,
    intent = "display",
    annotationMode = AnnotationMode.ENABLE,
    transform = null,
    imageLayer = null,
    canvasFactory = null,
    background = null,
    optionalContentConfigPromise = null,
  }) {
    if (typeof PDFJSDev !== "undefined" && PDFJSDev.test("GENERIC")) {
      if (arguments[0]?.renderInteractiveForms !== undefined) {
        deprecated(
          "render no longer accepts the `renderInteractiveForms`-option, " +
            "please use the `annotationMode`-option instead."
        );
        if (
          arguments[0].renderInteractiveForms === true &&
          annotationMode === AnnotationMode.ENABLE
        ) {
          annotationMode = AnnotationMode.ENABLE_FORMS;
        }
      }
      if (arguments[0]?.includeAnnotationStorage !== undefined) {
        deprecated(
          "render no longer accepts the `includeAnnotationStorage`-option, " +
            "please use the `annotationMode`-option instead."
        );
        if (
          arguments[0].includeAnnotationStorage === true &&
          annotationMode === AnnotationMode.ENABLE
        ) {
          annotationMode = AnnotationMode.ENABLE_STORAGE;
        }
      }
    }

    if (this._stats) {
      this._stats.time("Overall");
    }

    const intentArgs = this._transport.getRenderingIntent(
      intent,
      annotationMode
    );
    // If there was a pending destroy, cancel it so no cleanup happens during
    // this call to render.
    this.pendingCleanup = false;

    if (!optionalContentConfigPromise) {
      optionalContentConfigPromise = this._transport.getOptionalContentConfig();
    }

    let intentState = this._intentStates.get(intentArgs.cacheKey);
    if (!intentState) {
      intentState = Object.create(null);
      this._intentStates.set(intentArgs.cacheKey, intentState);
    }

    // Ensure that a pending `streamReader` cancel timeout is always aborted.
    if (intentState.streamReaderCancelTimeout) {
      clearTimeout(intentState.streamReaderCancelTimeout);
      intentState.streamReaderCancelTimeout = null;
    }

    const canvasFactoryInstance =
      canvasFactory ||
      new DefaultCanvasFactory({ ownerDocument: this._ownerDocument });
    const intentPrint = !!(
      intentArgs.renderingIntent & RenderingIntentFlag.PRINT
    );

    // If there's no displayReadyCapability yet, then the operatorList
    // was never requested before. Make the request and create the promise.
    if (!intentState.displayReadyCapability) {
      intentState.displayReadyCapability = createPromiseCapability();
      intentState.operatorList = {
        fnArray: [],
        argsArray: [],
        lastChunk: false,
      };

      if (this._stats) {
        this._stats.time("Page Request");
      }
      this._pumpOperatorList(intentArgs);
    }

    const complete = error => {
      intentState.renderTasks.delete(internalRenderTask);

      // Attempt to reduce memory usage during *printing*, by always running
      // cleanup once rendering has finished (regardless of cleanupAfterRender).
      if (this.cleanupAfterRender || intentPrint) {
        this.pendingCleanup = true;
      }
      this._tryCleanup();

      if (error) {
        internalRenderTask.capability.reject(error);

        this._abortOperatorList({
          intentState,
          reason: error instanceof Error ? error : new Error(error),
        });
      } else {
        internalRenderTask.capability.resolve();
      }
      if (this._stats) {
        this._stats.timeEnd("Rendering");
        this._stats.timeEnd("Overall");
      }
    };

    const internalRenderTask = new InternalRenderTask({
      callback: complete,
      // Only include the required properties, and *not* the entire object.
      params: {
        canvasContext,
        viewport,
        transform,
        imageLayer,
        background,
      },
      objs: this.objs,
      commonObjs: this.commonObjs,
      operatorList: intentState.operatorList,
      pageIndex: this._pageIndex,
      canvasFactory: canvasFactoryInstance,
      useRequestAnimationFrame: !intentPrint,
      pdfBug: this._pdfBug,
    });

    (intentState.renderTasks ||= new Set()).add(internalRenderTask);
    const renderTask = internalRenderTask.task;

    Promise.all([
      intentState.displayReadyCapability.promise,
      optionalContentConfigPromise,
    ])
      .then(([transparency, optionalContentConfig]) => {
        if (this.pendingCleanup) {
          complete();
          return;
        }
        if (this._stats) {
          this._stats.time("Rendering");
        }
        internalRenderTask.initializeGraphics({
          transparency,
          optionalContentConfig,
        });
        internalRenderTask.operatorListChanged();
      })
      .catch(complete);

    return renderTask;
  }

  /**
   * @param {GetOperatorListParameters} params - Page getOperatorList
   *   parameters.
   * @returns {Promise<PDFOperatorList>} A promise resolved with an
   *   {@link PDFOperatorList} object that represents the page's operator list.
   */
  getOperatorList({
    intent = "display",
    annotationMode = AnnotationMode.ENABLE,
  } = {}) {
    function operatorListChanged() {
      if (intentState.operatorList.lastChunk) {
        intentState.opListReadCapability.resolve(intentState.operatorList);

        intentState.renderTasks.delete(opListTask);
      }
    }

    const intentArgs = this._transport.getRenderingIntent(
      intent,
      annotationMode,
      /* isOpList = */ true
    );
    let intentState = this._intentStates.get(intentArgs.cacheKey);
    if (!intentState) {
      intentState = Object.create(null);
      this._intentStates.set(intentArgs.cacheKey, intentState);
    }
    let opListTask;

    if (!intentState.opListReadCapability) {
      opListTask = Object.create(null);
      opListTask.operatorListChanged = operatorListChanged;
      intentState.opListReadCapability = createPromiseCapability();
      (intentState.renderTasks ||= new Set()).add(opListTask);
      intentState.operatorList = {
        fnArray: [],
        argsArray: [],
        lastChunk: false,
      };

      if (this._stats) {
        this._stats.time("Page Request");
      }
      this._pumpOperatorList(intentArgs);
    }
    return intentState.opListReadCapability.promise;
  }

  /**
   * @param {getTextContentParameters} params - getTextContent parameters.
   * @returns {ReadableStream} Stream for reading text content chunks.
   */
  streamTextContent({
    normalizeWhitespace = false,
    disableCombineTextItems = false,
    includeMarkedContent = false,
  } = {}) {
    const TEXT_CONTENT_CHUNK_SIZE = 100;

    return this._transport.messageHandler.sendWithStream(
      "GetTextContent",
      {
        pageIndex: this._pageIndex,
        normalizeWhitespace: normalizeWhitespace === true,
        combineTextItems: disableCombineTextItems !== true,
        includeMarkedContent: includeMarkedContent === true,
      },
      {
        highWaterMark: TEXT_CONTENT_CHUNK_SIZE,
        size(textContent) {
          return textContent.items.length;
        },
      }
    );
  }

  /**
   * @param {getTextContentParameters} params - getTextContent parameters.
   * @returns {Promise<TextContent>} A promise that is resolved with a
   *   {@link TextContent} object that represents the page's text content.
   */
  getTextContent(params = {}) {
    if (this._transport._htmlForXfa) {
      // TODO: We need to revisit this once the XFA foreground patch lands and
      // only do this for non-foreground XFA.
      return this.getXfa().then(xfa => {
        return XfaText.textContent(xfa);
      });
    }
    const readableStream = this.streamTextContent(params);

    return new Promise(function (resolve, reject) {
      function pump() {
        reader.read().then(function ({ value, done }) {
          if (done) {
            resolve(textContent);
            return;
          }
          Object.assign(textContent.styles, value.styles);
          textContent.items.push(...value.items);
          pump();
        }, reject);
      }

      const reader = readableStream.getReader();
      const textContent = {
        items: [],
        styles: Object.create(null),
      };
      pump();
    });
  }

  /**
   * @returns {Promise<StructTreeNode>} A promise that is resolved with a
   *   {@link StructTreeNode} object that represents the page's structure tree,
   *   or `null` when no structure tree is present for the current page.
   */
  getStructTree() {
    return (this._structTreePromise ||= this._transport.getStructTree(
      this._pageIndex
    ));
  }

  /**
   * Destroys the page object.
   * @private
   */
  _destroy() {
    this.destroyed = true;
    this._transport.pageCache[this._pageIndex] = null;

    const waitOn = [];
    for (const intentState of this._intentStates.values()) {
      this._abortOperatorList({
        intentState,
        reason: new Error("Page was destroyed."),
        force: true,
      });

      if (intentState.opListReadCapability) {
        // Avoid errors below, since the renderTasks are just stubs.
        continue;
      }
      for (const internalRenderTask of intentState.renderTasks) {
        waitOn.push(internalRenderTask.completed);
        internalRenderTask.cancel();
      }
    }
    this.objs.clear();
    this._annotationPromises.clear();
    this._jsActionsPromise = null;
    this._structTreePromise = null;
    this.pendingCleanup = false;
    return Promise.all(waitOn);
  }

  /**
   * Cleans up resources allocated by the page.
   *
   * @param {boolean} [resetStats] - Reset page stats, if enabled.
   *   The default value is `false`.
   * @returns {boolean} Indicates if clean-up was successfully run.
   */
  cleanup(resetStats = false) {
    this.pendingCleanup = true;
    // #645 modified by ngx-extended-pdf-viewer
    if (!this._tryCleanup(resetStats)) {
      this.cleanupAfterRender = true;
    }
    return true;
    // #645 end of modification
  }

  /**
   * Attempts to clean up if rendering is in a state where that's possible.
   * @private
   */
  _tryCleanup(resetStats = false) {
    if (!this.pendingCleanup) {
      return false;
    }
    for (const { renderTasks, operatorList } of this._intentStates.values()) {
      if (renderTasks.size > 0 || !operatorList.lastChunk) {
        return false;
      }
    }

    this._intentStates.clear();
    this.objs.clear();
    this._annotationPromises.clear();
    this._jsActionsPromise = null;
    this._structTreePromise = null;
    if (resetStats && this._stats) {
      this._stats = new StatTimer();
    }
    this.pendingCleanup = false;
    return true;
  }

  /**
   * @private
   */
  _startRenderPage(transparency, cacheKey) {
    const intentState = this._intentStates.get(cacheKey);
    if (!intentState) {
      return; // Rendering was cancelled.
    }
    if (this._stats) {
      this._stats.timeEnd("Page Request");
    }
    // TODO Refactor RenderPageRequest to separate rendering
    // and operator list logic
    if (intentState.displayReadyCapability) {
      intentState.displayReadyCapability.resolve(transparency);
    }
  }

  /**
   * @private
   */
  _renderPageChunk(operatorListChunk, intentState) {
    // Add the new chunk to the current operator list.
    for (let i = 0, ii = operatorListChunk.length; i < ii; i++) {
      intentState.operatorList.fnArray.push(operatorListChunk.fnArray[i]);
      intentState.operatorList.argsArray.push(operatorListChunk.argsArray[i]);
    }
    intentState.operatorList.lastChunk = operatorListChunk.lastChunk;

    // Notify all the rendering tasks there are more operators to be consumed.
    for (const internalRenderTask of intentState.renderTasks) {
      internalRenderTask.operatorListChanged();
    }

    if (operatorListChunk.lastChunk) {
      this._tryCleanup();
    }
  }

  /**
   * @private
   */
  _pumpOperatorList({ renderingIntent, cacheKey }) {
    if (
      typeof PDFJSDev === "undefined" ||
      PDFJSDev.test("!PRODUCTION || TESTING")
    ) {
      assert(
        Number.isInteger(renderingIntent) && renderingIntent > 0,
        '_pumpOperatorList: Expected valid "renderingIntent" argument.'
      );
    }

    const readableStream = this._transport.messageHandler.sendWithStream(
      "GetOperatorList",
      {
        pageIndex: this._pageIndex,
        intent: renderingIntent,
        cacheKey,
        annotationStorage:
          renderingIntent & RenderingIntentFlag.ANNOTATIONS_STORAGE
            ? this._transport.annotationStorage.serializable
            : null,
      }
    );
    const reader = readableStream.getReader();

    const intentState = this._intentStates.get(cacheKey);
    intentState.streamReader = reader;

    const pump = () => {
      reader.read().then(
        ({ value, done }) => {
          if (done) {
            intentState.streamReader = null;
            return;
          }
          if (this._transport.destroyed) {
            return; // Ignore any pending requests if the worker was terminated.
          }
          this._renderPageChunk(value, intentState);
          pump();
        },
        reason => {
          intentState.streamReader = null;

          if (this._transport.destroyed) {
            return; // Ignore any pending requests if the worker was terminated.
          }
          if (intentState.operatorList) {
            // Mark operator list as complete.
            intentState.operatorList.lastChunk = true;

            for (const internalRenderTask of intentState.renderTasks) {
              internalRenderTask.operatorListChanged();
            }
            this._tryCleanup();
          }

          if (intentState.displayReadyCapability) {
            intentState.displayReadyCapability.reject(reason);
          } else if (intentState.opListReadCapability) {
            intentState.opListReadCapability.reject(reason);
          } else {
            throw reason;
          }
        }
      );
    };
    pump();
  }

  /**
   * @private
   */
  _abortOperatorList({ intentState, reason, force = false }) {
    if (
      typeof PDFJSDev === "undefined" ||
      PDFJSDev.test("!PRODUCTION || TESTING")
    ) {
      assert(
        reason instanceof Error,
        '_abortOperatorList: Expected valid "reason" argument.'
      );
    }

    if (!intentState.streamReader) {
      return;
    }
    if (!force) {
      // Ensure that an Error occurring in *only* one `InternalRenderTask`, e.g.
      // multiple render() calls on the same canvas, won't break all rendering.
      if (intentState.renderTasks.size > 0) {
        return;
      }
      // Don't immediately abort parsing on the worker-thread when rendering is
      // cancelled, since that will unnecessarily delay re-rendering when (for
      // partially parsed pages) e.g. zooming/rotation occurs in the viewer.
      if (reason instanceof RenderingCancelledException) {
        intentState.streamReaderCancelTimeout = setTimeout(() => {
          this._abortOperatorList({ intentState, reason, force: true });
          intentState.streamReaderCancelTimeout = null;
        }, RENDERING_CANCELLED_TIMEOUT);
        return;
      }
    }
    intentState.streamReader
      .cancel(new AbortException(reason.message))
      .catch(() => {
        // Avoid "Uncaught promise" messages in the console.
      });
    intentState.streamReader = null;

    if (this._transport.destroyed) {
      return; // Ignore any pending requests if the worker was terminated.
    }
    // Remove the current `intentState`, since a cancelled `getOperatorList`
    // call on the worker-thread cannot be re-started...
    for (const [curCacheKey, curIntentState] of this._intentStates) {
      if (curIntentState === intentState) {
        this._intentStates.delete(curCacheKey);
        break;
      }
    }
    // ... and force clean-up to ensure that any old state is always removed.
    this.cleanup();
  }

  /**
   * @type {Object} Returns page stats, if enabled; returns `null` otherwise.
   */
  get stats() {
    return this._stats;
  }
}

class LoopbackPort {
  constructor() {
    this._listeners = [];
    this._deferred = Promise.resolve(undefined);
  }

  postMessage(obj, transfers) {
    function cloneValue(value) {
      // Trying to perform a structured clone close to the spec, including
      // transfers.
      if (
        typeof value === "function" ||
        typeof value === "symbol" ||
        value instanceof URL
      ) {
        throw new Error(
          `LoopbackPort.postMessage - cannot clone: ${value?.toString()}`
        );
      }

      if (typeof value !== "object" || value === null) {
        return value;
      }
      if (cloned.has(value)) {
        // already cloned the object
        return cloned.get(value);
      }
      let buffer, result;
      if ((buffer = value.buffer) && isArrayBuffer(buffer)) {
        // We found object with ArrayBuffer (typed array).
        if (transfers?.includes(buffer)) {
          result = new value.constructor(
            buffer,
            value.byteOffset,
            value.byteLength
          );
        } else {
          result = new value.constructor(value);
        }
        cloned.set(value, result);
        return result;
      }
      if (value instanceof Map) {
        result = new Map();
        cloned.set(value, result); // Adding to cache now for cyclic references.
        for (const [key, val] of value) {
          result.set(key, cloneValue(val));
        }
        return result;
      }
      if (value instanceof Set) {
        result = new Set();
        cloned.set(value, result); // Adding to cache now for cyclic references.
        for (const val of value) {
          result.add(cloneValue(val));
        }
        return result;
      }
      result = Array.isArray(value) ? [] : Object.create(null);
      cloned.set(value, result); // Adding to cache now for cyclic references.
      // Cloning all value and object properties, however ignoring properties
      // defined via getter.
      for (const i in value) {
        let desc,
          p = value;
        while (!(desc = Object.getOwnPropertyDescriptor(p, i))) {
          p = Object.getPrototypeOf(p);
        }
        if (typeof desc.value === "undefined") {
          continue;
        }
        if (typeof desc.value === "function") {
          if (i === 'cMapUrl') {
            result[i] = cloneValue(desc.value());
          } else if (!value.hasOwnProperty?.(i)) {
            continue;
          }
        }
        result[i] = cloneValue(desc.value);
      }
      return result;
    }

    const cloned = new WeakMap();
    const event = { data: cloneValue(obj) };

    this._deferred.then(() => {
      for (const listener of this._listeners) {
        listener.call(this, event);
      }
    });
  }

  addEventListener(name, listener) {
    this._listeners.push(listener);
  }

  removeEventListener(name, listener) {
    const i = this._listeners.indexOf(listener);
    this._listeners.splice(i, 1);
  }

  terminate() {
    this._listeners.length = 0;
  }
}

/**
 * @typedef {Object} PDFWorkerParameters
 * @property {string} [name] - The name of the worker.
 * @property {Object} [port] - The `workerPort` object.
 * @property {number} [verbosity] - Controls the logging level;
 *   the constants from {@link VerbosityLevel} should be used.
 */

const PDFWorkerUtil = {
  isWorkerDisabled: false,
  fallbackWorkerSrc: null,
  fakeWorkerId: 0,
};
if (typeof PDFJSDev !== "undefined" && PDFJSDev.test("GENERIC")) {
  // eslint-disable-next-line no-undef
  if (isNodeJS && typeof __non_webpack_require__ === "function") {
    // Workers aren't supported in Node.js, force-disabling them there.
    PDFWorkerUtil.isWorkerDisabled = true;

    PDFWorkerUtil.fallbackWorkerSrc = PDFJSDev.test("LIB")
      ? "../pdf.worker.js"
      : "./pdf.worker.js";
  } else if (typeof document === "object") {
    const pdfjsFilePath = document?.currentScript?.src;
    if (pdfjsFilePath) {
      PDFWorkerUtil.fallbackWorkerSrc = pdfjsFilePath.replace(
        /(\.(?:min\.)?js)(\?.*)?$/i,
        ".worker$1$2"
      );
    }
  }

  PDFWorkerUtil.createCDNWrapper = function (url) {
    // We will rely on blob URL's property to specify origin.
    // We want this function to fail in case if createObjectURL or Blob do not
    // exist or fail for some reason -- our Worker creation will fail anyway.
    const wrapper = `importScripts("${url}");`;
    return URL.createObjectURL(new Blob([wrapper]));
  };
}

/**
 * PDF.js web worker abstraction that controls the instantiation of PDF
 * documents. Message handlers are used to pass information from the main
 * thread to the worker thread and vice versa. If the creation of a web
 * worker is not possible, a "fake" worker will be used instead.
 *
 * @param {PDFWorkerParameters} params - The worker initialization parameters.
 */
class PDFWorker {
  static get _workerPorts() {
    return shadow(this, "_workerPorts", new WeakMap());
  }

  constructor({
    name = null,
    port = null,
    verbosity = getVerbosityLevel(),
  } = {}) {
    if (port && PDFWorker._workerPorts.has(port)) {
      throw new Error("Cannot use more than one PDFWorker per port.");
    }

    this.name = name;
    this.destroyed = false;
    this.postMessageTransfers = true;
    this.verbosity = verbosity;

    this._readyCapability = createPromiseCapability();
    this._port = null;
    this._webWorker = null;
    this._messageHandler = null;

    if (port) {
      PDFWorker._workerPorts.set(port, this);
      this._initializeFromPort(port);
      return;
    }
    this._initialize();
  }

  /**
   * Promise for worker initialization completion.
   * @type {Promise<void>}
   */
  get promise() {
    return this._readyCapability.promise;
  }

  /**
   * The current `workerPort`, when it exists.
   * @type {Worker}
   */
  get port() {
    return this._port;
  }

  /**
   * The current MessageHandler-instance.
   * @type {MessageHandler}
   */
  get messageHandler() {
    return this._messageHandler;
  }

  _initializeFromPort(port) {
    this._port = port;
    this._messageHandler = new MessageHandler("main", "worker", port);
    this._messageHandler.on("ready", function () {
      // Ignoring "ready" event -- MessageHandler should already be initialized
      // and ready to accept messages.
    });
    this._readyCapability.resolve();
  }

  _initialize() {
    // If worker support isn't disabled explicit and the browser has worker
    // support, create a new web worker and test if it/the browser fulfills
    // all requirements to run parts of pdf.js in a web worker.
    // Right now, the requirement is, that an Uint8Array is still an
    // Uint8Array as it arrives on the worker. (Chrome added this with v.15.)
    if (
      typeof Worker !== "undefined" &&
      !PDFWorkerUtil.isWorkerDisabled &&
      !PDFWorker._mainThreadWorkerMessageHandler
    ) {
      let workerSrc = PDFWorker.workerSrc;

      try {
        // Wraps workerSrc path into blob URL, if the former does not belong
        // to the same origin.
        if (
          typeof PDFJSDev !== "undefined" &&
          PDFJSDev.test("GENERIC") &&
          !isSameOrigin(window.location.href, workerSrc)
        ) {
          workerSrc = PDFWorkerUtil.createCDNWrapper(
            new URL(workerSrc, window.location).href
          );
        }

        // Some versions of FF can't create a worker on localhost, see:
        // https://bugzilla.mozilla.org/show_bug.cgi?id=683280
        const worker = new Worker(workerSrc);
        const messageHandler = new MessageHandler("main", "worker", worker);
        const terminateEarly = () => {
          worker.removeEventListener("error", onWorkerError);
          messageHandler.destroy();
          worker.terminate();
          if (this.destroyed) {
            this._readyCapability.reject(new Error("Worker was destroyed"));
          } else {
            // Fall back to fake worker if the termination is caused by an
            // error (e.g. NetworkError / SecurityError).
            this._setupFakeWorker();
          }
        };

        const onWorkerError = () => {
          if (!this._webWorker) {
            // Worker failed to initialize due to an error. Clean up and fall
            // back to the fake worker.
            terminateEarly();
          }
        };
        worker.addEventListener("error", onWorkerError);

        messageHandler.on("test", data => {
          worker.removeEventListener("error", onWorkerError);
          if (this.destroyed) {
            terminateEarly();
            return; // worker was destroyed
          }
          if (data) {
            // supportTypedArray
            this._messageHandler = messageHandler;
            this._port = worker;
            this._webWorker = worker;
            if (!data.supportTransfers) {
              this.postMessageTransfers = false;
            }
            this._readyCapability.resolve();
            // Send global setting, e.g. verbosity level.
            messageHandler.send("configure", {
              verbosity: this.verbosity,
            });
          } else {
            this._setupFakeWorker();
            messageHandler.destroy();
            worker.terminate();
          }
        });

        messageHandler.on("ready", data => {
          worker.removeEventListener("error", onWorkerError);
          if (this.destroyed) {
            terminateEarly();
            return; // worker was destroyed
          }
          try {
            sendTest();
          } catch (e) {
            // We need fallback to a faked worker.
            this._setupFakeWorker();
          }
        });

        const sendTest = () => {
          const testObj = new Uint8Array([this.postMessageTransfers ? 255 : 0]);
          // Some versions of Opera throw a DATA_CLONE_ERR on serializing the
          // typed array. Also, checking if we can use transfers.
          try {
            messageHandler.send("test", testObj, [testObj.buffer]);
          } catch (ex) {
            warn("Cannot use postMessage transfers.");
            testObj[0] = 0;
            messageHandler.send("test", testObj);
          }
        };

        // It might take time for the worker to initialize. We will try to send
        // the "test" message immediately, and once the "ready" message arrives.
        // The worker shall process only the first received "test" message.
        sendTest();
        return;
      } catch (e) {
        info("The worker has been disabled.");
      }
    }
    // Either workers are disabled, not supported or have thrown an exception.
    // Thus, we fallback to a faked worker.
    this._setupFakeWorker();
  }

  _setupFakeWorker() {
    if (!PDFWorkerUtil.isWorkerDisabled) {
      warn("Setting up fake worker.");
      PDFWorkerUtil.isWorkerDisabled = true;
    }

    PDFWorker._setupFakeWorkerGlobal
      .then(WorkerMessageHandler => {
        if (this.destroyed) {
          this._readyCapability.reject(new Error("Worker was destroyed"));
          return;
        }
        const port = new LoopbackPort();
        this._port = port;

        // All fake workers use the same port, making id unique.
        const id = `fake${PDFWorkerUtil.fakeWorkerId++}`;

        // If the main thread is our worker, setup the handling for the
        // messages -- the main thread sends to it self.
        const workerHandler = new MessageHandler(id + "_worker", id, port);
        WorkerMessageHandler.setup(workerHandler, port);

        const messageHandler = new MessageHandler(id, id + "_worker", port);
        this._messageHandler = messageHandler;
        this._readyCapability.resolve();
        // Send global setting, e.g. verbosity level.
        messageHandler.send("configure", {
          verbosity: this.verbosity,
        });
      })
      .catch(reason => {
        this._readyCapability.reject(
          new Error(`Setting up fake worker failed: "${reason.message}".`)
        );
      });
  }

  /**
   * Destroys the worker instance.
   */
  destroy() {
    this.destroyed = true;
    if (this._webWorker) {
      // We need to terminate only web worker created resource.
      this._webWorker.terminate();
      this._webWorker = null;
    }
    PDFWorker._workerPorts.delete(this._port);
    this._port = null;
    if (this._messageHandler) {
      this._messageHandler.destroy();
      this._messageHandler = null;
    }
  }

  /**
   * @param {PDFWorkerParameters} params - The worker initialization parameters.
   */
  static fromPort(params) {
    if (!params?.port) {
      throw new Error("PDFWorker.fromPort - invalid method signature.");
    }
    if (this._workerPorts.has(params.port)) {
      return this._workerPorts.get(params.port);
    }
    return new PDFWorker(params);
  }

  /**
   * The current `workerSrc`, when it exists.
   * @type {string}
   */
  static get workerSrc() {
    if (GlobalWorkerOptions.workerSrc) {
      // modified by ngx-extended-pdf-viewer #376
      if (GlobalWorkerOptions.workerSrc.constructor.name === "Function") {
        return GlobalWorkerOptions.workerSrc();
      }
      // end of modification
      return GlobalWorkerOptions.workerSrc;
    }
    if (PDFWorkerUtil.fallbackWorkerSrc !== null) {
      if (!isNodeJS) {
        deprecated('No "GlobalWorkerOptions.workerSrc" specified.');
      }
      return PDFWorkerUtil.fallbackWorkerSrc;
    }
    throw new Error('No "GlobalWorkerOptions.workerSrc" specified.');
  }

  static get _mainThreadWorkerMessageHandler() {
    try {
      return globalThis.pdfjsWorker?.WorkerMessageHandler || null;
    } catch (ex) {
      return null;
    }
  }

  // Loads worker code into the main-thread.
  static get _setupFakeWorkerGlobal() {
    const loader = async () => {
      const mainWorkerMessageHandler = this._mainThreadWorkerMessageHandler;

      if (mainWorkerMessageHandler) {
        // The worker was already loaded using e.g. a `<script>` tag.
        return mainWorkerMessageHandler;
      }
      if (typeof PDFJSDev === "undefined" || !PDFJSDev.test("PRODUCTION")) {
        const worker = await import("pdfjs/core/worker.js");
        return worker.WorkerMessageHandler;
      }
      if (
        PDFJSDev.test("GENERIC") &&
        isNodeJS &&
        // eslint-disable-next-line no-undef
        typeof __non_webpack_require__ === "function"
      ) {
        // Since bundlers, such as Webpack, cannot be told to leave `require`
        // statements alone we are thus forced to jump through hoops in order
        // to prevent `Critical dependency: ...` warnings in third-party
        // deployments of the built `pdf.js`/`pdf.worker.js` files; see
        // https://github.com/webpack/webpack/issues/8826
        //
        // The following hack is based on the assumption that code running in
        // Node.js won't ever be affected by e.g. Content Security Policies that
        // prevent the use of `eval`. If that ever occurs, we should revert this
        // to a normal `__non_webpack_require__` statement and simply document
        // the Webpack warnings instead (telling users to ignore them).
        //
        // eslint-disable-next-line no-eval
        const worker = eval("require")(this.workerSrc);
        return worker.WorkerMessageHandler;
      }
      await loadScript(this.workerSrc);
      return window.pdfjsWorker.WorkerMessageHandler;
    };

    return shadow(this, "_setupFakeWorkerGlobal", loader());
  }
}
if (typeof PDFJSDev !== "undefined" && PDFJSDev.test("GENERIC")) {
  PDFWorker.getWorkerSrc = function () {
    deprecated(
      "`PDFWorker.getWorkerSrc()`, please use `PDFWorker.workerSrc` instead."
    );
    return this.workerSrc;
  };
}

/**
 * For internal use only.
 * @ignore
 */
class WorkerTransport {
  constructor(messageHandler, loadingTask, networkStream, params) {
    this.messageHandler = messageHandler;
    this.loadingTask = loadingTask;
    this.commonObjs = new PDFObjects();
    this.fontLoader = new FontLoader({
      docId: loadingTask.docId,
      onUnsupportedFeature: this._onUnsupportedFeature.bind(this),
      ownerDocument: params.ownerDocument,
      styleElement: params.styleElement,
    });
    this._params = params;

    if (!params.useWorkerFetch) {
      // modified by ngx-extended-pdf-viewer #376
	  let cMapUrl = params.cMapUrl;
	  if (cMapUrl.constructor.name === "Function") {
	    cMapUrl = cMapUrl();
	  }
      this.CMapReaderFactory = new params.CMapReaderFactory({
        baseUrl: cMapUrl,
        isCompressed: params.cMapPacked,
      });
      this.StandardFontDataFactory = new params.StandardFontDataFactory({
        baseUrl: params.standardFontDataUrl,
      });
    }

    this.destroyed = false;
    this.destroyCapability = null;
    this._passwordCapability = null;

    this._networkStream = networkStream;
    this._fullReader = null;
    this._lastProgress = null;

    this.pageCache = [];
    this.pagePromises = [];
    this.downloadInfoCapability = createPromiseCapability();

    this.setupMessageHandler();
  }

  get annotationStorage() {
    return shadow(this, "annotationStorage", new AnnotationStorage());
  }

  getRenderingIntent(
    intent,
    annotationMode = AnnotationMode.ENABLE,
    isOpList = false
  ) {
    let renderingIntent = RenderingIntentFlag.DISPLAY; // Default value.
    let lastModified = "";

    switch (intent) {
      case "any":
        renderingIntent = RenderingIntentFlag.ANY;
        break;
      case "display":
        break;
      case "print":
        renderingIntent = RenderingIntentFlag.PRINT;
        break;
      default:
        warn(`getRenderingIntent - invalid intent: ${intent}`);
    }

    switch (annotationMode) {
      case AnnotationMode.DISABLE:
        renderingIntent += RenderingIntentFlag.ANNOTATIONS_DISABLE;
        break;
      case AnnotationMode.ENABLE:
        break;
      case AnnotationMode.ENABLE_FORMS:
        renderingIntent += RenderingIntentFlag.ANNOTATIONS_FORMS;
        break;
      case AnnotationMode.ENABLE_STORAGE:
        renderingIntent += RenderingIntentFlag.ANNOTATIONS_STORAGE;

        lastModified = this.annotationStorage.lastModified;
        break;
      default:
        warn(`getRenderingIntent - invalid annotationMode: ${annotationMode}`);
    }

    if (isOpList) {
      renderingIntent += RenderingIntentFlag.OPLIST;
    }

    return {
      renderingIntent,
      cacheKey: `${renderingIntent}_${lastModified}`,
    };
  }

  destroy() {
    if (this.destroyCapability) {
      return this.destroyCapability.promise;
    }

    this.destroyed = true;
    this.destroyCapability = createPromiseCapability();

    if (this._passwordCapability) {
      this._passwordCapability.reject(
        new Error("Worker was destroyed during onPassword callback")
      );
    }

    const waitOn = [];
    // We need to wait for all renderings to be completed, e.g.
    // timeout/rAF can take a long time.
    for (const page of this.pageCache) {
      if (page) {
        waitOn.push(page._destroy());
      }
    }
    this.pageCache.length = 0;
    this.pagePromises.length = 0;
    // Allow `AnnotationStorage`-related clean-up when destroying the document.
    if (this.hasOwnProperty("annotationStorage")) {
      this.annotationStorage.resetModified();
    }
    // We also need to wait for the worker to finish its long running tasks.
    const terminated = this.messageHandler.sendWithPromise("Terminate", null);
    waitOn.push(terminated);

    Promise.all(waitOn).then(() => {
      this.commonObjs.clear();
      this.fontLoader.clear();
      this._hasJSActionsPromise = null;

      if (this._networkStream) {
        this._networkStream.cancelAllRequests(
          new AbortException("Worker was terminated.")
        );
      }

      if (this.messageHandler) {
        this.messageHandler.destroy();
        this.messageHandler = null;
      }
      this.destroyCapability.resolve();
    }, this.destroyCapability.reject);
    return this.destroyCapability.promise;
  }

  setupMessageHandler() {
    const { messageHandler, loadingTask } = this;

    messageHandler.on("GetReader", (data, sink) => {
      assert(
        this._networkStream,
        "GetReader - no `IPDFStream` instance available."
      );
      this._fullReader = this._networkStream.getFullReader();
      this._fullReader.onProgress = evt => {
        this._lastProgress = {
          loaded: evt.loaded,
          total: evt.total,
        };
      };
      sink.onPull = () => {
        this._fullReader
          .read()
          .then(function ({ value, done }) {
            if (done) {
              sink.close();
              return;
            }
            assert(
              isArrayBuffer(value),
              "GetReader - expected an ArrayBuffer."
            );
            // Enqueue data chunk into sink, and transfer it
            // to other side as `Transferable` object.
            sink.enqueue(new Uint8Array(value), 1, [value]);
          })
          .catch(reason => {
            sink.error(reason);
          });
      };

      sink.onCancel = reason => {
        this._fullReader.cancel(reason);

        sink.ready.catch(readyReason => {
          if (this.destroyed) {
            return; // Ignore any pending requests if the worker was terminated.
          }
          throw readyReason;
        });
      };
    });

    messageHandler.on("ReaderHeadersReady", data => {
      const headersCapability = createPromiseCapability();
      const fullReader = this._fullReader;
      fullReader.headersReady.then(() => {
        // If stream or range are disabled, it's our only way to report
        // loading progress.
        if (!fullReader.isStreamingSupported || !fullReader.isRangeSupported) {
          if (this._lastProgress && loadingTask.onProgress) {
            loadingTask.onProgress(this._lastProgress);
          }
          fullReader.onProgress = evt => {
            if (loadingTask.onProgress) {
              loadingTask.onProgress({
                loaded: evt.loaded,
                total: evt.total,
              });
            }
          };
        }

        headersCapability.resolve({
          isStreamingSupported: fullReader.isStreamingSupported,
          isRangeSupported: fullReader.isRangeSupported,
          contentLength: fullReader.contentLength,
        });
      }, headersCapability.reject);

      return headersCapability.promise;
    });

    messageHandler.on("GetRangeReader", (data, sink) => {
      assert(
        this._networkStream,
        "GetRangeReader - no `IPDFStream` instance available."
      );
      const rangeReader = this._networkStream.getRangeReader(
        data.begin,
        data.end
      );

      // When streaming is enabled, it's possible that the data requested here
      // has already been fetched via the `_fullRequestReader` implementation.
      // However, given that the PDF data is loaded asynchronously on the
      // main-thread and then sent via `postMessage` to the worker-thread,
      // it may not have been available during parsing (hence the attempt to
      // use range requests here).
      //
      // To avoid wasting time and resources here, we'll thus *not* dispatch
      // range requests if the data was already loaded but has not been sent to
      // the worker-thread yet (which will happen via the `_fullRequestReader`).
      if (!rangeReader) {
        sink.close();
        return;
      }

      sink.onPull = () => {
        rangeReader
          .read()
          .then(function ({ value, done }) {
            if (done) {
              sink.close();
              return;
            }
            assert(
              isArrayBuffer(value),
              "GetRangeReader - expected an ArrayBuffer."
            );
            sink.enqueue(new Uint8Array(value), 1, [value]);
          })
          .catch(reason => {
            sink.error(reason);
          });
      };

      sink.onCancel = reason => {
        rangeReader.cancel(reason);

        sink.ready.catch(readyReason => {
          if (this.destroyed) {
            return; // Ignore any pending requests if the worker was terminated.
          }
          throw readyReason;
        });
      };
    });

    messageHandler.on("GetDoc", ({ pdfInfo }) => {
      this._numPages = pdfInfo.numPages;
      this._htmlForXfa = pdfInfo.htmlForXfa;
      delete pdfInfo.htmlForXfa;
      loadingTask._capability.resolve(new PDFDocumentProxy(pdfInfo, this));
    });

    messageHandler.on("DocException", function (ex) {
      let reason;
      switch (ex.name) {
        case "PasswordException":
          reason = new PasswordException(ex.message, ex.code);
          break;
        case "InvalidPDFException":
          reason = new InvalidPDFException(ex.message);
          break;
        case "MissingPDFException":
          reason = new MissingPDFException(ex.message);
          break;
        case "UnexpectedResponseException":
          reason = new UnexpectedResponseException(ex.message, ex.status);
          break;
        case "UnknownErrorException":
          reason = new UnknownErrorException(ex.message, ex.details);
          break;
        default:
          unreachable("DocException - expected a valid Error.");
      }
      loadingTask._capability.reject(reason);
    });

    messageHandler.on("PasswordRequest", exception => {
      this._passwordCapability = createPromiseCapability();

      if (loadingTask.onPassword) {
        const updatePassword = password => {
          this._passwordCapability.resolve({
            password,
          });
        };
        try {
          loadingTask.onPassword(updatePassword, exception.code);
        } catch (ex) {
          this._passwordCapability.reject(ex);
        }
      } else {
        this._passwordCapability.reject(
          new PasswordException(exception.message, exception.code)
        );
      }
      return this._passwordCapability.promise;
    });

    messageHandler.on("DataLoaded", data => {
      // For consistency: Ensure that progress is always reported when the
      // entire PDF file has been loaded, regardless of how it was fetched.
      if (loadingTask.onProgress) {
        loadingTask.onProgress({
          loaded: data.length,
          total: data.length,
        });
      }
      this.downloadInfoCapability.resolve(data);
    });

    messageHandler.on("StartRenderPage", data => {
      if (this.destroyed) {
        return; // Ignore any pending requests if the worker was terminated.
      }

      const page = this.pageCache[data.pageIndex];
      page._startRenderPage(data.transparency, data.cacheKey);
    });

    messageHandler.on("commonobj", data => {
      if (this.destroyed) {
        return; // Ignore any pending requests if the worker was terminated.
      }

      const [id, type, exportedData] = data;
      if (this.commonObjs.has(id)) {
        return;
      }

      switch (type) {
        case "Font":
          const params = this._params;

          if ("error" in exportedData) {
            const exportedError = exportedData.error;
            warn(`Error during font loading: ${exportedError}`);
            this.commonObjs.resolve(id, exportedError);
            break;
          }

          let fontRegistry = null;
          if (params.pdfBug && globalThis.FontInspector?.enabled) {
            fontRegistry = {
              registerFont(font, url) {
                globalThis.FontInspector.fontAdded(font, url);
              },
            };
          }
          const font = new FontFaceObject(exportedData, {
            isEvalSupported: params.isEvalSupported,
            disableFontFace: params.disableFontFace,
            ignoreErrors: params.ignoreErrors,
            onUnsupportedFeature: this._onUnsupportedFeature.bind(this),
            fontRegistry,
          });

          this.fontLoader
            .bind(font)
            .catch(reason => {
              return messageHandler.sendWithPromise("FontFallback", { id });
            })
            .finally(() => {
              if (!params.fontExtraProperties && font.data) {
                // Immediately release the `font.data` property once the font
                // has been attached to the DOM, since it's no longer needed,
                // rather than waiting for a `PDFDocumentProxy.cleanup` call.
                // Since `font.data` could be very large, e.g. in some cases
                // multiple megabytes, this will help reduce memory usage.
                font.data = null;
              }
              this.commonObjs.resolve(id, font);
            });
          break;
        case "FontPath":
        case "Image":
          this.commonObjs.resolve(id, exportedData);
          break;
        default:
          throw new Error(`Got unknown common object type ${type}`);
      }
    });

    messageHandler.on("obj", data => {
      if (this.destroyed) {
        // Ignore any pending requests if the worker was terminated.
        return undefined;
      }

      const [id, pageIndex, type, imageData] = data;
      const pageProxy = this.pageCache[pageIndex];
      if (pageProxy.objs.has(id)) {
        return undefined;
      }

      switch (type) {
        case "Image":
          pageProxy.objs.resolve(id, imageData);

          // Heuristic that will allow us not to store large data.
          const MAX_IMAGE_SIZE_TO_STORE = 8000000;
          if (imageData?.data?.length > MAX_IMAGE_SIZE_TO_STORE) {
            pageProxy.cleanupAfterRender = true;
          }
          break;
        case "Pattern":
          pageProxy.objs.resolve(id, imageData);
          break;
        default:
          throw new Error(`Got unknown object type ${type}`);
      }
      return undefined;
    });

    messageHandler.on("DocProgress", data => {
      if (this.destroyed) {
        return; // Ignore any pending requests if the worker was terminated.
      }

      if (loadingTask.onProgress) {
        loadingTask.onProgress({
          loaded: data.loaded,
          total: data.total,
        });
      }
    });

    messageHandler.on(
      "UnsupportedFeature",
      this._onUnsupportedFeature.bind(this)
    );

    messageHandler.on("FetchBuiltInCMap", data => {
      if (this.destroyed) {
        return Promise.reject(new Error("Worker was destroyed."));
      }
      if (!this.CMapReaderFactory) {
        return Promise.reject(
          new Error(
            "CMapReaderFactory not initialized, see the `useWorkerFetch` parameter."
          )
        );
      }
      return this.CMapReaderFactory.fetch(data);
    });

    messageHandler.on("FetchStandardFontData", data => {
      if (this.destroyed) {
        return Promise.reject(new Error("Worker was destroyed."));
      }
      if (!this.StandardFontDataFactory) {
        return Promise.reject(
          new Error(
            "StandardFontDataFactory not initialized, see the `useWorkerFetch` parameter."
          )
        );
      }
      return this.StandardFontDataFactory.fetch(data);
    });
  }

  _onUnsupportedFeature({ featureId }) {
    if (this.destroyed) {
      return; // Ignore any pending requests if the worker was terminated.
    }
    if (this.loadingTask.onUnsupportedFeature) {
      this.loadingTask.onUnsupportedFeature(featureId);
    }
  }

  getData() {
    return this.messageHandler.sendWithPromise("GetData", null);
  }

  getPage(pageNumber) {
    if (
      !Number.isInteger(pageNumber) ||
      pageNumber <= 0 ||
      pageNumber > this._numPages
    ) {
      return Promise.reject(new Error("Invalid page request"));
    }

    const pageIndex = pageNumber - 1;
    if (pageIndex in this.pagePromises) {
      return this.pagePromises[pageIndex];
    }
    const promise = this.messageHandler
      .sendWithPromise("GetPage", {
        pageIndex,
      })
      .then(pageInfo => {
        if (this.destroyed) {
          throw new Error("Transport destroyed");
        }
        const page = new PDFPageProxy(
          pageIndex,
          pageInfo,
          this,
          this._params.ownerDocument,
          this._params.pdfBug
        );
        this.pageCache[pageIndex] = page;
        return page;
      });
    this.pagePromises[pageIndex] = promise;
    return promise;
  }

  getPageIndex(ref) {
    return this.messageHandler.sendWithPromise("GetPageIndex", {
      ref,
    });
  }

  getAnnotations(pageIndex, intent) {
    return this.messageHandler.sendWithPromise("GetAnnotations", {
      pageIndex,
      intent,
    });
  }

  saveDocument() {
    return this.messageHandler
      .sendWithPromise("SaveDocument", {
        isPureXfa: !!this._htmlForXfa,
        numPages: this._numPages,
        annotationStorage: this.annotationStorage.serializable,
        filename: this._fullReader?.filename ?? null,
      })
      .finally(() => {
        this.annotationStorage.resetModified();
      });
  }

  getFieldObjects() {
    return this.messageHandler.sendWithPromise("GetFieldObjects", null);
  }

  hasJSActions() {
    return (this._hasJSActionsPromise ||= this.messageHandler.sendWithPromise(
      "HasJSActions",
      null
    ));
  }

  getCalculationOrderIds() {
    return this.messageHandler.sendWithPromise("GetCalculationOrderIds", null);
  }

  getDestinations() {
    return this.messageHandler.sendWithPromise("GetDestinations", null);
  }

  getDestination(id) {
    if (typeof id !== "string") {
      return Promise.reject(new Error("Invalid destination request."));
    }
    return this.messageHandler.sendWithPromise("GetDestination", {
      id,
    });
  }

  getPageLabels() {
    return this.messageHandler.sendWithPromise("GetPageLabels", null);
  }

  getPageLayout() {
    return this.messageHandler.sendWithPromise("GetPageLayout", null);
  }

  getPageMode() {
    return this.messageHandler.sendWithPromise("GetPageMode", null);
  }

  getViewerPreferences() {
    return this.messageHandler.sendWithPromise("GetViewerPreferences", null);
  }

  getOpenAction() {
    return this.messageHandler.sendWithPromise("GetOpenAction", null);
  }

  getAttachments() {
    return this.messageHandler.sendWithPromise("GetAttachments", null);
  }

  getJavaScript() {
    return this.messageHandler.sendWithPromise("GetJavaScript", null);
  }

  getDocJSActions() {
    return this.messageHandler.sendWithPromise("GetDocJSActions", null);
  }

  getPageJSActions(pageIndex) {
    return this.messageHandler.sendWithPromise("GetPageJSActions", {
      pageIndex,
    });
  }

  getStructTree(pageIndex) {
    return this.messageHandler.sendWithPromise("GetStructTree", {
      pageIndex,
    });
  }

  getOutline() {
    return this.messageHandler.sendWithPromise("GetOutline", null);
  }

  getOptionalContentConfig() {
    return this.messageHandler
      .sendWithPromise("GetOptionalContentConfig", null)
      .then(results => {
        return new OptionalContentConfig(results);
      });
  }

  getPermissions() {
    return this.messageHandler.sendWithPromise("GetPermissions", null);
  }

  getMetadata() {
    return this.messageHandler
      .sendWithPromise("GetMetadata", null)
      .then(results => {
        return {
          info: results[0],
          metadata: results[1] ? new Metadata(results[1]) : null,
          contentDispositionFilename: this._fullReader?.filename ?? null,
          contentLength: this._fullReader?.contentLength ?? null,
        };
      });
  }

  getMarkInfo() {
    return this.messageHandler.sendWithPromise("GetMarkInfo", null);
  }

  getStats() {
    return this.messageHandler.sendWithPromise("GetStats", null);
  }

  async startCleanup(keepLoadedFonts = false) {
    await this.messageHandler.sendWithPromise("Cleanup", null);

    if (this.destroyed) {
      return; // No need to manually clean-up when destruction has started.
    }
    for (let i = 0, ii = this.pageCache.length; i < ii; i++) {
      const page = this.pageCache[i];
      if (!page) {
        continue;
      }
      const cleanupSuccessful = page.cleanup();

      if (!cleanupSuccessful) {
        throw new Error(`startCleanup: Page ${i + 1} is currently rendering.`);
      }
    }
    this.commonObjs.clear();
    if (!keepLoadedFonts) {
      this.fontLoader.clear();
    }
    this._hasJSActionsPromise = null;
  }

  get loadingParams() {
    const params = this._params;
    return shadow(this, "loadingParams", {
      disableAutoFetch: params.disableAutoFetch,
    });
  }
}

/**
 * A PDF document and page is built of many objects. E.g. there are objects for
 * fonts, images, rendering code, etc. These objects may get processed inside of
 * a worker. This class implements some basic methods to manage these objects.
 * @ignore
 */
class PDFObjects {
  constructor() {
    this._objs = Object.create(null);
  }

  /**
   * Ensures there is an object defined for `objId`.
   * @private
   */
  _ensureObj(objId) {
    if (this._objs[objId]) {
      return this._objs[objId];
    }
    return (this._objs[objId] = {
      capability: createPromiseCapability(),
      data: null,
      resolved: false,
    });
  }

  /**
   * If called *without* callback, this returns the data of `objId` but the
   * object needs to be resolved. If it isn't, this method throws.
   *
   * If called *with* a callback, the callback is called with the data of the
   * object once the object is resolved. That means, if you call this method
   * and the object is already resolved, the callback gets called right away.
   */
  get(objId, callback = null) {
    // If there is a callback, then the get can be async and the object is
    // not required to be resolved right now.
    if (callback) {
      this._ensureObj(objId).capability.promise.then(callback);
      return null;
    }
    // If there isn't a callback, the user expects to get the resolved data
    // directly.
    const obj = this._objs[objId];
    // If there isn't an object yet or the object isn't resolved, then the
    // data isn't ready yet!
    if (!obj || !obj.resolved) {
      throw new Error(`Requesting object that isn't resolved yet ${objId}.`);
    }
    return obj.data;
  }

  has(objId) {
    const obj = this._objs[objId];
    return obj?.resolved || false;
  }

  /**
   * Resolves the object `objId` with optional `data`.
   */
  resolve(objId, data) {
    const obj = this._ensureObj(objId);

    obj.resolved = true;
    obj.data = data;
    obj.capability.resolve(data);
  }

  clear() {
    this._objs = Object.create(null);
  }
}

/**
 * Allows controlling of the rendering tasks.
 */
class RenderTask {
  constructor(internalRenderTask) {
    this._internalRenderTask = internalRenderTask;

    /**
     * Callback for incremental rendering -- a function that will be called
     * each time the rendering is paused.  To continue rendering call the
     * function that is the first argument to the callback.
     * @type {function}
     */
    this.onContinue = null;
  }

  /**
   * Promise for rendering task completion.
   * @type {Promise<void>}
   */
  get promise() {
    return this._internalRenderTask.capability.promise;
  }

  /**
   * Cancels the rendering task. If the task is currently rendering it will
   * not be cancelled until graphics pauses with a timeout. The promise that
   * this object extends will be rejected when cancelled.
   */
  cancel() {
    this._internalRenderTask.cancel();
  }
}

/**
 * For internal use only.
 * @ignore
 */
class InternalRenderTask {
  static get canvasInUse() {
    return shadow(this, "canvasInUse", new WeakSet());
  }

  constructor({
    callback,
    params,
    objs,
    commonObjs,
    operatorList,
    pageIndex,
    canvasFactory,
    useRequestAnimationFrame = false,
    pdfBug = false,
  }) {
    this.callback = callback;
    this.params = params;
    this.objs = objs;
    this.commonObjs = commonObjs;
    this.operatorListIdx = null;
    this.operatorList = operatorList;
    this._pageIndex = pageIndex;
    this.canvasFactory = canvasFactory;
    this._pdfBug = pdfBug;

    this.running = false;
    this.graphicsReadyCallback = null;
    this.graphicsReady = false;
    this._useRequestAnimationFrame =
      useRequestAnimationFrame === true && typeof window !== "undefined";
    this.cancelled = false;
    this.capability = createPromiseCapability();
    this.task = new RenderTask(this);
    // caching this-bound methods
    this._cancelBound = this.cancel.bind(this);
    this._continueBound = this._continue.bind(this);
    this._scheduleNextBound = this._scheduleNext.bind(this);
    this._nextBound = this._next.bind(this);
    this._canvas = params.canvasContext.canvas;
  }

  get completed() {
    return this.capability.promise.catch(function () {
      // Ignoring errors, since we only want to know when rendering is
      // no longer pending.
    });
  }

  initializeGraphics({ transparency = false, optionalContentConfig }) {
    if (this.cancelled) {
      return;
    }
    if (this._canvas) {
      if (InternalRenderTask.canvasInUse.has(this._canvas)) {
        throw new Error(
          "Cannot use the same canvas during multiple render() operations. " +
            "Use different canvas or ensure previous operations were " +
            "cancelled or completed."
        );
      }
      InternalRenderTask.canvasInUse.add(this._canvas);
    }

    if (this._pdfBug && globalThis.StepperManager?.enabled) {
      this.stepper = globalThis.StepperManager.create(this._pageIndex);
      this.stepper.init(this.operatorList);
      this.stepper.nextBreakPoint = this.stepper.getNextBreakPoint();
    }
    const { canvasContext, viewport, transform, imageLayer, background } =
      this.params;

    this.gfx = new CanvasGraphics(
      canvasContext,
      this.commonObjs,
      this.objs,
      this.canvasFactory,
      imageLayer,
      optionalContentConfig
    );
    this.gfx.beginDrawing({
      transform,
      viewport,
      transparency,
      background,
    });
    this.operatorListIdx = 0;
    this.graphicsReady = true;
    if (this.graphicsReadyCallback) {
      this.graphicsReadyCallback();
    }
  }

  cancel(error = null) {
    this.running = false;
    this.cancelled = true;
    if (this.gfx) {
      this.gfx.endDrawing();
    }
    if (this._canvas) {
      InternalRenderTask.canvasInUse.delete(this._canvas);
    }
    this.callback(
      error ||
        new RenderingCancelledException(
          `Rendering cancelled, page ${this._pageIndex + 1}`,
          "canvas"
        )
    );
  }

  operatorListChanged() {
    if (!this.graphicsReady) {
      if (!this.graphicsReadyCallback) {
        this.graphicsReadyCallback = this._continueBound;
      }
      return;
    }

    if (this.stepper) {
      this.stepper.updateOperatorList(this.operatorList);
    }

    if (this.running) {
      return;
    }
    this._continue();
  }

  _continue() {
    this.running = true;
    if (this.cancelled) {
      return;
    }
    if (this.task.onContinue) {
      this.task.onContinue(this._scheduleNextBound);
    } else {
      this._scheduleNext();
    }
  }

  _scheduleNext() {
    if (this._useRequestAnimationFrame) {
      window.requestAnimationFrame(() => {
        this._nextBound().catch(this._cancelBound);
      });
    } else {
      Promise.resolve().then(this._nextBound).catch(this._cancelBound);
    }
  }

  async _next() {
    if (this.cancelled) {
      return;
    }
    this.operatorListIdx = this.gfx.executeOperatorList(
      this.operatorList,
      this.operatorListIdx,
      this._continueBound,
      this.stepper
    );
    if (this.operatorListIdx === this.operatorList.argsArray.length) {
      this.running = false;
      if (this.operatorList.lastChunk) {
        this.gfx.endDrawing();
        if (this._canvas) {
          InternalRenderTask.canvasInUse.delete(this._canvas);
        }
        this.callback();
      }
    }
  }
}

/** @type {string} */
const version =
  typeof PDFJSDev !== "undefined" ? PDFJSDev.eval("BUNDLE_VERSION") : null;
/** @type {string} */
const build =
  typeof PDFJSDev !== "undefined" ? PDFJSDev.eval("BUNDLE_BUILD") : null;

export {
  build,
  DefaultCanvasFactory,
  DefaultCMapReaderFactory,
  DefaultStandardFontDataFactory,
  getDocument,
  LoopbackPort,
  PDFDataRangeTransport,
  PDFDocumentProxy,
  PDFPageProxy,
  PDFWorker,
  setPDFNetworkStreamFactory,
  version,
};<|MERGE_RESOLUTION|>--- conflicted
+++ resolved
@@ -493,19 +493,14 @@
     source.contentDispositionFilename =
       pdfDataRangeTransport.contentDispositionFilename;
   }
-<<<<<<< HEAD
   // #376 modified by ngx-extended-pdf-viewer
   let cMapUrl = source.cMapUrl;
   if (cMapUrl.constructor.name === "Function") {
     cMapUrl = cMapUrl();
   }
-  return worker.messageHandler
-    .sendWithPromise("GetDocRequest", {
-=======
   const workerId = await worker.messageHandler.sendWithPromise(
     "GetDocRequest",
     {
->>>>>>> 07e233d0
       docId,
       apiVersion:
         typeof PDFJSDev !== "undefined" && !PDFJSDev.test("TESTING")
