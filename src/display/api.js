--- conflicted
+++ resolved
@@ -47,15 +47,9 @@
   StatTimer,
 } from "./display_utils.js";
 import { FontFaceObject, FontLoader } from "./font_loader.js";
-<<<<<<< HEAD
 // ngx-extended-pdf-viewer doesn't need the apiCompatibilityParams
 // import { apiCompatibilityParams } from "./api_compatibility.js";
 // end of modification
-=======
-import { NodeCanvasFactory, NodeCMapReaderFactory } from "./node_utils.js";
-import { AnnotationStorage } from "./annotation_storage.js";
-import { apiCompatibilityParams } from "./api_compatibility.js";
->>>>>>> 3be9c65f
 import { CanvasGraphics } from "./canvas.js";
 import { GlobalWorkerOptions } from "./worker_options.js";
 // ngx-extended-pdf-viewer doesn't need the node.js support
@@ -1141,13 +1135,9 @@
       intentState.streamReaderCancelTimeout = null;
     }
 
-<<<<<<< HEAD
-    const canvasFactoryInstance = canvasFactory || new DOMCanvasFactory();
-=======
     const canvasFactoryInstance =
       canvasFactory ||
       new DefaultCanvasFactory({ ownerDocument: this._ownerDocument });
->>>>>>> 3be9c65f
     const webGLContext = new WebGLContext({
       enable: enableWebGL,
     });
