/* Copyright 2012 Mozilla Foundation
 *
 * Licensed under the Apache License, Version 2.0 (the "License");
 * you may not use this file except in compliance with the License.
 * You may obtain a copy of the License at
 *
 *     http://www.apache.org/licenses/LICENSE-2.0
 *
 * Unless required by applicable law or agreed to in writing, software
 * distributed under the License is distributed on an "AS IS" BASIS,
 * WITHOUT WARRANTIES OR CONDITIONS OF ANY KIND, either express or implied.
 * See the License for the specific language governing permissions and
 * limitations under the License.
 */
/* eslint no-var: error */

/**
 * @module pdfjsLib
 */

import {
  AbortException,
  assert,
  createPromiseCapability,
  getVerbosityLevel,
  info,
  InvalidPDFException,
  isArrayBuffer,
  isSameOrigin,
  MissingPDFException,
  PasswordException,
  setVerbosityLevel,
  shadow,
  stringToBytes,
  UnexpectedResponseException,
  UnknownErrorException,
  unreachable,
  warn,
} from "../shared/util.js";
import {
  deprecated,
  DOMCanvasFactory,
  DOMCMapReaderFactory,
  loadScript,
  PageViewport,
  RenderingCancelledException,
  StatTimer,
} from "./display_utils.js";
import { FontFaceObject, FontLoader } from "./font_loader.js";
<<<<<<< HEAD
// ngx-extended-pdf-viewer doesn't need the apiCompatibilityParams
// import { apiCompatibilityParams } from "./api_compatibility.js";
// end of modification
=======
import { NodeCanvasFactory, NodeCMapReaderFactory } from "./node_utils.js";
import { apiCompatibilityParams } from "./api_compatibility.js";
>>>>>>> 1f717554
import { CanvasGraphics } from "./canvas.js";
import { GlobalWorkerOptions } from "./worker_options.js";
// ngx-extended-pdf-viewer doesn't need the node.js support
// import { isNodeJS } from "../shared/is_node.js";
//  end of modification
import { MessageHandler } from "../shared/message_handler.js";
import { Metadata } from "./metadata.js";
import { PDFDataTransportStream } from "./transport_stream.js";
import { WebGLContext } from "./webgl.js";

const DEFAULT_RANGE_CHUNK_SIZE = 65536; // 2^16 = 65536
const RENDERING_CANCELLED_TIMEOUT = 100; // ms

<<<<<<< HEAD
// #171 receive options from ngx-extended-pdf-viewer
const ServiceWorkerOptions = {
  showUnverifiedSignatures: false,
};

window.ServiceWorkerOptions = ServiceWorkerOptions;
// #171 end
=======
const DefaultCanvasFactory =
  (typeof PDFJSDev === "undefined" || PDFJSDev.test("GENERIC")) && isNodeJS
    ? NodeCanvasFactory
    : DOMCanvasFactory;
const DefaultCMapReaderFactory =
  (typeof PDFJSDev === "undefined" || PDFJSDev.test("GENERIC")) && isNodeJS
    ? NodeCMapReaderFactory
    : DOMCMapReaderFactory;
>>>>>>> 1f717554

/**
 * @typedef {function} IPDFStreamFactory
 * @param {DocumentInitParameters} params - The document initialization
 *   parameters. The "url" key is always present.
 * @returns {Promise} A promise, which is resolved with an instance of
 *   {IPDFStream}.
 * @ignore
 */

/**
 * @type IPDFStreamFactory
 * @private
 */
let createPDFNetworkStream;

/**
 * Sets the function that instantiates an {IPDFStream} as an alternative PDF
 * data transport.
 * @param {IPDFStreamFactory} pdfNetworkStreamFactory - The factory function
 *   that takes document initialization parameters (including a "url") and
 *   returns a promise which is resolved with an instance of {IPDFStream}.
 * @ignore
 */
function setPDFNetworkStreamFactory(pdfNetworkStreamFactory) {
  createPDFNetworkStream = pdfNetworkStreamFactory;
}

/**
 * Document initialization / loading parameters object.
 *
 * @typedef {Object} DocumentInitParameters
 * @property {string}     [url] - The URL of the PDF.
 * @property {TypedArray|Array|string} [data] - Binary PDF data. Use typed
 *    arrays (Uint8Array) to improve the memory usage. If PDF data is
 *    BASE64-encoded, use atob() to convert it to a binary string first.
 * @property {Object}     [httpHeaders] - Basic authentication headers.
 * @property {boolean}    [withCredentials] - Indicates whether or not
 *   cross-site Access-Control requests should be made using credentials such
 *   as cookies or authorization headers. The default is false.
 * @property {string}     [password] - For decrypting password-protected PDFs.
 * @property {TypedArray} [initialData] - A typed array with the first portion
 *   or all of the pdf data. Used by the extension since some data is already
 *   loaded before the switch to range requests.
 * @property {number}     [length] - The PDF file length. It's used for
 *   progress reports and range requests operations.
 * @property {PDFDataRangeTransport} [range]
 * @property {number}     [rangeChunkSize] - Specify maximum number of bytes
 *   fetched per range request. The default value is 2^16 = 65536.
 * @property {PDFWorker}  [worker] - The worker that will be used for
 *   the loading and parsing of the PDF data.
 * @property {number} [verbosity] - Controls the logging level; the
 *   constants from {VerbosityLevel} should be used.
 * @property {string} [docBaseUrl] - The base URL of the document,
 *   used when attempting to recover valid absolute URLs for annotations, and
 *   outline items, that (incorrectly) only specify relative URLs.
 * @property {string} [cMapUrl] - The URL where the predefined
 *   Adobe CMaps are located. Include trailing slash.
 * @property {boolean} [cMapPacked] - Specifies if the Adobe CMaps are
 *   binary packed.
 * @property {Object} [CMapReaderFactory] - The factory that will be
 *   used when reading built-in CMap files. Providing a custom factory is useful
 *   for environments without `XMLHttpRequest` support, such as e.g. Node.js.
 *   The default value is {DOMCMapReaderFactory}.
 * @property {boolean} [stopAtErrors] - Reject certain promises, e.g.
 *   `getOperatorList`, `getTextContent`, and `RenderTask`, when the associated
 *   PDF data cannot be successfully parsed, instead of attempting to recover
 *   whatever possible of the data. The default value is `false`.
 * @property {number} [maxImageSize] - The maximum allowed image size
 *   in total pixels, i.e. width * height. Images above this value will not be
 *   rendered. Use -1 for no limit, which is also the default value.
 * @property {boolean} [isEvalSupported] - Determines if we can eval
 *   strings as JS. Primarily used to improve performance of font rendering,
 *   and when parsing PDF functions. The default value is `true`.
 * @property {boolean} [disableFontFace] - By default fonts are
 *   converted to OpenType fonts and loaded via font face rules. If disabled,
 *   fonts will be rendered using a built-in font renderer that constructs the
 *   glyphs with primitive path commands. The default value is `false`.
 * @property {boolean} [fontExtraProperties] - Include additional properties,
 *   which are unused during rendering of PDF documents, when exporting the
 *   parsed font data from the worker-thread. This may be useful for debugging
 *   purposes (and backwards compatibility), but note that it will lead to
 *   increased memory usage. The default value is `false`.
 * @property {boolean} [disableRange] - Disable range request loading
 *   of PDF files. When enabled, and if the server supports partial content
 *   requests, then the PDF will be fetched in chunks.
 *   The default value is `false`.
 * @property {boolean} [disableStream] - Disable streaming of PDF file
 *   data. By default PDF.js attempts to load PDFs in chunks.
 *   The default value is `false`.
 * @property {boolean} [disableAutoFetch] - Disable pre-fetching of PDF
 *   file data. When range requests are enabled PDF.js will automatically keep
 *   fetching more data even if it isn't needed to display the current page.
 *   The default value is `false`.
 *   NOTE: It is also necessary to disable streaming, see above,
 *         in order for disabling of pre-fetching to work correctly.
 * @property {boolean} [pdfBug] - Enables special hooks for debugging
 *   PDF.js (see `web/debugger.js`). The default value is `false`.
 */

/**
 * @typedef {Object} PDFDocumentStats
 * @property {Object} streamTypes - Used stream types in the document (an item
 *   is set to true if specific stream ID was used in the document).
 * @property {Object} fontTypes - Used font types in the document (an item
 *   is set to true if specific font ID was used in the document).
 */

/**
 * This is the main entry point for loading a PDF and interacting with it.
 * NOTE: If a URL is used to fetch the PDF data a standard XMLHttpRequest(XHR)
 * is used, which means it must follow the same origin rules that any XHR does
 * e.g. No cross domain requests without CORS.
 *
 * @param {string|TypedArray|DocumentInitParameters|PDFDataRangeTransport} src
 * Can be a url to where a PDF is located, a typed array (Uint8Array)
 * already populated with data or parameter object.
 * @returns {PDFDocumentLoadingTask}
 */
function getDocument(src) {
  const task = new PDFDocumentLoadingTask();

  let source;
  if (typeof src === "string") {
    source = { url: src };
  } else if (isArrayBuffer(src)) {
    source = { data: src };
  } else if (src instanceof PDFDataRangeTransport) {
    source = { range: src };
  } else {
    if (typeof src !== "object") {
      throw new Error(
        "Invalid parameter in getDocument, " +
          "need either Uint8Array, string or a parameter object"
      );
    }
    if (!src.url && !src.data && !src.range) {
      throw new Error(
        "Invalid parameter object: need either .data, .range or .url"
      );
    }
    source = src;
  }
  const params = Object.create(null);
  let rangeTransport = null,
    worker = null;

  for (const key in source) {
    if (key === "url" && typeof window !== "undefined") {
      // The full path is required in the 'url' field.
      params[key] = new URL(source[key], window.location).href;
      continue;
    } else if (key === "range") {
      rangeTransport = source[key];
      continue;
    } else if (key === "worker") {
      worker = source[key];
      continue;
    } else if (key === "data" && !(source[key] instanceof Uint8Array)) {
      // Converting string or array-like data to Uint8Array.
      const pdfBytes = source[key];
      if (typeof pdfBytes === "string") {
        params[key] = stringToBytes(pdfBytes);
      } else if (
        typeof pdfBytes === "object" &&
        pdfBytes !== null &&
        !isNaN(pdfBytes.length)
      ) {
        params[key] = new Uint8Array(pdfBytes);
      } else if (isArrayBuffer(pdfBytes)) {
        params[key] = new Uint8Array(pdfBytes);
      } else {
        throw new Error(
          "Invalid PDF binary data: either typed array, " +
            "string or array-like object is expected in the " +
            "data property."
        );
      }
      continue;
    }
    params[key] = source[key];
  }

  params.rangeChunkSize = params.rangeChunkSize || DEFAULT_RANGE_CHUNK_SIZE;
  params.CMapReaderFactory =
    params.CMapReaderFactory || DefaultCMapReaderFactory;
  params.ignoreErrors = params.stopAtErrors !== true;
  params.fontExtraProperties = params.fontExtraProperties === true;
  params.pdfBug = params.pdfBug === true;

  if (!Number.isInteger(params.maxImageSize)) {
    params.maxImageSize = -1;
  }
  if (typeof params.isEvalSupported !== "boolean") {
    params.isEvalSupported = true;
  }
  if (typeof params.disableFontFace !== "boolean") {
    // modified by ngx-extended-pdf-viewer - we don't need the api compatibility
    params.disableFontFace = false;
    // end of modification
  }

  if (typeof params.disableRange !== "boolean") {
    params.disableRange = false;
  }
  if (typeof params.disableStream !== "boolean") {
    params.disableStream = false;
  }
  if (typeof params.disableAutoFetch !== "boolean") {
    params.disableAutoFetch = false;
  }

  // Set the main-thread verbosity level.
  setVerbosityLevel(params.verbosity);

  if (!worker) {
    const workerParams = {
      verbosity: params.verbosity,
      port: GlobalWorkerOptions.workerPort,
    };
    // Worker was not provided -- creating and owning our own. If message port
    // is specified in global worker options, using it.
    worker = workerParams.port
      ? PDFWorker.fromPort(workerParams)
      : new PDFWorker(workerParams);
    task._worker = worker;
  }
  const docId = task.docId;
  worker.promise
    .then(function () {
      if (task.destroyed) {
        throw new Error("Loading aborted");
      }

      const workerIdPromise = _fetchDocument(
        worker,
        params,
        rangeTransport,
        docId
      );
      const networkStreamPromise = new Promise(function (resolve) {
        let networkStream;
        if (rangeTransport) {
          networkStream = new PDFDataTransportStream(
            {
              length: params.length,
              initialData: params.initialData,
              progressiveDone: params.progressiveDone,
              disableRange: params.disableRange,
              disableStream: params.disableStream,
            },
            rangeTransport
          );
        } else if (!params.data) {
          networkStream = createPDFNetworkStream({
            url: params.url,
            length: params.length,
            httpHeaders: params.httpHeaders,
            withCredentials: params.withCredentials,
            rangeChunkSize: params.rangeChunkSize,
            disableRange: params.disableRange,
            disableStream: params.disableStream,
          });
        }
        resolve(networkStream);
      });

      return Promise.all([workerIdPromise, networkStreamPromise]).then(
        function ([workerId, networkStream]) {
          if (task.destroyed) {
            throw new Error("Loading aborted");
          }

          const messageHandler = new MessageHandler(
            docId,
            workerId,
            worker.port
          );
          messageHandler.postMessageTransfers = worker.postMessageTransfers;
          const transport = new WorkerTransport(
            messageHandler,
            task,
            networkStream,
            params
          );
          task._transport = transport;
          // #171 receive options from ngx-extended-pdf-viewer
          messageHandler.send(
            "showUnverifiedSignatures",
            window.ServiceWorkerOptions.showUnverifiedSignatures
          );
          // #171 end of receive options from ngx-extended-pdf-viewer
          messageHandler.send("Ready", null);
        }
      );
    })
    .catch(task._capability.reject);

  return task;
}

/**
 * Starts fetching of specified PDF document/data.
 * @param {PDFWorker} worker
 * @param {Object} source
 * @param {PDFDataRangeTransport} pdfDataRangeTransport
 * @param {string} docId Unique document id, used as MessageHandler id.
 * @returns {Promise} The promise, which is resolved when worker id of
 *                    MessageHandler is known.
 * @private
 */
function _fetchDocument(worker, source, pdfDataRangeTransport, docId) {
  if (worker.destroyed) {
    return Promise.reject(new Error("Worker was destroyed"));
  }

  if (pdfDataRangeTransport) {
    source.length = pdfDataRangeTransport.length;
    source.initialData = pdfDataRangeTransport.initialData;
    source.progressiveDone = pdfDataRangeTransport.progressiveDone;
  }
  return worker.messageHandler
    .sendWithPromise("GetDocRequest", {
      docId,
      apiVersion:
        typeof PDFJSDev !== "undefined" && !PDFJSDev.test("TESTING")
          ? PDFJSDev.eval("BUNDLE_VERSION")
          : null,
      // Only send the required properties, and *not* the entire object.
      source: {
        data: source.data,
        url: source.url,
        password: source.password,
        disableAutoFetch: source.disableAutoFetch,
        rangeChunkSize: source.rangeChunkSize,
        length: source.length,
      },
      maxImageSize: source.maxImageSize,
      disableFontFace: source.disableFontFace,
      postMessageTransfers: worker.postMessageTransfers,
      docBaseUrl: source.docBaseUrl,
      ignoreErrors: source.ignoreErrors,
      isEvalSupported: source.isEvalSupported,
      fontExtraProperties: source.fontExtraProperties,
    })
    .then(function (workerId) {
      if (worker.destroyed) {
        throw new Error("Worker was destroyed");
      }
      return workerId;
    });
}

const PDFDocumentLoadingTask = (function PDFDocumentLoadingTaskClosure() {
  let nextDocumentId = 0;

  /**
   * The loading task controls the operations required to load a PDF document
   * (such as network requests) and provides a way to listen for completion,
   * after which individual pages can be rendered.
   */
  // eslint-disable-next-line no-shadow
  class PDFDocumentLoadingTask {
    constructor() {
      this._capability = createPromiseCapability();
      this._transport = null;
      this._worker = null;

      /**
       * Unique document loading task id -- used in MessageHandlers.
       * @type {string}
       */
      this.docId = "d" + nextDocumentId++;

      /**
       * Shows if loading task is destroyed.
       * @type {boolean}
       */
      this.destroyed = false;

      /**
       * Callback to request a password if wrong or no password was provided.
       * The callback receives two parameters: function that needs to be called
       * with new password and reason (see {PasswordResponses}).
       */
      this.onPassword = null;

      /**
       * Callback to be able to monitor the loading progress of the PDF file
       * (necessary to implement e.g. a loading bar). The callback receives
       * an {Object} with the properties: {number} loaded and {number} total.
       */
      this.onProgress = null;

      /**
       * Callback to when unsupported feature is used. The callback receives
       * an {UNSUPPORTED_FEATURES} argument.
       */
      this.onUnsupportedFeature = null;
    }

    /**
     * Promise for document loading task completion.
     * @type {Promise}
     */
    get promise() {
      return this._capability.promise;
    }

    /**
     * Aborts all network requests and destroys worker.
     * @returns {Promise} A promise that is resolved after destruction activity
     *                    is completed.
     */
    destroy() {
      this.destroyed = true;

      const transportDestroyed = !this._transport
        ? Promise.resolve()
        : this._transport.destroy();
      return transportDestroyed.then(() => {
        this._transport = null;
        if (this._worker) {
          this._worker.destroy();
          this._worker = null;
        }
      });
    }
  }
  return PDFDocumentLoadingTask;
})();

/**
 * Abstract class to support range requests file loading.
 * @param {number} length
 * @param {Uint8Array} initialData
 * @param {boolean} progressiveDone
 */
class PDFDataRangeTransport {
  constructor(length, initialData, progressiveDone = false) {
    this.length = length;
    this.initialData = initialData;
    this.progressiveDone = progressiveDone;

    this._rangeListeners = [];
    this._progressListeners = [];
    this._progressiveReadListeners = [];
    this._progressiveDoneListeners = [];
    this._readyCapability = createPromiseCapability();
  }

  addRangeListener(listener) {
    this._rangeListeners.push(listener);
  }

  addProgressListener(listener) {
    this._progressListeners.push(listener);
  }

  addProgressiveReadListener(listener) {
    this._progressiveReadListeners.push(listener);
  }

  addProgressiveDoneListener(listener) {
    this._progressiveDoneListeners.push(listener);
  }

  onDataRange(begin, chunk) {
    for (const listener of this._rangeListeners) {
      listener(begin, chunk);
    }
  }

  onDataProgress(loaded, total) {
    this._readyCapability.promise.then(() => {
      for (const listener of this._progressListeners) {
        listener(loaded, total);
      }
    });
  }

  onDataProgressiveRead(chunk) {
    this._readyCapability.promise.then(() => {
      for (const listener of this._progressiveReadListeners) {
        listener(chunk);
      }
    });
  }

  onDataProgressiveDone() {
    this._readyCapability.promise.then(() => {
      for (const listener of this._progressiveDoneListeners) {
        listener();
      }
    });
  }

  transportReady() {
    this._readyCapability.resolve();
  }

  requestDataRange(begin, end) {
    unreachable("Abstract method PDFDataRangeTransport.requestDataRange");
  }

  abort() {}
}

/**
 * Proxy to a PDFDocument in the worker thread. Also, contains commonly used
 * properties that can be read synchronously.
 */
class PDFDocumentProxy {
  constructor(pdfInfo, transport) {
    this._pdfInfo = pdfInfo;
    this._transport = transport;
  }

  /**
   * @type {number} Total number of pages the PDF contains.
   */
  get numPages() {
    return this._pdfInfo.numPages;
  }

  /**
   * @type {string} A (not guaranteed to be) unique ID to identify a PDF.
   */
  get fingerprint() {
    return this._pdfInfo.fingerprint;
  }

  /**
   * @param {number} pageNumber - The page number to get. The first page is 1.
   * @returns {Promise} A promise that is resolved with a {@link PDFPageProxy}
   *   object.
   */
  getPage(pageNumber) {
    return this._transport.getPage(pageNumber);
  }

  /**
   * @param {{num: number, gen: number}} ref - The page reference. Must have
   *   the `num` and `gen` properties.
   * @returns {Promise} A promise that is resolved with the page index (starting
   *   from zero) that is associated with the reference.
   */
  getPageIndex(ref) {
    return this._transport.getPageIndex(ref);
  }

  /**
   * @returns {Promise} A promise that is resolved with a lookup table for
   *   mapping named destinations to reference numbers.
   *
   * This can be slow for large documents. Use `getDestination` instead.
   */
  getDestinations() {
    return this._transport.getDestinations();
  }

  /**
   * @param {string} id - The named destination to get.
   * @returns {Promise} A promise that is resolved with all information
   *   of the given named destination.
   */
  getDestination(id) {
    return this._transport.getDestination(id);
  }

  /**
   * @returns {Promise} A promise that is resolved with an {Array} containing
   *   the page labels that correspond to the page indexes, or `null` when
   *   no page labels are present in the PDF file.
   */
  getPageLabels() {
    return this._transport.getPageLabels();
  }

  /**
   * @returns {Promise} A promise that is resolved with a {string} containing
   *   the page layout name.
   */
  getPageLayout() {
    return this._transport.getPageLayout();
  }

  /**
   * @returns {Promise} A promise that is resolved with a {string} containing
   *   the page mode name.
   */
  getPageMode() {
    return this._transport.getPageMode();
  }

  /**
   * @returns {Promise} A promise that is resolved with an {Object} containing
   *   the viewer preferences, or `null` when no viewer preferences are present
   *   in the PDF file.
   */
  getViewerPreferences() {
    return this._transport.getViewerPreferences();
  }

  /**
   * @returns {Promise} A promise that is resolved with an {Object} containing
   *   the currently supported actions, or `null` when no OpenAction exists.
   */
  getOpenAction() {
    return this._transport.getOpenAction();
  }

  /**
   * @returns {Promise} A promise that is resolved with a lookup table for
   *   mapping named attachments to their content.
   */
  getAttachments() {
    return this._transport.getAttachments();
  }

  /**
   * @returns {Promise} A promise that is resolved with an {Array} of all the
   *   JavaScript strings in the name tree, or `null` if no JavaScript exists.
   */
  getJavaScript() {
    return this._transport.getJavaScript();
  }

  /**
   * @returns {Promise} A promise that is resolved with an {Array} that is a
   * tree outline (if it has one) of the PDF. The tree is in the format of:
   * [
   *   {
   *     title: string,
   *     bold: boolean,
   *     italic: boolean,
   *     color: rgb Uint8ClampedArray,
   *     count: integer or undefined,
   *     dest: dest obj,
   *     url: string,
   *     items: array of more items like this
   *   },
   *   ...
   * ]
   */
  getOutline() {
    return this._transport.getOutline();
  }

  /**
   * @returns {Promise} A promise that is resolved with an {Array} that contains
   *   the permission flags for the PDF document, or `null` when
   *   no permissions are present in the PDF file.
   */
  getPermissions() {
    return this._transport.getPermissions();
  }

  /**
   * @returns {Promise} A promise that is resolved with an {Object} that has
   *   `info` and `metadata` properties. `info` is an {Object} filled with
   *   anything available in the information dictionary and similarly
   *   `metadata` is a {Metadata} object with information from the metadata
   *   section of the PDF.
   */
  getMetadata() {
    return this._transport.getMetadata();
  }

  /**
   * @returns {Promise} A promise that is resolved with a {TypedArray} that has
   *   the raw data from the PDF.
   */
  getData() {
    return this._transport.getData();
  }

  /**
   * @returns {Promise} A promise that is resolved when the document's data
   *   is loaded. It is resolved with an {Object} that contains the `length`
   *   property that indicates size of the PDF data in bytes.
   */
  getDownloadInfo() {
    return this._transport.downloadInfoCapability.promise;
  }

  /**
   * @returns {Promise} A promise this is resolved with current statistics about
   *   document structures (see {@link PDFDocumentStats}).
   */
  getStats() {
    return this._transport.getStats();
  }

  /**
   * Cleans up resources allocated by the document, on both the main- and
   * worker-threads.
   *
   * NOTE: Do not, under any circumstances, call this method when rendering is
   *       currently ongoing since that may lead to rendering errors.
   *
   * @returns {Promise} A promise that is resolved when clean-up has finished.
   */
  cleanup() {
    return this._transport.startCleanup();
  }

  /**
   * Destroys the current document instance and terminates the worker.
   */
  destroy() {
    return this.loadingTask.destroy();
  }

  /**
   * @type {Object} A subset of the current {DocumentInitParameters}, which are
   *   either needed in the viewer and/or whose default values may be affected
   *   by the `apiCompatibilityParams`.
   */
  get loadingParams() {
    return this._transport.loadingParams;
  }

  /**
   * @type {PDFDocumentLoadingTask} The loadingTask for the current document.
   */
  get loadingTask() {
    return this._transport.loadingTask;
  }
}

/**
 * Page getViewport parameters.
 *
 * @typedef {Object} GetViewportParameters
 * @property {number} scale - The desired scale of the viewport.
 * @property {number} [rotation] - The desired rotation, in degrees, of
 *   the viewport. If omitted it defaults to the page rotation.
 * @property {number} [offsetX] - The horizontal, i.e. x-axis, offset.
 *   The default value is `0`.
 * @property {number} [offsetY] - The vertical, i.e. y-axis, offset.
 *   The default value is `0`.
 * @property {boolean} [dontFlip] - If true, the y-axis will not be
 *   flipped. The default value is `false`.
 */

/**
 * Page getTextContent parameters.
 *
 * @typedef {Object} getTextContentParameters
 * @property {boolean} normalizeWhitespace - replaces all occurrences of
 *   whitespace with standard spaces (0x20). The default value is `false`.
 * @property {boolean} disableCombineTextItems - do not attempt to combine
 *   same line {@link TextItem}'s. The default value is `false`.
 */

/**
 * Page text content.
 *
 * @typedef {Object} TextContent
 * @property {array} items - array of {@link TextItem}
 * @property {Object} styles - {@link TextStyle} objects, indexed by font name.
 */

/**
 * Page text content part.
 *
 * @typedef {Object} TextItem
 * @property {string} str - text content.
 * @property {string} dir - text direction: 'ttb', 'ltr' or 'rtl'.
 * @property {array} transform - transformation matrix.
 * @property {number} width - width in device space.
 * @property {number} height - height in device space.
 * @property {string} fontName - font name used by pdf.js for converted font.
 */

/**
 * Text style.
 *
 * @typedef {Object} TextStyle
 * @property {number} ascent - font ascent.
 * @property {number} descent - font descent.
 * @property {boolean} vertical - text is in vertical mode.
 * @property {string} fontFamily - possible font family
 */

/**
 * Page annotation parameters.
 *
 * @typedef {Object} GetAnnotationsParameters
 * @property {string} intent - Determines the annotations that will be fetched,
 *                    can be either 'display' (viewable annotations) or 'print'
 *                    (printable annotations).
 *                    If the parameter is omitted, all annotations are fetched.
 */

/**
 * Page render parameters.
 *
 * @typedef {Object} RenderParameters
 * @property {Object} canvasContext - A 2D context of a DOM Canvas object.
 * @property {PageViewport} viewport - Rendering viewport obtained by
 *                          calling the `PDFPageProxy.getViewport` method.
 * @property {string} [intent] - Rendering intent, can be 'display' or 'print'
 *                    (default value is 'display').
 * @property {boolean} [enableWebGL] - Enables WebGL accelerated rendering
 *                     for some operations. The default value is `false`.
 * @property {boolean} [renderInteractiveForms] - Whether or not
 *                     interactive form elements are rendered in the display
 *                     layer. If so, we do not render them on canvas as well.
 * @property {Array}  [transform] - Additional transform, applied
 *                    just before viewport transform.
 * @property {Object} [imageLayer] - An object that has beginLayout,
 *                    endLayout and appendImage functions.
 * @property {Object} [canvasFactory] - The factory instance that will be used
 *                    when creating canvases. The default value is
 *                    {new DOMCanvasFactory()}.
 * @property {Object} [background] - Background to use for the canvas.
 *                    Can use any valid canvas.fillStyle: A DOMString parsed as
 *                    CSS <color> value, a CanvasGradient object (a linear or
 *                    radial gradient) or a CanvasPattern object (a repetitive
 *                    image). The default value is 'rgb(255,255,255)'.
 */

/**
 * PDF page operator list.
 *
 * @typedef {Object} PDFOperatorList
 * @property {Array} fnArray - Array containing the operator functions.
 * @property {Array} argsArray - Array containing the arguments of the
 *                               functions.
 */

/**
 * Proxy to a PDFPage in the worker thread.
 * @alias PDFPageProxy
 */
class PDFPageProxy {
  constructor(pageIndex, pageInfo, transport, pdfBug = false) {
    this._pageIndex = pageIndex;
    this._pageInfo = pageInfo;
    this._transport = transport;
    this._stats = pdfBug ? new StatTimer() : null;
    this._pdfBug = pdfBug;
    this.commonObjs = transport.commonObjs;
    this.objs = new PDFObjects();

    this.cleanupAfterRender = false;
    this.pendingCleanup = false;
    this._intentStates = new Map();
    this.destroyed = false;
  }

  /**
   * @type {number} Page number of the page. First page is 1.
   */
  get pageNumber() {
    return this._pageIndex + 1;
  }

  /**
   * @type {number} The number of degrees the page is rotated clockwise.
   */
  get rotate() {
    return this._pageInfo.rotate;
  }

  /**
   * @type {Object} The reference that points to this page. It has `num` and
   *   `gen` properties.
   */
  get ref() {
    return this._pageInfo.ref;
  }

  /**
   * @type {number} The default size of units in 1/72nds of an inch.
   */
  get userUnit() {
    return this._pageInfo.userUnit;
  }

  /**
   * @type {Array} An array of the visible portion of the PDF page in user
   *   space units [x1, y1, x2, y2].
   */
  get view() {
    return this._pageInfo.view;
  }

  /**
   * @param {GetViewportParameters} params - Viewport parameters.
   * @returns {PageViewport} Contains 'width' and 'height' properties
   *   along with transforms required for rendering.
   */
  getViewport({
    scale,
    rotation = this.rotate,
    offsetX = 0,
    offsetY = 0,
    dontFlip = false,
  } = {}) {
    return new PageViewport({
      viewBox: this.view,
      scale,
      rotation,
      offsetX,
      offsetY,
      dontFlip,
    });
  }

  /**
   * @param {GetAnnotationsParameters} params - Annotation parameters.
   * @returns {Promise} A promise that is resolved with an {Array} of the
   *   annotation objects.
   */
  getAnnotations({ intent = null } = {}) {
    if (!this.annotationsPromise || this.annotationsIntent !== intent) {
      this.annotationsPromise = this._transport.getAnnotations(
        this._pageIndex,
        intent
      );
      this.annotationsIntent = intent;
    }
    return this.annotationsPromise;
  }

  /**
   * Begins the process of rendering a page to the desired context.
   * @param {RenderParameters} params Page render parameters.
   * @returns {RenderTask} An object that contains the promise, which
   *                       is resolved when the page finishes rendering.
   */
  render({
    canvasContext,
    viewport,
    intent = "display",
    enableWebGL = false,
    renderInteractiveForms = false,
    transform = null,
    imageLayer = null,
    canvasFactory = null,
    background = null,
  }) {
    if (this._stats) {
      this._stats.time("Overall");
    }

    const renderingIntent = intent === "print" ? "print" : "display";
    // If there was a pending destroy, cancel it so no cleanup happens during
    // this call to render.
    this.pendingCleanup = false;

    let intentState = this._intentStates.get(renderingIntent);
    if (!intentState) {
      intentState = Object.create(null);
      this._intentStates.set(renderingIntent, intentState);
    }

    // Ensure that a pending `streamReader` cancel timeout is always aborted.
    if (intentState.streamReaderCancelTimeout) {
      clearTimeout(intentState.streamReaderCancelTimeout);
      intentState.streamReaderCancelTimeout = null;
    }

    const canvasFactoryInstance = canvasFactory || new DefaultCanvasFactory();
    const webGLContext = new WebGLContext({
      enable: enableWebGL,
    });

    // If there's no displayReadyCapability yet, then the operatorList
    // was never requested before. Make the request and create the promise.
    if (!intentState.displayReadyCapability) {
      intentState.displayReadyCapability = createPromiseCapability();
      intentState.operatorList = {
        fnArray: [],
        argsArray: [],
        lastChunk: false,
      };

      if (this._stats) {
        this._stats.time("Page Request");
      }
      this._pumpOperatorList({
        pageIndex: this._pageIndex,
        intent: renderingIntent,
        renderInteractiveForms: renderInteractiveForms === true,
      });
    }

    const complete = error => {
      const i = intentState.renderTasks.indexOf(internalRenderTask);
      if (i >= 0) {
        intentState.renderTasks.splice(i, 1);
      }

      // Attempt to reduce memory usage during *printing*, by always running
      // cleanup once rendering has finished (regardless of cleanupAfterRender).
      if (this.cleanupAfterRender || renderingIntent === "print") {
        this.pendingCleanup = true;
      }
      this._tryCleanup();

      if (error) {
        internalRenderTask.capability.reject(error);

        this._abortOperatorList({
          intentState,
          reason: error,
        });
      } else {
        internalRenderTask.capability.resolve();
      }
      if (this._stats) {
        this._stats.timeEnd("Rendering");
        this._stats.timeEnd("Overall");
      }
    };

    const internalRenderTask = new InternalRenderTask({
      callback: complete,
      // Only include the required properties, and *not* the entire object.
      params: {
        canvasContext,
        viewport,
        transform,
        imageLayer,
        background,
      },
      objs: this.objs,
      commonObjs: this.commonObjs,
      operatorList: intentState.operatorList,
      pageIndex: this._pageIndex,
      canvasFactory: canvasFactoryInstance,
      webGLContext,
      useRequestAnimationFrame: renderingIntent !== "print",
      pdfBug: this._pdfBug,
    });

    if (!intentState.renderTasks) {
      intentState.renderTasks = [];
    }
    intentState.renderTasks.push(internalRenderTask);
    const renderTask = internalRenderTask.task;

    intentState.displayReadyCapability.promise
      .then(transparency => {
        if (this.pendingCleanup) {
          complete();
          return;
        }
        if (this._stats) {
          this._stats.time("Rendering");
        }
        internalRenderTask.initializeGraphics(transparency);
        internalRenderTask.operatorListChanged();
      })
      .catch(complete);

    return renderTask;
  }

  /**
   * @returns {Promise} A promise resolved with an {@link PDFOperatorList}
   *   object that represents page's operator list.
   */
  getOperatorList() {
    function operatorListChanged() {
      if (intentState.operatorList.lastChunk) {
        intentState.opListReadCapability.resolve(intentState.operatorList);

        const i = intentState.renderTasks.indexOf(opListTask);
        if (i >= 0) {
          intentState.renderTasks.splice(i, 1);
        }
      }
    }

    const renderingIntent = "oplist";
    let intentState = this._intentStates.get(renderingIntent);
    if (!intentState) {
      intentState = Object.create(null);
      this._intentStates.set(renderingIntent, intentState);
    }
    let opListTask;

    if (!intentState.opListReadCapability) {
      opListTask = Object.create(null);
      opListTask.operatorListChanged = operatorListChanged;
      intentState.opListReadCapability = createPromiseCapability();
      intentState.renderTasks = [];
      intentState.renderTasks.push(opListTask);
      intentState.operatorList = {
        fnArray: [],
        argsArray: [],
        lastChunk: false,
      };

      if (this._stats) {
        this._stats.time("Page Request");
      }
      this._pumpOperatorList({
        pageIndex: this._pageIndex,
        intent: renderingIntent,
      });
    }
    return intentState.opListReadCapability.promise;
  }

  /**
   * @param {getTextContentParameters} params - getTextContent parameters.
   * @returns {ReadableStream} ReadableStream to read textContent chunks.
   */
  streamTextContent({
    normalizeWhitespace = false,
    disableCombineTextItems = false,
  } = {}) {
    const TEXT_CONTENT_CHUNK_SIZE = 100;

    return this._transport.messageHandler.sendWithStream(
      "GetTextContent",
      {
        pageIndex: this._pageIndex,
        normalizeWhitespace: normalizeWhitespace === true,
        combineTextItems: disableCombineTextItems !== true,
      },
      {
        highWaterMark: TEXT_CONTENT_CHUNK_SIZE,
        size(textContent) {
          return textContent.items.length;
        },
      }
    );
  }

  /**
   * @param {getTextContentParameters} params - getTextContent parameters.
   * @returns {Promise} That is resolved a {@link TextContent}
   *   object that represent the page text content.
   */
  getTextContent(params = {}) {
    const readableStream = this.streamTextContent(params);

    return new Promise(function (resolve, reject) {
      function pump() {
        reader.read().then(function ({ value, done }) {
          if (done) {
            resolve(textContent);
            return;
          }
          Object.assign(textContent.styles, value.styles);
          textContent.items.push(...value.items);
          pump();
        }, reject);
      }

      const reader = readableStream.getReader();
      const textContent = {
        items: [],
        styles: Object.create(null),
      };
      pump();
    });
  }

  /**
   * Destroys the page object.
   * @private
   */
  _destroy() {
    this.destroyed = true;
    this._transport.pageCache[this._pageIndex] = null;

    const waitOn = [];
    for (const [intent, intentState] of this._intentStates) {
      this._abortOperatorList({
        intentState,
        reason: new Error("Page was destroyed."),
        force: true,
      });

      if (intent === "oplist") {
        // Avoid errors below, since the renderTasks are just stubs.
        continue;
      }
      for (const internalRenderTask of intentState.renderTasks) {
        waitOn.push(internalRenderTask.completed);
        internalRenderTask.cancel();
      }
    }
    this.objs.clear();
    this.annotationsPromise = null;
    this.pendingCleanup = false;
    return Promise.all(waitOn);
  }

  /**
   * Cleans up resources allocated by the page.
   * @param {boolean} [resetStats] - Reset page stats, if enabled.
   *   The default value is `false`.
   * @returns {boolean} Indicating if clean-up was successfully run.
   */
  cleanup(resetStats = false) {
    this.pendingCleanup = true;
    return this._tryCleanup(resetStats);
  }

  /**
   * Attempts to clean up if rendering is in a state where that's possible.
   * @private
   */
  _tryCleanup(resetStats = false) {
    if (!this.pendingCleanup) {
      return false;
    }
    for (const { renderTasks, operatorList } of this._intentStates.values()) {
      if (renderTasks.length !== 0 || !operatorList.lastChunk) {
        return false;
      }
    }

    this._intentStates.clear();
    this.objs.clear();
    this.annotationsPromise = null;
    if (resetStats && this._stats) {
      this._stats = new StatTimer();
    }
    this.pendingCleanup = false;
    return true;
  }

  /**
   * @private
   */
  _startRenderPage(transparency, intent) {
    const intentState = this._intentStates.get(intent);
    if (!intentState) {
      return; // Rendering was cancelled.
    }
    if (this._stats) {
      this._stats.timeEnd("Page Request");
    }
    // TODO Refactor RenderPageRequest to separate rendering
    // and operator list logic
    if (intentState.displayReadyCapability) {
      intentState.displayReadyCapability.resolve(transparency);
    }
  }

  /**
   * @private
   */
  _renderPageChunk(operatorListChunk, intentState) {
    // Add the new chunk to the current operator list.
    for (let i = 0, ii = operatorListChunk.length; i < ii; i++) {
      intentState.operatorList.fnArray.push(operatorListChunk.fnArray[i]);
      intentState.operatorList.argsArray.push(operatorListChunk.argsArray[i]);
    }
    intentState.operatorList.lastChunk = operatorListChunk.lastChunk;

    // Notify all the rendering tasks there are more operators to be consumed.
    for (let i = 0; i < intentState.renderTasks.length; i++) {
      intentState.renderTasks[i].operatorListChanged();
    }

    if (operatorListChunk.lastChunk) {
      this._tryCleanup();
    }
  }

  /**
   * @private
   */
  _pumpOperatorList(args) {
    assert(
      args.intent,
      'PDFPageProxy._pumpOperatorList: Expected "intent" argument.'
    );

    const readableStream = this._transport.messageHandler.sendWithStream(
      "GetOperatorList",
      args
    );
    const reader = readableStream.getReader();

    const intentState = this._intentStates.get(args.intent);
    intentState.streamReader = reader;

    const pump = () => {
      reader.read().then(
        ({ value, done }) => {
          if (done) {
            intentState.streamReader = null;
            return;
          }
          if (this._transport.destroyed) {
            return; // Ignore any pending requests if the worker was terminated.
          }
          this._renderPageChunk(value, intentState);
          pump();
        },
        reason => {
          intentState.streamReader = null;

          if (this._transport.destroyed) {
            return; // Ignore any pending requests if the worker was terminated.
          }
          if (intentState.operatorList) {
            // Mark operator list as complete.
            intentState.operatorList.lastChunk = true;

            for (let i = 0; i < intentState.renderTasks.length; i++) {
              intentState.renderTasks[i].operatorListChanged();
            }
            this._tryCleanup();
          }

          if (intentState.displayReadyCapability) {
            intentState.displayReadyCapability.reject(reason);
          } else if (intentState.opListReadCapability) {
            intentState.opListReadCapability.reject(reason);
          } else {
            throw reason;
          }
        }
      );
    };
    pump();
  }

  /**
   * @private
   */
  _abortOperatorList({ intentState, reason, force = false }) {
    assert(
      reason instanceof Error ||
        (typeof reason === "object" && reason !== null),
      'PDFPageProxy._abortOperatorList: Expected "reason" argument.'
    );

    if (!intentState.streamReader) {
      return;
    }
    if (!force) {
      // Ensure that an Error occurring in *only* one `InternalRenderTask`, e.g.
      // multiple render() calls on the same canvas, won't break all rendering.
      if (intentState.renderTasks.length !== 0) {
        return;
      }
      // Don't immediately abort parsing on the worker-thread when rendering is
      // cancelled, since that will unnecessarily delay re-rendering when (for
      // partially parsed pages) e.g. zooming/rotation occurs in the viewer.
      if (reason instanceof RenderingCancelledException) {
        intentState.streamReaderCancelTimeout = setTimeout(() => {
          this._abortOperatorList({ intentState, reason, force: true });
          intentState.streamReaderCancelTimeout = null;
        }, RENDERING_CANCELLED_TIMEOUT);
        return;
      }
    }
    intentState.streamReader.cancel(
      new AbortException(reason && reason.message)
    );
    intentState.streamReader = null;

    if (this._transport.destroyed) {
      return; // Ignore any pending requests if the worker was terminated.
    }
    // Remove the current `intentState`, since a cancelled `getOperatorList`
    // call on the worker-thread cannot be re-started...
    for (const [intent, curIntentState] of this._intentStates) {
      if (curIntentState === intentState) {
        this._intentStates.delete(intent);
        break;
      }
    }
    // ... and force clean-up to ensure that any old state is always removed.
    this.cleanup();
  }

  /**
   * @type {Object} Returns page stats, if enabled; returns `null` otherwise.
   */
  get stats() {
    return this._stats;
  }
}

class LoopbackPort {
  constructor(defer = true) {
    this._listeners = [];
    this._defer = defer;
    this._deferred = Promise.resolve(undefined);
  }

  postMessage(obj, transfers) {
    function cloneValue(value) {
      // Trying to perform a structured clone close to the spec, including
      // transfers.
      if (typeof value !== "object" || value === null) {
        return value;
      }
      if (cloned.has(value)) {
        // already cloned the object
        return cloned.get(value);
      }
      let buffer, result;
      if ((buffer = value.buffer) && isArrayBuffer(buffer)) {
        // We found object with ArrayBuffer (typed array).
        const transferable = transfers && transfers.includes(buffer);
        if (transferable) {
          result = new value.constructor(
            buffer,
            value.byteOffset,
            value.byteLength
          );
        } else {
          result = new value.constructor(value);
        }
        cloned.set(value, result);
        return result;
      }
      result = Array.isArray(value) ? [] : {};
      cloned.set(value, result); // adding to cache now for cyclic references
      // Cloning all value and object properties, however ignoring properties
      // defined via getter.
      for (const i in value) {
        let desc,
          p = value;
        while (!(desc = Object.getOwnPropertyDescriptor(p, i))) {
          p = Object.getPrototypeOf(p);
        }
        if (typeof desc.value === "undefined") {
          continue;
        }
        if (typeof desc.value === "function") {
          if (value.hasOwnProperty && value.hasOwnProperty(i)) {
            throw new Error(
              `LoopbackPort.postMessage - cannot clone: ${value[i]}`
            );
          }
          continue;
        }
        result[i] = cloneValue(desc.value);
      }
      return result;
    }

    if (!this._defer) {
      this._listeners.forEach(listener => {
        listener.call(this, { data: obj });
      });
      return;
    }

    const cloned = new WeakMap();
    const e = { data: cloneValue(obj) };
    this._deferred.then(() => {
      this._listeners.forEach(listener => {
        listener.call(this, e);
      });
    });
  }

  addEventListener(name, listener) {
    this._listeners.push(listener);
  }

  removeEventListener(name, listener) {
    const i = this._listeners.indexOf(listener);
    this._listeners.splice(i, 1);
  }

  terminate() {
    this._listeners.length = 0;
  }
}

/**
 * @typedef {Object} PDFWorkerParameters
 * @property {string} [name] - The name of the worker.
 * @property {Object} [port] - The `workerPort`.
 * @property {number} [verbosity] - Controls the logging level; the
 *   constants from {VerbosityLevel} should be used.
 */

const PDFWorker = (function PDFWorkerClosure() {
  const pdfWorkerPorts = new WeakMap();
  let isWorkerDisabled = false;
  let fallbackWorkerSrc;
  let nextFakeWorkerId = 0;
  let fakeWorkerCapability;

  if (typeof PDFJSDev !== "undefined" && PDFJSDev.test("GENERIC")) {
    // modified by ngx-extended-pdf-viewer - we don't need node.js support,
    // so we've removed the if branch
    if (typeof document === "object" && "currentScript" in document) {
      const pdfjsFilePath =
        document.currentScript && document.currentScript.src;
      if (pdfjsFilePath) {
        fallbackWorkerSrc = pdfjsFilePath.replace(
          /(\.(?:min\.)?js)(\?.*)?$/i,
          ".worker$1$2"
        );
      }
    }
  }

  function getWorkerSrc() {
    if (GlobalWorkerOptions.workerSrc) {
      return GlobalWorkerOptions.workerSrc;
    }
    if (typeof fallbackWorkerSrc !== "undefined") {
      // modified by ngx-extended-pdf-viewer - we don't need node.js support,
      deprecated('No "GlobalWorkerOptions.workerSrc" specified.');
      return fallbackWorkerSrc;
    }
    throw new Error('No "GlobalWorkerOptions.workerSrc" specified.');
  }

  function getMainThreadWorkerMessageHandler() {
    let mainWorkerMessageHandler;
    try {
      mainWorkerMessageHandler =
        globalThis.pdfjsWorker && globalThis.pdfjsWorker.WorkerMessageHandler;
    } catch (ex) {
      /* Ignore errors. */
    }
    return mainWorkerMessageHandler || null;
  }

  // Loads worker code into main thread.
  function setupFakeWorkerGlobal() {
    if (fakeWorkerCapability) {
      return fakeWorkerCapability.promise;
    }
    fakeWorkerCapability = createPromiseCapability();

    const loader = async function () {
      const mainWorkerMessageHandler = getMainThreadWorkerMessageHandler();

      if (mainWorkerMessageHandler) {
        // The worker was already loaded using e.g. a `<script>` tag.
        return mainWorkerMessageHandler;
      }
      if (typeof PDFJSDev === "undefined" || !PDFJSDev.test("PRODUCTION")) {
        if (typeof SystemJS !== "object") {
          // Manually load SystemJS, since it's only necessary for fake workers.
          await loadScript("../node_modules/systemjs/dist/system.js");
          await loadScript("../systemjs.config.js");
        }
        const worker = await SystemJS.import("pdfjs/core/worker.js");
        return worker.WorkerMessageHandler;
      }
      // modified by ngx-extended-pdf-viewer - we don't need node.js support,
      // so we can drop the if statement
      await loadScript(getWorkerSrc());
      return window.pdfjsWorker.WorkerMessageHandler;
    };
    loader().then(fakeWorkerCapability.resolve, fakeWorkerCapability.reject);

    return fakeWorkerCapability.promise;
  }

  function createCDNWrapper(url) {
    // We will rely on blob URL's property to specify origin.
    // We want this function to fail in case if createObjectURL or Blob do not
    // exist or fail for some reason -- our Worker creation will fail anyway.
    const wrapper = "importScripts('" + url + "');";
    return URL.createObjectURL(new Blob([wrapper]));
  }

  /**
   * PDF.js web worker abstraction, which controls the instantiation of PDF
   * documents. Message handlers are used to pass information from the main
   * thread to the worker thread and vice versa. If the creation of a web
   * worker is not possible, a "fake" worker will be used instead.
   */
  // eslint-disable-next-line no-shadow
  class PDFWorker {
    /**
     * @param {PDFWorkerParameters} params - Worker initialization parameters.
     */
    constructor({
      name = null,
      port = null,
      verbosity = getVerbosityLevel(),
    } = {}) {
      if (port && pdfWorkerPorts.has(port)) {
        throw new Error("Cannot use more than one PDFWorker per port");
      }

      this.name = name;
      this.destroyed = false;
      this.postMessageTransfers = true;
      this.verbosity = verbosity;

      this._readyCapability = createPromiseCapability();
      this._port = null;
      this._webWorker = null;
      this._messageHandler = null;

      if (port) {
        pdfWorkerPorts.set(port, this);
        this._initializeFromPort(port);
        return;
      }
      this._initialize();
    }

    get promise() {
      return this._readyCapability.promise;
    }

    get port() {
      return this._port;
    }

    get messageHandler() {
      return this._messageHandler;
    }

    _initializeFromPort(port) {
      this._port = port;
      this._messageHandler = new MessageHandler("main", "worker", port);
      this._messageHandler.on("ready", function () {
        // Ignoring 'ready' event -- MessageHandler shall be already initialized
        // and ready to accept the messages.
      });
      this._readyCapability.resolve();
    }

    _initialize() {
      // If worker support isn't disabled explicit and the browser has worker
      // support, create a new web worker and test if it/the browser fulfills
      // all requirements to run parts of pdf.js in a web worker.
      // Right now, the requirement is, that an Uint8Array is still an
      // Uint8Array as it arrives on the worker. (Chrome added this with v.15.)
      if (
        typeof Worker !== "undefined" &&
        !isWorkerDisabled &&
        !getMainThreadWorkerMessageHandler()
      ) {
        let workerSrc = getWorkerSrc();

        try {
          // Wraps workerSrc path into blob URL, if the former does not belong
          // to the same origin.
          if (
            typeof PDFJSDev !== "undefined" &&
            PDFJSDev.test("GENERIC") &&
            !isSameOrigin(window.location.href, workerSrc)
          ) {
            workerSrc = createCDNWrapper(
              new URL(workerSrc, window.location).href
            );
          }

          // Some versions of FF can't create a worker on localhost, see:
          // https://bugzilla.mozilla.org/show_bug.cgi?id=683280
          const worker = new Worker(workerSrc);
          const messageHandler = new MessageHandler("main", "worker", worker);
          const terminateEarly = () => {
            worker.removeEventListener("error", onWorkerError);
            messageHandler.destroy();
            worker.terminate();
            if (this.destroyed) {
              this._readyCapability.reject(new Error("Worker was destroyed"));
            } else {
              // Fall back to fake worker if the termination is caused by an
              // error (e.g. NetworkError / SecurityError).
              this._setupFakeWorker();
            }
          };

          const onWorkerError = () => {
            if (!this._webWorker) {
              // Worker failed to initialize due to an error. Clean up and fall
              // back to the fake worker.
              terminateEarly();
            }
          };
          worker.addEventListener("error", onWorkerError);

          messageHandler.on("test", data => {
            worker.removeEventListener("error", onWorkerError);
            if (this.destroyed) {
              terminateEarly();
              return; // worker was destroyed
            }
            if (data) {
              // supportTypedArray
              this._messageHandler = messageHandler;
              this._port = worker;
              this._webWorker = worker;
              if (!data.supportTransfers) {
                this.postMessageTransfers = false;
              }
              this._readyCapability.resolve();
              // Send global setting, e.g. verbosity level.
              messageHandler.send("configure", {
                verbosity: this.verbosity,
              });
            } else {
              this._setupFakeWorker();
              messageHandler.destroy();
              worker.terminate();
            }
          });

          messageHandler.on("ready", data => {
            worker.removeEventListener("error", onWorkerError);
            if (this.destroyed) {
              terminateEarly();
              return; // worker was destroyed
            }
            try {
              sendTest();
            } catch (e) {
              // We need fallback to a faked worker.
              this._setupFakeWorker();
            }
          });

          const sendTest = () => {
            const testObj = new Uint8Array([
              this.postMessageTransfers ? 255 : 0,
            ]);
            // Some versions of Opera throw a DATA_CLONE_ERR on serializing the
            // typed array. Also, checking if we can use transfers.
            try {
              messageHandler.send("test", testObj, [testObj.buffer]);
            } catch (ex) {
              warn("Cannot use postMessage transfers.");
              testObj[0] = 0;
              messageHandler.send("test", testObj);
            }
          };

          // It might take time for worker to initialize (especially when AMD
          // loader is used). We will try to send test immediately, and then
          // when 'ready' message will arrive. The worker shall process only
          // first received 'test'.
          sendTest();
          return;
        } catch (e) {
          info("The worker has been disabled.");
        }
      }
      // Either workers are disabled, not supported or have thrown an exception.
      // Thus, we fallback to a faked worker.
      this._setupFakeWorker();
    }

    _setupFakeWorker() {
      if (!isWorkerDisabled) {
        warn("Setting up fake worker.");
        isWorkerDisabled = true;
      }

      setupFakeWorkerGlobal()
        .then(WorkerMessageHandler => {
          if (this.destroyed) {
            this._readyCapability.reject(new Error("Worker was destroyed"));
            return;
          }
          const port = new LoopbackPort();
          this._port = port;

          // All fake workers use the same port, making id unique.
          const id = "fake" + nextFakeWorkerId++;

          // If the main thread is our worker, setup the handling for the
          // messages -- the main thread sends to it self.
          const workerHandler = new MessageHandler(id + "_worker", id, port);
          WorkerMessageHandler.setup(workerHandler, port);

          const messageHandler = new MessageHandler(id, id + "_worker", port);
          this._messageHandler = messageHandler;
          this._readyCapability.resolve();
          // Send global setting, e.g. verbosity level.
          messageHandler.send("configure", {
            verbosity: this.verbosity,
          });
        })
        .catch(reason => {
          this._readyCapability.reject(
            new Error(`Setting up fake worker failed: "${reason.message}".`)
          );
        });
    }

    /**
     * Destroys the worker instance.
     */
    destroy() {
      this.destroyed = true;
      if (this._webWorker) {
        // We need to terminate only web worker created resource.
        this._webWorker.terminate();
        this._webWorker = null;
      }
      pdfWorkerPorts.delete(this._port);
      this._port = null;
      if (this._messageHandler) {
        this._messageHandler.destroy();
        this._messageHandler = null;
      }
    }

    /**
     * @param {PDFWorkerParameters} params - The worker initialization
     *                                       parameters.
     */
    static fromPort(params) {
      if (!params || !params.port) {
        throw new Error("PDFWorker.fromPort - invalid method signature.");
      }
      if (pdfWorkerPorts.has(params.port)) {
        return pdfWorkerPorts.get(params.port);
      }
      return new PDFWorker(params);
    }

    static getWorkerSrc() {
      return getWorkerSrc();
    }
  }
  return PDFWorker;
})();

/**
 * For internal use only.
 * @ignore
 */
class WorkerTransport {
  constructor(messageHandler, loadingTask, networkStream, params) {
    this.messageHandler = messageHandler;
    this.loadingTask = loadingTask;
    this.commonObjs = new PDFObjects();
    this.fontLoader = new FontLoader({
      docId: loadingTask.docId,
      onUnsupportedFeature: this._onUnsupportedFeature.bind(this),
    });
    this._params = params;
    this.CMapReaderFactory = new params.CMapReaderFactory({
      baseUrl: params.cMapUrl,
      isCompressed: params.cMapPacked,
    });

    this.destroyed = false;
    this.destroyCapability = null;
    this._passwordCapability = null;

    this._networkStream = networkStream;
    this._fullReader = null;
    this._lastProgress = null;

    this.pageCache = [];
    this.pagePromises = [];
    this.downloadInfoCapability = createPromiseCapability();

    this.setupMessageHandler();
  }

  destroy() {
    if (this.destroyCapability) {
      return this.destroyCapability.promise;
    }

    this.destroyed = true;
    this.destroyCapability = createPromiseCapability();

    if (this._passwordCapability) {
      this._passwordCapability.reject(
        new Error("Worker was destroyed during onPassword callback")
      );
    }

    const waitOn = [];
    // We need to wait for all renderings to be completed, e.g.
    // timeout/rAF can take a long time.
    this.pageCache.forEach(function (page) {
      if (page) {
        waitOn.push(page._destroy());
      }
    });
    this.pageCache.length = 0;
    this.pagePromises.length = 0;
    // We also need to wait for the worker to finish its long running tasks.
    const terminated = this.messageHandler.sendWithPromise("Terminate", null);
    waitOn.push(terminated);
    Promise.all(waitOn).then(() => {
      this.fontLoader.clear();
      if (this._networkStream) {
        this._networkStream.cancelAllRequests(
          new AbortException("Worker was terminated.")
        );
      }

      if (this.messageHandler) {
        this.messageHandler.destroy();
        this.messageHandler = null;
      }
      this.destroyCapability.resolve();
    }, this.destroyCapability.reject);
    return this.destroyCapability.promise;
  }

  setupMessageHandler() {
    const { messageHandler, loadingTask } = this;

    messageHandler.on("GetReader", (data, sink) => {
      assert(
        this._networkStream,
        "GetReader - no `IPDFStream` instance available."
      );
      this._fullReader = this._networkStream.getFullReader();
      this._fullReader.onProgress = evt => {
        this._lastProgress = {
          loaded: evt.loaded,
          total: evt.total,
        };
      };
      sink.onPull = () => {
        this._fullReader
          .read()
          .then(function ({ value, done }) {
            if (done) {
              sink.close();
              return;
            }
            assert(
              isArrayBuffer(value),
              "GetReader - expected an ArrayBuffer."
            );
            // Enqueue data chunk into sink, and transfer it
            // to other side as `Transferable` object.
            sink.enqueue(new Uint8Array(value), 1, [value]);
          })
          .catch(reason => {
            sink.error(reason);
          });
      };

      sink.onCancel = reason => {
        this._fullReader.cancel(reason);
      };
    });

    messageHandler.on("ReaderHeadersReady", data => {
      const headersCapability = createPromiseCapability();
      const fullReader = this._fullReader;
      fullReader.headersReady.then(() => {
        // If stream or range are disabled, it's our only way to report
        // loading progress.
        if (!fullReader.isStreamingSupported || !fullReader.isRangeSupported) {
          if (this._lastProgress && loadingTask.onProgress) {
            loadingTask.onProgress(this._lastProgress);
          }
          fullReader.onProgress = evt => {
            if (loadingTask.onProgress) {
              loadingTask.onProgress({
                loaded: evt.loaded,
                total: evt.total,
              });
            }
          };
        }

        headersCapability.resolve({
          isStreamingSupported: fullReader.isStreamingSupported,
          isRangeSupported: fullReader.isRangeSupported,
          contentLength: fullReader.contentLength,
        });
      }, headersCapability.reject);

      return headersCapability.promise;
    });

    messageHandler.on("GetRangeReader", (data, sink) => {
      assert(
        this._networkStream,
        "GetRangeReader - no `IPDFStream` instance available."
      );
      const rangeReader = this._networkStream.getRangeReader(
        data.begin,
        data.end
      );

      // When streaming is enabled, it's possible that the data requested here
      // has already been fetched via the `_fullRequestReader` implementation.
      // However, given that the PDF data is loaded asynchronously on the
      // main-thread and then sent via `postMessage` to the worker-thread,
      // it may not have been available during parsing (hence the attempt to
      // use range requests here).
      //
      // To avoid wasting time and resources here, we'll thus *not* dispatch
      // range requests if the data was already loaded but has not been sent to
      // the worker-thread yet (which will happen via the `_fullRequestReader`).
      if (!rangeReader) {
        sink.close();
        return;
      }

      sink.onPull = () => {
        rangeReader
          .read()
          .then(function ({ value, done }) {
            if (done) {
              sink.close();
              return;
            }
            assert(
              isArrayBuffer(value),
              "GetRangeReader - expected an ArrayBuffer."
            );
            sink.enqueue(new Uint8Array(value), 1, [value]);
          })
          .catch(reason => {
            sink.error(reason);
          });
      };

      sink.onCancel = reason => {
        rangeReader.cancel(reason);
      };
    });

    messageHandler.on("GetDoc", ({ pdfInfo }) => {
      this._numPages = pdfInfo.numPages;
      loadingTask._capability.resolve(new PDFDocumentProxy(pdfInfo, this));
    });

    messageHandler.on("DocException", function (ex) {
      let reason;
      switch (ex.name) {
        case "PasswordException":
          reason = new PasswordException(ex.message, ex.code);
          break;
        case "InvalidPDFException":
          reason = new InvalidPDFException(ex.message);
          break;
        case "MissingPDFException":
          reason = new MissingPDFException(ex.message);
          break;
        case "UnexpectedResponseException":
          reason = new UnexpectedResponseException(ex.message, ex.status);
          break;
        case "UnknownErrorException":
          reason = new UnknownErrorException(ex.message, ex.details);
          break;
      }
      if (
        typeof PDFJSDev === "undefined" ||
        PDFJSDev.test("!PRODUCTION || TESTING")
      ) {
        assert(reason instanceof Error, "DocException: expected an Error.");
      }
      loadingTask._capability.reject(reason);
    });

    messageHandler.on("PasswordRequest", exception => {
      this._passwordCapability = createPromiseCapability();

      if (loadingTask.onPassword) {
        const updatePassword = password => {
          this._passwordCapability.resolve({
            password,
          });
        };
        try {
          loadingTask.onPassword(updatePassword, exception.code);
        } catch (ex) {
          this._passwordCapability.reject(ex);
        }
      } else {
        this._passwordCapability.reject(
          new PasswordException(exception.message, exception.code)
        );
      }
      return this._passwordCapability.promise;
    });

    messageHandler.on("DataLoaded", data => {
      // For consistency: Ensure that progress is always reported when the
      // entire PDF file has been loaded, regardless of how it was fetched.
      if (loadingTask.onProgress) {
        loadingTask.onProgress({
          loaded: data.length,
          total: data.length,
        });
      }
      this.downloadInfoCapability.resolve(data);
    });

    messageHandler.on("StartRenderPage", data => {
      if (this.destroyed) {
        return; // Ignore any pending requests if the worker was terminated.
      }

      const page = this.pageCache[data.pageIndex];
      page._startRenderPage(data.transparency, data.intent);
    });

    messageHandler.on("commonobj", data => {
      if (this.destroyed) {
        return; // Ignore any pending requests if the worker was terminated.
      }

      const [id, type, exportedData] = data;
      if (this.commonObjs.has(id)) {
        return;
      }

      switch (type) {
        case "Font":
          const params = this._params;

          if ("error" in exportedData) {
            const exportedError = exportedData.error;
            warn(`Error during font loading: ${exportedError}`);
            this.commonObjs.resolve(id, exportedError);
            break;
          }

          let fontRegistry = null;
          if (
            params.pdfBug &&
            globalThis.FontInspector &&
            globalThis.FontInspector.enabled
          ) {
            fontRegistry = {
              registerFont(font, url) {
                globalThis.FontInspector.fontAdded(font, url);
              },
            };
          }
          const font = new FontFaceObject(exportedData, {
            isEvalSupported: params.isEvalSupported,
            disableFontFace: params.disableFontFace,
            ignoreErrors: params.ignoreErrors,
            onUnsupportedFeature: this._onUnsupportedFeature.bind(this),
            fontRegistry,
          });

          this.fontLoader
            .bind(font)
            .catch(reason => {
              return messageHandler.sendWithPromise("FontFallback", { id });
            })
            .finally(() => {
              if (!params.fontExtraProperties && font.data) {
                // Immediately release the `font.data` property once the font
                // has been attached to the DOM, since it's no longer needed,
                // rather than waiting for a `PDFDocumentProxy.cleanup` call.
                // Since `font.data` could be very large, e.g. in some cases
                // multiple megabytes, this will help reduce memory usage.
                font.data = null;
              }
              this.commonObjs.resolve(id, font);
            });
          break;
        case "FontPath":
        case "FontType3Res":
        case "Image":
          this.commonObjs.resolve(id, exportedData);
          break;
        default:
          throw new Error(`Got unknown common object type ${type}`);
      }
    });

    messageHandler.on("obj", data => {
      if (this.destroyed) {
        // Ignore any pending requests if the worker was terminated.
        return undefined;
      }

      const [id, pageIndex, type, imageData] = data;
      const pageProxy = this.pageCache[pageIndex];
      if (pageProxy.objs.has(id)) {
        return undefined;
      }

      switch (type) {
        case "Image":
          pageProxy.objs.resolve(id, imageData);

          // Heuristic that will allow us not to store large data.
          const MAX_IMAGE_SIZE_TO_STORE = 8000000;
          if (
            imageData &&
            "data" in imageData &&
            imageData.data.length > MAX_IMAGE_SIZE_TO_STORE
          ) {
            pageProxy.cleanupAfterRender = true;
          }
          break;
        default:
          throw new Error(`Got unknown object type ${type}`);
      }
      return undefined;
    });

    messageHandler.on("DocProgress", data => {
      if (this.destroyed) {
        return; // Ignore any pending requests if the worker was terminated.
      }

      if (loadingTask.onProgress) {
        loadingTask.onProgress({
          loaded: data.loaded,
          total: data.total,
        });
      }
    });

    messageHandler.on(
      "UnsupportedFeature",
      this._onUnsupportedFeature.bind(this)
    );

    messageHandler.on("FetchBuiltInCMap", (data, sink) => {
      if (this.destroyed) {
        sink.error(new Error("Worker was destroyed"));
        return;
      }
      let fetched = false;

      sink.onPull = () => {
        if (fetched) {
          sink.close();
          return;
        }
        fetched = true;

        this.CMapReaderFactory.fetch(data)
          .then(function (builtInCMap) {
            sink.enqueue(builtInCMap, 1, [builtInCMap.cMapData.buffer]);
          })
          .catch(function (reason) {
            sink.error(reason);
          });
      };
    });
  }

  _onUnsupportedFeature({ featureId }) {
    if (this.destroyed) {
      return; // Ignore any pending requests if the worker was terminated.
    }
    if (this.loadingTask.onUnsupportedFeature) {
      this.loadingTask.onUnsupportedFeature(featureId);
    }
  }

  getData() {
    return this.messageHandler.sendWithPromise("GetData", null);
  }

  getPage(pageNumber) {
    if (
      !Number.isInteger(pageNumber) ||
      pageNumber <= 0 ||
      pageNumber > this._numPages
    ) {
      return Promise.reject(new Error("Invalid page request"));
    }

    const pageIndex = pageNumber - 1;
    if (pageIndex in this.pagePromises) {
      return this.pagePromises[pageIndex];
    }
    const promise = this.messageHandler
      .sendWithPromise("GetPage", {
        pageIndex,
      })
      .then(pageInfo => {
        if (this.destroyed) {
          throw new Error("Transport destroyed");
        }
        const page = new PDFPageProxy(
          pageIndex,
          pageInfo,
          this,
          this._params.pdfBug
        );
        this.pageCache[pageIndex] = page;
        return page;
      });
    this.pagePromises[pageIndex] = promise;
    return promise;
  }

  getPageIndex(ref) {
    return this.messageHandler
      .sendWithPromise("GetPageIndex", {
        ref,
      })
      .catch(function (reason) {
        return Promise.reject(new Error(reason));
      });
  }

  getAnnotations(pageIndex, intent) {
    return this.messageHandler.sendWithPromise("GetAnnotations", {
      pageIndex,
      intent,
    });
  }

  getDestinations() {
    return this.messageHandler.sendWithPromise("GetDestinations", null);
  }

  getDestination(id) {
    if (typeof id !== "string") {
      return Promise.reject(new Error("Invalid destination request."));
    }
    return this.messageHandler.sendWithPromise("GetDestination", {
      id,
    });
  }

  getPageLabels() {
    return this.messageHandler.sendWithPromise("GetPageLabels", null);
  }

  getPageLayout() {
    return this.messageHandler.sendWithPromise("GetPageLayout", null);
  }

  getPageMode() {
    return this.messageHandler.sendWithPromise("GetPageMode", null);
  }

  getViewerPreferences() {
    return this.messageHandler.sendWithPromise("GetViewerPreferences", null);
  }

  getOpenAction() {
    return this.messageHandler.sendWithPromise("GetOpenAction", null);
  }

  getAttachments() {
    return this.messageHandler.sendWithPromise("GetAttachments", null);
  }

  getJavaScript() {
    return this.messageHandler.sendWithPromise("GetJavaScript", null);
  }

  getOutline() {
    return this.messageHandler.sendWithPromise("GetOutline", null);
  }

  getPermissions() {
    return this.messageHandler.sendWithPromise("GetPermissions", null);
  }

  getMetadata() {
    return this.messageHandler
      .sendWithPromise("GetMetadata", null)
      .then(results => {
        return {
          info: results[0],
          metadata: results[1] ? new Metadata(results[1]) : null,
          contentDispositionFilename: this._fullReader
            ? this._fullReader.filename
            : null,
        };
      });
  }

  getStats() {
    return this.messageHandler.sendWithPromise("GetStats", null);
  }

  startCleanup() {
    return this.messageHandler.sendWithPromise("Cleanup", null).then(() => {
      for (let i = 0, ii = this.pageCache.length; i < ii; i++) {
        const page = this.pageCache[i];
        if (page) {
          const cleanupSuccessful = page.cleanup();

          if (!cleanupSuccessful) {
            throw new Error(
              `startCleanup: Page ${i + 1} is currently rendering.`
            );
          }
        }
      }
      this.commonObjs.clear();
      this.fontLoader.clear();
    });
  }

  get loadingParams() {
    const params = this._params;
    return shadow(this, "loadingParams", {
      disableAutoFetch: params.disableAutoFetch,
      disableFontFace: params.disableFontFace,
    });
  }
}

/**
 * A PDF document and page is built of many objects. E.g. there are objects for
 * fonts, images, rendering code, etc. These objects may get processed inside of
 * a worker. This class implements some basic methods to manage these objects.
 * @ignore
 */
class PDFObjects {
  constructor() {
    this._objs = Object.create(null);
  }

  /**
   * Ensures there is an object defined for `objId`.
   * @private
   */
  _ensureObj(objId) {
    if (this._objs[objId]) {
      return this._objs[objId];
    }
    return (this._objs[objId] = {
      capability: createPromiseCapability(),
      data: null,
      resolved: false,
    });
  }

  /**
   * If called *without* callback, this returns the data of `objId` but the
   * object needs to be resolved. If it isn't, this method throws.
   *
   * If called *with* a callback, the callback is called with the data of the
   * object once the object is resolved. That means, if you call this method
   * and the object is already resolved, the callback gets called right away.
   */
  get(objId, callback = null) {
    // If there is a callback, then the get can be async and the object is
    // not required to be resolved right now.
    if (callback) {
      this._ensureObj(objId).capability.promise.then(callback);
      return null;
    }
    // If there isn't a callback, the user expects to get the resolved data
    // directly.
    const obj = this._objs[objId];
    // If there isn't an object yet or the object isn't resolved, then the
    // data isn't ready yet!
    if (!obj || !obj.resolved) {
      throw new Error(`Requesting object that isn't resolved yet ${objId}.`);
    }
    return obj.data;
  }

  has(objId) {
    const obj = this._objs[objId];
    return obj ? obj.resolved : false;
  }

  /**
   * Resolves the object `objId` with optional `data`.
   */
  resolve(objId, data) {
    const obj = this._ensureObj(objId);

    obj.resolved = true;
    obj.data = data;
    obj.capability.resolve(data);
  }

  clear() {
    this._objs = Object.create(null);
  }
}

/**
 * Allows controlling of the rendering tasks.
 * @alias RenderTask
 */
class RenderTask {
  constructor(internalRenderTask) {
    this._internalRenderTask = internalRenderTask;

    /**
     * Callback for incremental rendering -- a function that will be called
     * each time the rendering is paused.  To continue rendering call the
     * function that is the first argument to the callback.
     * @type {function}
     */
    this.onContinue = null;
  }

  /**
   * Promise for rendering task completion.
   * @type {Promise}
   */
  get promise() {
    return this._internalRenderTask.capability.promise;
  }

  /**
   * Cancels the rendering task. If the task is currently rendering it will
   * not be cancelled until graphics pauses with a timeout. The promise that
   * this object extends will be rejected when cancelled.
   */
  cancel() {
    this._internalRenderTask.cancel();
  }
}

/**
 * For internal use only.
 * @ignore
 */
const InternalRenderTask = (function InternalRenderTaskClosure() {
  const canvasInRendering = new WeakSet();

  // eslint-disable-next-line no-shadow
  class InternalRenderTask {
    constructor({
      callback,
      params,
      objs,
      commonObjs,
      operatorList,
      pageIndex,
      canvasFactory,
      webGLContext,
      useRequestAnimationFrame = false,
      pdfBug = false,
    }) {
      this.callback = callback;
      this.params = params;
      this.objs = objs;
      this.commonObjs = commonObjs;
      this.operatorListIdx = null;
      this.operatorList = operatorList;
      this._pageIndex = pageIndex;
      this.canvasFactory = canvasFactory;
      this.webGLContext = webGLContext;
      this._pdfBug = pdfBug;

      this.running = false;
      this.graphicsReadyCallback = null;
      this.graphicsReady = false;
      this._useRequestAnimationFrame =
        useRequestAnimationFrame === true && typeof window !== "undefined";
      this.cancelled = false;
      this.capability = createPromiseCapability();
      this.task = new RenderTask(this);
      // caching this-bound methods
      this._continueBound = this._continue.bind(this);
      this._scheduleNextBound = this._scheduleNext.bind(this);
      this._nextBound = this._next.bind(this);
      this._canvas = params.canvasContext.canvas;
    }

    get completed() {
      return this.capability.promise.catch(function () {
        // Ignoring errors, since we only want to know when rendering is
        // no longer pending.
      });
    }

    initializeGraphics(transparency = false) {
      if (this.cancelled) {
        return;
      }
      if (this._canvas) {
        if (canvasInRendering.has(this._canvas)) {
          throw new Error(
            "Cannot use the same canvas during multiple render() operations. " +
              "Use different canvas or ensure previous operations were " +
              "cancelled or completed."
          );
        }
        canvasInRendering.add(this._canvas);
      }

      if (
        this._pdfBug &&
        globalThis.StepperManager &&
        globalThis.StepperManager.enabled
      ) {
        this.stepper = globalThis.StepperManager.create(this._pageIndex);
        this.stepper.init(this.operatorList);
        this.stepper.nextBreakPoint = this.stepper.getNextBreakPoint();
      }
      const {
        canvasContext,
        viewport,
        transform,
        imageLayer,
        background,
      } = this.params;

      this.gfx = new CanvasGraphics(
        canvasContext,
        this.commonObjs,
        this.objs,
        this.canvasFactory,
        this.webGLContext,
        imageLayer
      );
      this.gfx.beginDrawing({
        transform,
        viewport,
        transparency,
        background,
      });
      this.operatorListIdx = 0;
      this.graphicsReady = true;
      if (this.graphicsReadyCallback) {
        this.graphicsReadyCallback();
      }
    }

    cancel(error = null) {
      this.running = false;
      this.cancelled = true;
      if (this.gfx) {
        this.gfx.endDrawing();
      }
      if (this._canvas) {
        canvasInRendering.delete(this._canvas);
      }
      this.callback(
        error ||
          new RenderingCancelledException(
            `Rendering cancelled, page ${this._pageIndex + 1}`,
            "canvas"
          )
      );
    }

    operatorListChanged() {
      if (!this.graphicsReady) {
        if (!this.graphicsReadyCallback) {
          this.graphicsReadyCallback = this._continueBound;
        }
        return;
      }

      if (this.stepper) {
        this.stepper.updateOperatorList(this.operatorList);
      }

      if (this.running) {
        return;
      }
      this._continue();
    }

    _continue() {
      this.running = true;
      if (this.cancelled) {
        return;
      }
      if (this.task.onContinue) {
        this.task.onContinue(this._scheduleNextBound);
      } else {
        this._scheduleNext();
      }
    }

    _scheduleNext() {
      if (this._useRequestAnimationFrame) {
        window.requestAnimationFrame(() => {
          this._nextBound().catch(this.cancel.bind(this));
        });
      } else {
        Promise.resolve().then(this._nextBound).catch(this.cancel.bind(this));
      }
    }

    async _next() {
      if (this.cancelled) {
        return;
      }
      this.operatorListIdx = this.gfx.executeOperatorList(
        this.operatorList,
        this.operatorListIdx,
        this._continueBound,
        this.stepper
      );
      if (this.operatorListIdx === this.operatorList.argsArray.length) {
        this.running = false;
        if (this.operatorList.lastChunk) {
          this.gfx.endDrawing();
          if (this._canvas) {
            canvasInRendering.delete(this._canvas);
          }
          this.callback();
        }
      }
    }
  }
  return InternalRenderTask;
})();

const version =
  typeof PDFJSDev !== "undefined" ? PDFJSDev.eval("BUNDLE_VERSION") : null;
const build =
  typeof PDFJSDev !== "undefined" ? PDFJSDev.eval("BUNDLE_BUILD") : null;

export {
  getDocument,
  LoopbackPort,
  PDFDataRangeTransport,
  PDFWorker,
  PDFDocumentProxy,
  PDFPageProxy,
  setPDFNetworkStreamFactory,
  version,
  build,
};<|MERGE_RESOLUTION|>--- conflicted
+++ resolved
@@ -47,14 +47,9 @@
   StatTimer,
 } from "./display_utils.js";
 import { FontFaceObject, FontLoader } from "./font_loader.js";
-<<<<<<< HEAD
 // ngx-extended-pdf-viewer doesn't need the apiCompatibilityParams
 // import { apiCompatibilityParams } from "./api_compatibility.js";
 // end of modification
-=======
-import { NodeCanvasFactory, NodeCMapReaderFactory } from "./node_utils.js";
-import { apiCompatibilityParams } from "./api_compatibility.js";
->>>>>>> 1f717554
 import { CanvasGraphics } from "./canvas.js";
 import { GlobalWorkerOptions } from "./worker_options.js";
 // ngx-extended-pdf-viewer doesn't need the node.js support
@@ -68,7 +63,6 @@
 const DEFAULT_RANGE_CHUNK_SIZE = 65536; // 2^16 = 65536
 const RENDERING_CANCELLED_TIMEOUT = 100; // ms
 
-<<<<<<< HEAD
 // #171 receive options from ngx-extended-pdf-viewer
 const ServiceWorkerOptions = {
   showUnverifiedSignatures: false,
@@ -76,16 +70,6 @@
 
 window.ServiceWorkerOptions = ServiceWorkerOptions;
 // #171 end
-=======
-const DefaultCanvasFactory =
-  (typeof PDFJSDev === "undefined" || PDFJSDev.test("GENERIC")) && isNodeJS
-    ? NodeCanvasFactory
-    : DOMCanvasFactory;
-const DefaultCMapReaderFactory =
-  (typeof PDFJSDev === "undefined" || PDFJSDev.test("GENERIC")) && isNodeJS
-    ? NodeCMapReaderFactory
-    : DOMCMapReaderFactory;
->>>>>>> 1f717554
 
 /**
  * @typedef {function} IPDFStreamFactory
@@ -270,8 +254,7 @@
   }
 
   params.rangeChunkSize = params.rangeChunkSize || DEFAULT_RANGE_CHUNK_SIZE;
-  params.CMapReaderFactory =
-    params.CMapReaderFactory || DefaultCMapReaderFactory;
+  params.CMapReaderFactory = params.CMapReaderFactory || DOMCMapReaderFactory;
   params.ignoreErrors = params.stopAtErrors !== true;
   params.fontExtraProperties = params.fontExtraProperties === true;
   params.pdfBug = params.pdfBug === true;
@@ -1052,7 +1035,7 @@
       intentState.streamReaderCancelTimeout = null;
     }
 
-    const canvasFactoryInstance = canvasFactory || new DefaultCanvasFactory();
+    const canvasFactoryInstance = canvasFactory || new DOMCanvasFactory();
     const webGLContext = new WebGLContext({
       enable: enableWebGL,
     });
