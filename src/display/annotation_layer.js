--- conflicted
+++ resolved
@@ -363,12 +363,6 @@
 
 class LinkAnnotationElement extends AnnotationElement {
   constructor(parameters) {
-<<<<<<< HEAD
-    let isShowpadUrl = parameters.data.unsafeUrl && parameters.data.unsafeUrl.indexOf('showpad://') === 0;
-    let isRenderable = !!(isShowpadUrl || parameters.data.url || parameters.data.dest ||
-                          parameters.data.action);
-    super(parameters, isRenderable);
-=======
     const isShowpadUrl =
       parameters.data.unsafeUrl &&
       parameters.data.unsafeUrl.indexOf("showpad://") === 0;
@@ -384,30 +378,12 @@
           parameters.data.actions["Mouse Down"]))
     );
     super(parameters, { isRenderable, createQuadrilaterals: true });
->>>>>>> c6ae9db4
   }
 
   render() {
     const { data, linkService } = this;
     const link = document.createElement("a");
 
-<<<<<<< HEAD
-    let link = document.createElement('a');
-    if (this.data.unsafeUrl && this.data.unsafeUrl.indexOf('showpad://') === 0) {
-      this._bindShowpadLink(link, this.data.unsafeUrl);
-    } else {
-      addLinkAttributes(link, {
-        url: this.data.url,
-        target: (this.data.newWindow ? LinkTarget.BLANK : undefined),
-      });
-
-      if (!this.data.url) {
-        if (this.data.action) {
-          this._bindNamedAction(link, this.data.action);
-        } else {
-          this._bindLink(link, this.data.dest);
-        }
-=======
     if (data.url) {
       if (data.unsafeUrl && data.unsafeUrl.indexOf("showpad://") === 0) {
         this._bindShowpadLink(link, data.unsafeUrl);
@@ -420,7 +396,6 @@
           rel: linkService.externalLinkRel,
           enabled: linkService.externalLinkEnabled,
         });
->>>>>>> c6ae9db4
       }
     } else if (data.action) {
       this._bindNamedAction(link, data.action);
@@ -477,20 +452,12 @@
 
   _bindShowpadLink(link, url) {
     link.onclick = () => {
-<<<<<<< HEAD
-      if (typeof this.linkService.handleShowpadLink === 'function') {
-=======
       if (typeof this.linkService.handleShowpadLink === "function") {
->>>>>>> c6ae9db4
         this.linkService.handleShowpadLink(url);
       }
       return false;
     };
-<<<<<<< HEAD
-    link.className = 'showpadLink';
-=======
     link.className = "showpadLink";
->>>>>>> c6ae9db4
   }
 
   /**
