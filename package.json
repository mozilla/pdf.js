{
  "name": "pdf.js",
  "version": "2.0.0",
  "devDependencies": {
    "acorn": "^5.1.2",
    "babel-core": "^6.26.0",
    "babel-loader": "^7.1.2",
    "babel-plugin-transform-es2015-modules-commonjs": "^6.26.0",
    "babel-preset-env": "^1.6.0",
    "core-js": "^2.5.1",
    "escodegen": "^1.9.0",
    "eslint": "^4.14.0",
    "eslint-plugin-mozilla": "^0.5.0",
    "eslint-plugin-no-unsanitized": "^2.0.2",
    "fancy-log": "^1.3.2",
    "gulp": "^3.9.1",
    "gulp-rename": "^1.2.2",
    "gulp-replace": "^0.6.1",
    "gulp-transform": "^3.0.5",
    "gulp-zip": "^4.1.0",
    "jasmine": "^2.8.0",
    "jasmine-core": "^2.8.0",
    "jsdoc": "^3.5.5",
    "merge-stream": "^1.0.1",
    "mkdirp": "^0.5.1",
    "node-ensure": "^0.0.0",
    "rimraf": "^2.6.2",
    "streamqueue": "^1.1.1",
    "systemjs": "^0.20.19",
    "systemjs-plugin-babel": "^0.0.25",
    "ttest": "^1.1.0",
    "typogr": "^0.6.7",
    "uglify-es": "^3.1.2",
<<<<<<< HEAD
    "uglifyjs-webpack-plugin": "^1.0.1",
=======
    "vinyl": "^2.1.0",
>>>>>>> 5a52ee0a
    "vinyl-fs": "^2.4.4",
    "webpack": "^3.6.0",
    "webpack-stream": "^4.0.0",
    "wintersmith": "^2.4.1",
    "yargs": "^9.0.1"
  },
  "scripts": {
    "test": "gulp lint unittestcli externaltest"
  },
  "repository": {
    "type": "git",
    "url": "git://github.com/mozilla/pdf.js.git"
  },
  "license": "Apache-2.0"
}<|MERGE_RESOLUTION|>--- conflicted
+++ resolved
@@ -31,11 +31,8 @@
     "ttest": "^1.1.0",
     "typogr": "^0.6.7",
     "uglify-es": "^3.1.2",
-<<<<<<< HEAD
     "uglifyjs-webpack-plugin": "^1.0.1",
-=======
     "vinyl": "^2.1.0",
->>>>>>> 5a52ee0a
     "vinyl-fs": "^2.4.4",
     "webpack": "^3.6.0",
     "webpack-stream": "^4.0.0",
@@ -49,5 +46,8 @@
     "type": "git",
     "url": "git://github.com/mozilla/pdf.js.git"
   },
-  "license": "Apache-2.0"
+  "license": "Apache-2.0",
+  "dependencies": {
+    "pdfjs-dist": "file:build/dist"
+  }
 }