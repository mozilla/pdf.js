/* -*- Mode: Java; tab-width: 2; indent-tabs-mode: nil; c-basic-offset: 2 -*- /
/* vim: set shiftwidth=2 tabstop=2 autoindent cindent expandtab: */

'use strict';

var consoleTimer = {};
var console = {
  log: function log() {
    var args = Array.prototype.slice.call(arguments);
    postMessage({
      action: 'log',
      data: args
    });
  },

  time: function(name) {
    consoleTimer[name] = Date.now();
  },

  timeEnd: function(name) {
    var time = consoleTimer[name];
    if (time == null) {
      throw 'Unkown timer name ' + name;
    }
    this.log('Timer:', name, Date.now() - time);
  }
};

//
importScripts('console.js');
importScripts('canvas.js');
importScripts('../pdf.js');
importScripts('../fonts.js');
importScripts('../crypto.js');
importScripts('../glyphlist.js');

// Use the JpegStreamProxy proxy.
JpegStream = JpegStreamProxy;

// Create the WebWorkerProxyCanvas.
var canvas = new CanvasProxy(1224, 1584);

// Listen for messages from the main thread.
var pdfDocument = null;
onmessage = function(event) {
  var data = event.data;
  // If there is no pdfDocument yet, then the sent data is the PDFDocument.
  if (!pdfDocument) {
    pdfDocument = new PDFDoc(new Stream(data));
    postMessage({
      action: 'pdf_num_pages',
      data: pdfDocument.numPages
    });
    return;
  }
  // User requested to render a certain page.
  else {
    console.time('compile');

    // Let's try to render the first page...
    var page = pdfDocument.getPage(parseInt(data));

    var pdfToCssUnitsCoef = 96.0 / 72.0;
    var pageWidth = (page.mediaBox[2] - page.mediaBox[0]) * pdfToCssUnitsCoef;
    var pageHeight = (page.mediaBox[3] - page.mediaBox[1]) * pdfToCssUnitsCoef;
    postMessage({
      action: 'setup_page',
      data: pageWidth + ',' + pageHeight
    });

    // Set canvas size.
    canvas.width = pageWidth;
    canvas.height = pageHeight;

    // page.compile will collect all fonts for us, once we have loaded them
    // we can trigger the actual page rendering with page.display
    var fonts = [];
<<<<<<< HEAD
    var imagesLoader = new ImagesLoader();
    var gfx = new CanvasGraphics(canvas.getContext("2d"), CanvasProxy);
    page.compile(gfx, fonts, imagesLoader);
    console.timeEnd("compile");
=======
    var gfx = new CanvasGraphics(canvas.getContext('2d'), CanvasProxy);
    page.compile(gfx, fonts);
    console.timeEnd('compile');
>>>>>>> b59a27a2

    // Send fonts to the main thread.
    console.time('fonts');
    postMessage({
      action: 'fonts',
      data: fonts
    });
    console.timeEnd('fonts');

    console.time('display');
    page.display(gfx);
    canvas.flush();
    console.timeEnd('display');
  }
};<|MERGE_RESOLUTION|>--- conflicted
+++ resolved
@@ -75,16 +75,10 @@
     // page.compile will collect all fonts for us, once we have loaded them
     // we can trigger the actual page rendering with page.display
     var fonts = [];
-<<<<<<< HEAD
     var imagesLoader = new ImagesLoader();
-    var gfx = new CanvasGraphics(canvas.getContext("2d"), CanvasProxy);
+    var gfx = new CanvasGraphics(canvas.getContext('2d'), CanvasProxy);
     page.compile(gfx, fonts, imagesLoader);
-    console.timeEnd("compile");
-=======
-    var gfx = new CanvasGraphics(canvas.getContext('2d'), CanvasProxy);
-    page.compile(gfx, fonts);
     console.timeEnd('compile');
->>>>>>> b59a27a2
 
     // Send fonts to the main thread.
     console.time('fonts');
