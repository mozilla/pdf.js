--- conflicted
+++ resolved
@@ -778,22 +778,6 @@
 // A JpegStream can't be read directly. We use the platform to render
 // the underlying JPEG data for us.
 var JpegStream = (function() {
-<<<<<<< HEAD
-    function constructor(bytes, dict) {
-        // TODO: per poppler, some images may have "junk" before that need to be removed
-        this.dict = dict;
-
-        // create DOM image
-        var img = new Image();
-        img.onload = (function() {
-            this.loaded = true;
-            if (this.onLoad)
-                this.onLoad();
-        }).bind(this);
-        img.src = "data:image/jpeg;base64," + window.btoa(bytesToString(bytes));
-        this.domImage = img;
-    }
-=======
   function constructor(bytes, dict) {
     // TODO: per poppler, some images may have "junk" before that
     // need to be removed
@@ -801,10 +785,14 @@
 
     // create DOM image
     var img = new Image();
+    img.onload = (function() {
+      this.loaded = true;
+      if (this.onLoad)
+        this.onLoad();
+    }).bind(this);
     img.src = 'data:image/jpeg;base64,' + window.btoa(bytesToString(bytes));
     this.domImage = img;
   }
->>>>>>> b59a27a2
 
   constructor.prototype = {
     getImage: function() {
@@ -817,46 +805,42 @@
 
   return constructor;
 })();
-
-<<<<<<< HEAD
 
 // Simple object to track the loading images
 // Initialy for every that is in loading call imageLoading()
 // and, when images onload is fired, call imageLoaded()
 // When all images are loaded, the onLoad event is fired.
 var ImagesLoader = (function() {
-    function constructor() {
-        this.loading = 0;
-    }
-
-    constructor.prototype = {
-        imageLoading: function() {
-            ++this.loading;
-        },
-        imageLoaded: function() {
-            if (--this.loading == 0 && this.onLoad) {
-                this.onLoad();
-                delete this.onLoad;
-            }
-        },
-        bind: function(jpegStream) {
-            if (jpegStream.loaded)
-                return;
-            this.imageLoading();
-            jpegStream.onLoad = this.imageLoaded.bind(this);
-        },
-        notifyOnLoad: function(callback) {
-            if (this.loading == 0)
-                callback();
-            this.onLoad = callback;
-        }
-    };
-
-    return constructor;
+  function constructor() {
+    this.loading = 0;
+  }
+
+  constructor.prototype = {
+    imageLoading: function() {
+      ++this.loading;
+    },
+    imageLoaded: function() {
+      if (--this.loading == 0 && this.onLoad) {
+        this.onLoad();
+        delete this.onLoad;
+      }
+    },
+    bind: function(jpegStream) {
+      if (jpegStream.loaded)
+        return;
+      this.imageLoading();
+      jpegStream.onLoad = this.imageLoaded.bind(this);
+    },
+    notifyOnLoad: function(callback) {
+      if (this.loading == 0)
+        callback();
+      this.onLoad = callback;
+    }
+  };
+
+  return constructor;
 })();
 
-=======
->>>>>>> b59a27a2
 var DecryptStream = (function() {
   function constructor(str, decrypt) {
     this.str = str;
@@ -2909,75 +2893,6 @@
     this.pageDict = pageDict;
   }
 
-<<<<<<< HEAD
-    constructor.prototype = {
-        getPageProp: function(key) {
-            return this.pageDict.get(key);
-        },
-        inheritPageProp: function(key) {
-            var dict = this.pageDict;
-            var obj = dict.get(key);
-            while (!obj) {
-                dict = this.xref.fetchIfRef(dict.get("Parent"));
-                if (!dict)
-                    break;
-                obj = dict.get(key);
-            }
-            return obj;
-        },
-        get content() {
-            return shadow(this, "content", this.getPageProp("Contents"));
-        },
-        get resources() {
-            return shadow(this, "resources", this.inheritPageProp("Resources"));
-        },
-        get mediaBox() {
-            var obj = this.inheritPageProp("MediaBox");
-            return shadow(this, "mediaBox", ((IsArray(obj) && obj.length == 4)
-                                             ? obj
-                                             : null));
-        },
-        compile: function(gfx, fonts, images) {
-            if (this.code) {
-                // content was compiled
-                return;
-            }
-
-            var xref = this.xref;
-            var content;
-            var resources = xref.fetchIfRef(this.resources);
-            if (!IsArray(this.content)) {
-                // content is not an array, shortcut
-                content = xref.fetchIfRef(this.content);
-                this.code = gfx.compile(content, xref, resources, fonts, images);
-                return;
-            }
-            // the content is an array, compiling all items
-            var i, n = this.content.length, compiledItems = [];
-            for (i = 0; i < n; ++i) {
-                content = xref.fetchIfRef(this.content[i]);
-                compiledItems.push(gfx.compile(content, xref, resources, fonts, images));
-            }
-            // creating the function that executes all compiled items
-            this.code = function(gfx) {
-                var i, n = compiledItems.length;
-                for (i = 0; i < n; ++i) {
-                    compiledItems[i](gfx);
-                }
-            };
-        },
-        display: function(gfx) {
-            assert(this.code instanceof Function, "page content must be compiled first");
-            var xref = this.xref;
-            var resources = xref.fetchIfRef(this.resources);
-            var mediaBox = xref.fetchIfRef(this.mediaBox);
-            assertWellFormed(IsDict(resources), "invalid page resources");
-            gfx.beginDrawing({ x: mediaBox[0], y: mediaBox[1],
-                               width: mediaBox[2] - mediaBox[0],
-                               height: mediaBox[3] - mediaBox[1] });
-            gfx.execute(this.code, xref, resources);
-            gfx.endDrawing();
-=======
   constructor.prototype = {
     getPageProp: function(key) {
       return this.xref.fetchIfRef(this.pageDict.get(key));
@@ -3004,7 +2919,7 @@
       return shadow(this, 'mediaBox',
                     ((IsArray(obj) && obj.length == 4) ? obj : null));
     },
-    compile: function(gfx, fonts) {
+    compile: function(gfx, fonts, images) {
       if (this.code) {
         // content was compiled
         return;
@@ -3016,21 +2931,20 @@
       if (!IsArray(this.content)) {
         // content is not an array, shortcut
         content = xref.fetchIfRef(this.content);
-        this.code = gfx.compile(content, xref, resources, fonts);
+        this.code = gfx.compile(content, xref, resources, fonts, images);
         return;
       }
       // the content is an array, compiling all items
       var i, n = this.content.length, compiledItems = [];
       for (i = 0; i < n; ++i) {
         content = xref.fetchIfRef(this.content[i]);
-        compiledItems.push(gfx.compile(content, xref, resources, fonts));
+        compiledItems.push(gfx.compile(content, xref, resources, fonts, images));
       }
       // creating the function that executes all compiled items
       this.code = function(gfx) {
         var i, n = compiledItems.length;
         for (i = 0; i < n; ++i) {
           compiledItems[i](gfx);
->>>>>>> b59a27a2
         }
       };
     },
@@ -3663,66 +3577,6 @@
                 error('useCMap is not implemented');
                 break;
 
-<<<<<<< HEAD
-            var subType = fontDict.get("Subtype");
-            assertWellFormed(IsName(subType), "invalid font Subtype");
-
-            var properties = {
-                type: subType.name,
-                encoding: encodingMap,
-                charset: charset,
-                firstChar: fontDict.get("FirstChar"),
-                lastChar: fontDict.get("LastChar"),
-                bbox: descriptor.get("FontBBox"),
-                ascent: descriptor.get("Ascent"),
-                descent: descriptor.get("Descent"),
-                xHeight: descriptor.get("XHeight"),
-                capHeight: descriptor.get("CapHeight"),
-                flags: descriptor.get("Flags"),
-                italicAngle: descriptor.get("ItalicAngle"),
-                fixedPitch: false,
-                textMatrix: IDENTITY_MATRIX
-            };
-
-            return {
-                name: fontName,
-                file: fontFile,
-                properties: properties
-            }
-        },
-
-        beginDrawing: function(mediaBox) {
-            var cw = this.ctx.canvas.width, ch = this.ctx.canvas.height;
-            this.ctx.save();
-            this.ctx.scale(cw / mediaBox.width, -ch / mediaBox.height);
-            this.ctx.translate(0, -mediaBox.height);
-        },
-
-        execute: function(code, xref, resources) {
-            var savedXref = this.xref, savedRes = this.res, savedXobjs = this.xobjs;
-            this.xref = xref;
-            this.res = resources || new Dict();
-            this.xobjs = xref.fetchIfRef(this.res.get("XObject")) || new Dict();
-
-            code(this);
-
-            this.xobjs = savedXobjs;
-            this.res = savedRes;
-            this.xref = savedXref;
-        },
-
-        compile: function(stream, xref, resources, fonts, images) {
-            var xobjs = xref.fetchIfRef(resources.get("XObject")) || new Dict();
-
-            var parser = new Parser(new Lexer(stream), false);
-            var objpool = [];
-
-            function emitArg(arg) {
-                if (typeof arg == "object" || typeof arg == "string") {
-                    var index = objpool.length;
-                    objpool[index] = arg;
-                    return "objpool[" + index + "]";
-=======
               case 'beginbfrange':
               case 'begincodespacerange':
                 token = '';
@@ -3745,7 +3599,6 @@
                     //encodingMap[k] = GlyphsUnicode[encoding[code]];
                     charset.push(encoding[code++] || '.notdef');
                   }
->>>>>>> b59a27a2
                 }
                 break;
 
@@ -3754,72 +3607,10 @@
                 error('fbchar parsing is not implemented');
                 break;
 
-<<<<<<< HEAD
-            var src = "";
-
-            var args = [];
-            var map = this.map;
-            var obj;
-            while (!IsEOF(obj = parser.getObj())) {
-                if (IsCmd(obj)) {
-                    var cmd = obj.cmd;
-                    var fn = map[cmd];
-                    assertWellFormed(fn, "Unknown command '" + cmd + "'");
-                    // TODO figure out how to type-check vararg functions
-
-                    if (cmd == "Do" && !args[0].code) { // eagerly compile XForm objects
-                        var name = args[0].name;
-                        var xobj = xobjs.get(name);
-                        if (xobj) {
-                            xobj = xref.fetchIfRef(xobj);
-                            assertWellFormed(IsStream(xobj), "XObject should be a stream");
-
-                            var type = xobj.dict.get("Subtype");
-                            assertWellFormed(IsName(type), "XObject should have a Name subtype");
-
-                            if ("Form" == type.name) {
-                                args[0].code = this.compile(xobj,
-                                                            xref,
-                                                            xobj.dict.get("Resources"),
-                                                            fonts,
-                                                            images);
-                            } else if (xobj instanceof JpegStream) {
-                                images.bind(xobj);
-                            }
-                        }
-                    } else if (cmd == "Tf") { // eagerly collect all fonts
-                        var fontRes = resources.get("Font");
-                        if (fontRes) {
-                            fontRes = xref.fetchIfRef(fontRes);
-                            var font = xref.fetchIfRef(fontRes.get(args[0].name));
-                            assertWellFormed(IsDict(font));
-                            if (!font.translated) {
-                                font.translated = this.translateFont(font, xref, resources);
-                                if (fonts && font.translated) {
-                                    // keep track of each font we translated so the caller can
-                                    // load them asynchronously before calling display on a page
-                                    fonts.push(font.translated);
-                                }
-                            }
-                        }
-                    }
-
-                    src += "this.";
-                    src += fn;
-                    src += "(";
-                    src += args.map(emitArg).join(",");
-                    src += ");\n";
-
-                    args.length = 0;
-                } else {
-                    assertWellFormed(args.length <= 33, "Too many arguments");
-                    args.push(obj);
-=======
               default:
                 if (token.length) {
                   tokens.push(token);
                   token = '';
->>>>>>> b59a27a2
                 }
                 break;
               }
@@ -3880,7 +3671,7 @@
       this.xref = savedXref;
     },
 
-    compile: function(stream, xref, resources, fonts) {
+    compile: function(stream, xref, resources, fonts, images) {
       resources = xref.fetchIfRef(resources) || new Dict();
       var xobjs = xref.fetchIfRef(resources.get('XObject')) || new Dict();
 
@@ -3925,7 +3716,8 @@
                 args[0].code = this.compile(xobj,
                                             xref,
                                             xobj.dict.get('Resources'),
-                                            fonts);
+                                            fonts,
+                                            images);
               }
             }
           } else if (cmd == 'Tf') { // eagerly collect all fonts
