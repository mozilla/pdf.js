/* -*- Mode: Java; tab-width: 2; indent-tabs-mode: nil; c-basic-offset: 2 -*- */
/* vim: set shiftwidth=2 tabstop=2 autoindent cindent expandtab: */

'use strict';

var ERRORS = 0, WARNINGS = 1, TODOS = 5;
var verbosity = WARNINGS;

// Set this to true if you want to use workers.
var useWorker = false;

function log(msg) {
  if (console && console.log)
    console.log(msg);
  else if (print)
    print(msg);
}

function warn(msg) {
  if (verbosity >= WARNINGS)
    log('Warning: ' + msg);
}

function backtrace() {
  var stackStr;
  try {
    throw new Error();
  } catch (e) {
    stackStr = e.stack;
  }
  return stackStr.split('\n').slice(1).join('\n');
}

function error(msg) {
  log(backtrace());
  throw new Error(msg);
}

function TODO(what) {
  if (verbosity >= TODOS)
    log('TODO: ' + what);
}

function malformed(msg) {
  error('Malformed PDF: ' + msg);
}

function assert(cond, msg) {
  if (!cond)
    error(msg);
}

// In a well-formed PDF, |cond| holds.  If it doesn't, subsequent
// behavior is undefined.
function assertWellFormed(cond, msg) {
  if (!cond)
    malformed(msg);
}

function shadow(obj, prop, value) {
  Object.defineProperty(obj, prop, { value: value,
                                     enumerable: true,
                                     configurable: true,
                                     writable: false });
  return value;
}

function bytesToString(bytes) {
  var str = '';
  var length = bytes.length;
  for (var n = 0; n < length; ++n)
    str += String.fromCharCode(bytes[n]);
  return str;
}

function stringToBytes(str) {
  var length = str.length;
  var bytes = new Uint8Array(length);
  for (var n = 0; n < length; ++n)
    bytes[n] = str.charCodeAt(n) & 0xFF;
  return bytes;
}

var PDFStringTranslateTable = [
  0, 0, 0, 0, 0, 0, 0, 0, 0, 0, 0, 0, 0, 0, 0, 0, 0, 0, 0, 0, 0, 0, 0, 0,
  0x2D8, 0x2C7, 0x2C6, 0x2D9, 0x2DD, 0x2DB, 0x2DA, 0x2DC, 0, 0, 0, 0, 0, 0, 0,
  0, 0, 0, 0, 0, 0, 0, 0, 0, 0, 0, 0, 0, 0, 0, 0, 0, 0, 0, 0, 0, 0, 0, 0, 0, 0,
  0, 0, 0, 0, 0, 0, 0, 0, 0, 0, 0, 0, 0, 0, 0, 0, 0, 0, 0, 0, 0, 0, 0, 0, 0, 0,
  0, 0, 0, 0, 0, 0, 0, 0, 0, 0, 0, 0, 0, 0, 0, 0, 0, 0, 0, 0, 0, 0, 0, 0, 0, 0,
  0, 0, 0, 0, 0, 0, 0, 0, 0, 0, 0, 0x2022, 0x2020, 0x2021, 0x2026, 0x2014,
  0x2013, 0x192, 0x2044, 0x2039, 0x203A, 0x2212, 0x2030, 0x201E, 0x201C,
  0x201D, 0x2018, 0x2019, 0x201A, 0x2122, 0xFB01, 0xFB02, 0x141, 0x152, 0x160,
  0x178, 0x17D, 0x131, 0x142, 0x153, 0x161, 0x17E, 0, 0x20AC
];

function stringToPDFString(str) {
  var i, n = str.length, str2 = '';
  if (str[0] === '\xFE' && str[1] === '\xFF') {
    // UTF16BE BOM
    for (i = 2; i < n; i += 2)
      str2 += String.fromCharCode(
        (str.charCodeAt(i) << 8) | str.charCodeAt(i + 1));
  } else {
    for (i = 0; i < n; ++i) {
      var code = PDFStringTranslateTable[str.charCodeAt(i)];
      str2 += code ? String.fromCharCode(code) : str.charAt(i);
    }
  }
  return str2;
}

//
// getPdf()
// Convenience function to perform binary Ajax GET
// Usage: getPdf('http://...', callback)
//        getPdf({
//                 url:String ,
//                 [,progress:Function, error:Function]
//               },
//               callback)
//
function getPdf(arg, callback) {
  var params = arg;
  if (typeof arg === 'string')
    params = { url: arg };

  var xhr = new XMLHttpRequest();
  xhr.open('GET', params.url);
  xhr.mozResponseType = xhr.responseType = 'arraybuffer';
  xhr.expected = (document.URL.indexOf('file:') === 0) ? 0 : 200;

  if ('progress' in params)
    xhr.onprogress = params.progress || undefined;

  if ('error' in params)
    xhr.onerror = params.error || undefined;

  xhr.onreadystatechange = function getPdfOnreadystatechange() {
    if (xhr.readyState === 4 && xhr.status === xhr.expected) {
      var data = (xhr.mozResponseArrayBuffer || xhr.mozResponse ||
                  xhr.responseArrayBuffer || xhr.response);
      callback(data);
    }
  };
  xhr.send(null);
}

var Stream = (function streamStream() {
  function constructor(arrayBuffer, start, length, dict) {
    this.bytes = new Uint8Array(arrayBuffer);
    this.start = start || 0;
    this.pos = this.start;
    this.end = (start + length) || this.bytes.length;
    this.dict = dict;
  }

  // required methods for a stream. if a particular stream does not
  // implement these, an error should be thrown
  constructor.prototype = {
    get length() {
      return this.end - this.start;
    },
    getByte: function stream_getByte() {
      if (this.pos >= this.end)
        return null;
      return this.bytes[this.pos++];
    },
    // returns subarray of original buffer
    // should only be read
    getBytes: function stream_getBytes(length) {
      var bytes = this.bytes;
      var pos = this.pos;
      var strEnd = this.end;

      if (!length)
        return bytes.subarray(pos, strEnd);

      var end = pos + length;
      if (end > strEnd)
        end = strEnd;

      this.pos = end;
      return bytes.subarray(pos, end);
    },
    lookChar: function stream_lookChar() {
      if (this.pos >= this.end)
        return null;
      return String.fromCharCode(this.bytes[this.pos]);
    },
    getChar: function stream_getChar() {
      if (this.pos >= this.end)
        return null;
      return String.fromCharCode(this.bytes[this.pos++]);
    },
    skip: function stream_skip(n) {
      if (!n)
        n = 1;
      this.pos += n;
    },
    reset: function stream_reset() {
      this.pos = this.start;
    },
    moveStart: function stream_moveStart() {
      this.start = this.pos;
    },
    makeSubStream: function stream_makeSubstream(start, length, dict) {
      return new Stream(this.bytes.buffer, start, length, dict);
    },
    isStream: true
  };

  return constructor;
})();

var StringStream = (function stringStream() {
  function constructor(str) {
    var length = str.length;
    var bytes = new Uint8Array(length);
    for (var n = 0; n < length; ++n)
      bytes[n] = str.charCodeAt(n);
    Stream.call(this, bytes);
  }

  constructor.prototype = Stream.prototype;

  return constructor;
})();

// super class for the decoding streams
var DecodeStream = (function decodeStream() {
  function constructor() {
    this.pos = 0;
    this.bufferLength = 0;
    this.eof = false;
    this.buffer = null;
  }

  constructor.prototype = {
    ensureBuffer: function decodestream_ensureBuffer(requested) {
      var buffer = this.buffer;
      var current = buffer ? buffer.byteLength : 0;
      if (requested < current)
        return buffer;
      var size = 512;
      while (size < requested)
        size <<= 1;
      var buffer2 = new Uint8Array(size);
      for (var i = 0; i < current; ++i)
        buffer2[i] = buffer[i];
      return (this.buffer = buffer2);
    },
    getByte: function decodestream_getByte() {
      var pos = this.pos;
      while (this.bufferLength <= pos) {
        if (this.eof)
          return null;
        this.readBlock();
      }
      return this.buffer[this.pos++];
    },
    getBytes: function decodestream_getBytes(length) {
      var end, pos = this.pos;

      if (length) {
        this.ensureBuffer(pos + length);
        end = pos + length;

        while (!this.eof && this.bufferLength < end)
          this.readBlock();

        var bufEnd = this.bufferLength;
        if (end > bufEnd)
          end = bufEnd;
      } else {
        while (!this.eof)
          this.readBlock();

        end = this.bufferLength;

        // checking if bufferLength is still 0 then
        // the buffer has to be initialized
        if (!end)
          this.buffer = new Uint8Array(0);
      }

      this.pos = end;
      return this.buffer.subarray(pos, end);
    },
    lookChar: function decodestream_lookChar() {
      var pos = this.pos;
      while (this.bufferLength <= pos) {
        if (this.eof)
          return null;
        this.readBlock();
      }
      return String.fromCharCode(this.buffer[this.pos]);
    },
    getChar: function decodestream_getChar() {
      var pos = this.pos;
      while (this.bufferLength <= pos) {
        if (this.eof)
          return null;
        this.readBlock();
      }
      return String.fromCharCode(this.buffer[this.pos++]);
    },
    makeSubStream: function decodestream_makeSubstream(start, length, dict) {
      var end = start + length;
      while (this.bufferLength <= end && !this.eof)
        this.readBlock();
      return new Stream(this.buffer, start, length, dict);
    },
    skip: function decodestream_skip(n) {
      if (!n)
        n = 1;
      this.pos += n;
    },
    reset: function decodestream_reset() {
      this.pos = 0;
    }
  };

  return constructor;
})();

var FakeStream = (function fakeStream() {
  function constructor(stream) {
    this.dict = stream.dict;
    DecodeStream.call(this);
  }

  constructor.prototype = Object.create(DecodeStream.prototype);
  constructor.prototype.readBlock = function fakeStreamReadBlock() {
    var bufferLength = this.bufferLength;
    bufferLength += 1024;
    var buffer = this.ensureBuffer(bufferLength);
    this.bufferLength = bufferLength;
  };

  constructor.prototype.getBytes = function fakeStreamGetBytes(length) {
    var end, pos = this.pos;

    if (length) {
      this.ensureBuffer(pos + length);
      end = pos + length;

      while (!this.eof && this.bufferLength < end)
        this.readBlock();

      var bufEnd = this.bufferLength;
      if (end > bufEnd)
        end = bufEnd;
    } else {
      this.eof = true;
      end = this.bufferLength;
    }

    this.pos = end;
    return this.buffer.subarray(pos, end);
  };

  return constructor;
})();

var StreamsSequenceStream = (function streamSequenceStream() {
  function constructor(streams) {
    this.streams = streams;
    DecodeStream.call(this);
  }

  constructor.prototype = Object.create(DecodeStream.prototype);

  constructor.prototype.readBlock = function streamSequenceStreamReadBlock() {
    var streams = this.streams;
    if (streams.length == 0) {
      this.eof = true;
      return;
    }
    var stream = streams.shift();
    var chunk = stream.getBytes();
    var bufferLength = this.bufferLength;
    var newLength = bufferLength + chunk.length;
    var buffer = this.ensureBuffer(newLength);
    buffer.set(chunk, bufferLength);
    this.bufferLength = newLength;
  };

  return constructor;
})();

var FlateStream = (function flateStream() {
  var codeLenCodeMap = new Uint32Array([
    16, 17, 18, 0, 8, 7, 9, 6, 10, 5, 11, 4, 12, 3, 13, 2, 14, 1, 15
  ]);

  var lengthDecode = new Uint32Array([
    0x00003, 0x00004, 0x00005, 0x00006, 0x00007, 0x00008, 0x00009, 0x0000a,
    0x1000b, 0x1000d, 0x1000f, 0x10011, 0x20013, 0x20017, 0x2001b, 0x2001f,
    0x30023, 0x3002b, 0x30033, 0x3003b, 0x40043, 0x40053, 0x40063, 0x40073,
    0x50083, 0x500a3, 0x500c3, 0x500e3, 0x00102, 0x00102, 0x00102
  ]);

  var distDecode = new Uint32Array([
    0x00001, 0x00002, 0x00003, 0x00004, 0x10005, 0x10007, 0x20009, 0x2000d,
    0x30011, 0x30019, 0x40021, 0x40031, 0x50041, 0x50061, 0x60081, 0x600c1,
    0x70101, 0x70181, 0x80201, 0x80301, 0x90401, 0x90601, 0xa0801, 0xa0c01,
    0xb1001, 0xb1801, 0xc2001, 0xc3001, 0xd4001, 0xd6001
  ]);

  var fixedLitCodeTab = [new Uint32Array([
    0x70100, 0x80050, 0x80010, 0x80118, 0x70110, 0x80070, 0x80030, 0x900c0,
    0x70108, 0x80060, 0x80020, 0x900a0, 0x80000, 0x80080, 0x80040, 0x900e0,
    0x70104, 0x80058, 0x80018, 0x90090, 0x70114, 0x80078, 0x80038, 0x900d0,
    0x7010c, 0x80068, 0x80028, 0x900b0, 0x80008, 0x80088, 0x80048, 0x900f0,
    0x70102, 0x80054, 0x80014, 0x8011c, 0x70112, 0x80074, 0x80034, 0x900c8,
    0x7010a, 0x80064, 0x80024, 0x900a8, 0x80004, 0x80084, 0x80044, 0x900e8,
    0x70106, 0x8005c, 0x8001c, 0x90098, 0x70116, 0x8007c, 0x8003c, 0x900d8,
    0x7010e, 0x8006c, 0x8002c, 0x900b8, 0x8000c, 0x8008c, 0x8004c, 0x900f8,
    0x70101, 0x80052, 0x80012, 0x8011a, 0x70111, 0x80072, 0x80032, 0x900c4,
    0x70109, 0x80062, 0x80022, 0x900a4, 0x80002, 0x80082, 0x80042, 0x900e4,
    0x70105, 0x8005a, 0x8001a, 0x90094, 0x70115, 0x8007a, 0x8003a, 0x900d4,
    0x7010d, 0x8006a, 0x8002a, 0x900b4, 0x8000a, 0x8008a, 0x8004a, 0x900f4,
    0x70103, 0x80056, 0x80016, 0x8011e, 0x70113, 0x80076, 0x80036, 0x900cc,
    0x7010b, 0x80066, 0x80026, 0x900ac, 0x80006, 0x80086, 0x80046, 0x900ec,
    0x70107, 0x8005e, 0x8001e, 0x9009c, 0x70117, 0x8007e, 0x8003e, 0x900dc,
    0x7010f, 0x8006e, 0x8002e, 0x900bc, 0x8000e, 0x8008e, 0x8004e, 0x900fc,
    0x70100, 0x80051, 0x80011, 0x80119, 0x70110, 0x80071, 0x80031, 0x900c2,
    0x70108, 0x80061, 0x80021, 0x900a2, 0x80001, 0x80081, 0x80041, 0x900e2,
    0x70104, 0x80059, 0x80019, 0x90092, 0x70114, 0x80079, 0x80039, 0x900d2,
    0x7010c, 0x80069, 0x80029, 0x900b2, 0x80009, 0x80089, 0x80049, 0x900f2,
    0x70102, 0x80055, 0x80015, 0x8011d, 0x70112, 0x80075, 0x80035, 0x900ca,
    0x7010a, 0x80065, 0x80025, 0x900aa, 0x80005, 0x80085, 0x80045, 0x900ea,
    0x70106, 0x8005d, 0x8001d, 0x9009a, 0x70116, 0x8007d, 0x8003d, 0x900da,
    0x7010e, 0x8006d, 0x8002d, 0x900ba, 0x8000d, 0x8008d, 0x8004d, 0x900fa,
    0x70101, 0x80053, 0x80013, 0x8011b, 0x70111, 0x80073, 0x80033, 0x900c6,
    0x70109, 0x80063, 0x80023, 0x900a6, 0x80003, 0x80083, 0x80043, 0x900e6,
    0x70105, 0x8005b, 0x8001b, 0x90096, 0x70115, 0x8007b, 0x8003b, 0x900d6,
    0x7010d, 0x8006b, 0x8002b, 0x900b6, 0x8000b, 0x8008b, 0x8004b, 0x900f6,
    0x70103, 0x80057, 0x80017, 0x8011f, 0x70113, 0x80077, 0x80037, 0x900ce,
    0x7010b, 0x80067, 0x80027, 0x900ae, 0x80007, 0x80087, 0x80047, 0x900ee,
    0x70107, 0x8005f, 0x8001f, 0x9009e, 0x70117, 0x8007f, 0x8003f, 0x900de,
    0x7010f, 0x8006f, 0x8002f, 0x900be, 0x8000f, 0x8008f, 0x8004f, 0x900fe,
    0x70100, 0x80050, 0x80010, 0x80118, 0x70110, 0x80070, 0x80030, 0x900c1,
    0x70108, 0x80060, 0x80020, 0x900a1, 0x80000, 0x80080, 0x80040, 0x900e1,
    0x70104, 0x80058, 0x80018, 0x90091, 0x70114, 0x80078, 0x80038, 0x900d1,
    0x7010c, 0x80068, 0x80028, 0x900b1, 0x80008, 0x80088, 0x80048, 0x900f1,
    0x70102, 0x80054, 0x80014, 0x8011c, 0x70112, 0x80074, 0x80034, 0x900c9,
    0x7010a, 0x80064, 0x80024, 0x900a9, 0x80004, 0x80084, 0x80044, 0x900e9,
    0x70106, 0x8005c, 0x8001c, 0x90099, 0x70116, 0x8007c, 0x8003c, 0x900d9,
    0x7010e, 0x8006c, 0x8002c, 0x900b9, 0x8000c, 0x8008c, 0x8004c, 0x900f9,
    0x70101, 0x80052, 0x80012, 0x8011a, 0x70111, 0x80072, 0x80032, 0x900c5,
    0x70109, 0x80062, 0x80022, 0x900a5, 0x80002, 0x80082, 0x80042, 0x900e5,
    0x70105, 0x8005a, 0x8001a, 0x90095, 0x70115, 0x8007a, 0x8003a, 0x900d5,
    0x7010d, 0x8006a, 0x8002a, 0x900b5, 0x8000a, 0x8008a, 0x8004a, 0x900f5,
    0x70103, 0x80056, 0x80016, 0x8011e, 0x70113, 0x80076, 0x80036, 0x900cd,
    0x7010b, 0x80066, 0x80026, 0x900ad, 0x80006, 0x80086, 0x80046, 0x900ed,
    0x70107, 0x8005e, 0x8001e, 0x9009d, 0x70117, 0x8007e, 0x8003e, 0x900dd,
    0x7010f, 0x8006e, 0x8002e, 0x900bd, 0x8000e, 0x8008e, 0x8004e, 0x900fd,
    0x70100, 0x80051, 0x80011, 0x80119, 0x70110, 0x80071, 0x80031, 0x900c3,
    0x70108, 0x80061, 0x80021, 0x900a3, 0x80001, 0x80081, 0x80041, 0x900e3,
    0x70104, 0x80059, 0x80019, 0x90093, 0x70114, 0x80079, 0x80039, 0x900d3,
    0x7010c, 0x80069, 0x80029, 0x900b3, 0x80009, 0x80089, 0x80049, 0x900f3,
    0x70102, 0x80055, 0x80015, 0x8011d, 0x70112, 0x80075, 0x80035, 0x900cb,
    0x7010a, 0x80065, 0x80025, 0x900ab, 0x80005, 0x80085, 0x80045, 0x900eb,
    0x70106, 0x8005d, 0x8001d, 0x9009b, 0x70116, 0x8007d, 0x8003d, 0x900db,
    0x7010e, 0x8006d, 0x8002d, 0x900bb, 0x8000d, 0x8008d, 0x8004d, 0x900fb,
    0x70101, 0x80053, 0x80013, 0x8011b, 0x70111, 0x80073, 0x80033, 0x900c7,
    0x70109, 0x80063, 0x80023, 0x900a7, 0x80003, 0x80083, 0x80043, 0x900e7,
    0x70105, 0x8005b, 0x8001b, 0x90097, 0x70115, 0x8007b, 0x8003b, 0x900d7,
    0x7010d, 0x8006b, 0x8002b, 0x900b7, 0x8000b, 0x8008b, 0x8004b, 0x900f7,
    0x70103, 0x80057, 0x80017, 0x8011f, 0x70113, 0x80077, 0x80037, 0x900cf,
    0x7010b, 0x80067, 0x80027, 0x900af, 0x80007, 0x80087, 0x80047, 0x900ef,
    0x70107, 0x8005f, 0x8001f, 0x9009f, 0x70117, 0x8007f, 0x8003f, 0x900df,
    0x7010f, 0x8006f, 0x8002f, 0x900bf, 0x8000f, 0x8008f, 0x8004f, 0x900ff
  ]), 9];

  var fixedDistCodeTab = [new Uint32Array([
    0x50000, 0x50010, 0x50008, 0x50018, 0x50004, 0x50014, 0x5000c, 0x5001c,
    0x50002, 0x50012, 0x5000a, 0x5001a, 0x50006, 0x50016, 0x5000e, 0x00000,
    0x50001, 0x50011, 0x50009, 0x50019, 0x50005, 0x50015, 0x5000d, 0x5001d,
    0x50003, 0x50013, 0x5000b, 0x5001b, 0x50007, 0x50017, 0x5000f, 0x00000
  ]), 5];

  function constructor(stream) {
    var bytes = stream.getBytes();
    var bytesPos = 0;

    this.dict = stream.dict;
    var cmf = bytes[bytesPos++];
    var flg = bytes[bytesPos++];
    if (cmf == -1 || flg == -1)
      error('Invalid header in flate stream: ' + cmf + ', ' + flg);
    if ((cmf & 0x0f) != 0x08)
      error('Unknown compression method in flate stream: ' + cmf + ', ' + flg);
    if ((((cmf << 8) + flg) % 31) != 0)
      error('Bad FCHECK in flate stream: ' + cmf + ', ' + flg);
    if (flg & 0x20)
      error('FDICT bit set in flate stream: ' + cmf + ', ' + flg);

    this.bytes = bytes;
    this.bytesPos = bytesPos;

    this.codeSize = 0;
    this.codeBuf = 0;

    DecodeStream.call(this);
  }

  constructor.prototype = Object.create(DecodeStream.prototype);

  constructor.prototype.getBits = function flateStreamGetBits(bits) {
    var codeSize = this.codeSize;
    var codeBuf = this.codeBuf;
    var bytes = this.bytes;
    var bytesPos = this.bytesPos;

    var b;
    while (codeSize < bits) {
      if (typeof (b = bytes[bytesPos++]) == 'undefined')
        error('Bad encoding in flate stream');
      codeBuf |= b << codeSize;
      codeSize += 8;
    }
    b = codeBuf & ((1 << bits) - 1);
    this.codeBuf = codeBuf >> bits;
    this.codeSize = codeSize -= bits;
    this.bytesPos = bytesPos;
    return b;
  };

  constructor.prototype.getCode = function flateStreamGetCode(table) {
    var codes = table[0];
    var maxLen = table[1];
    var codeSize = this.codeSize;
    var codeBuf = this.codeBuf;
    var bytes = this.bytes;
    var bytesPos = this.bytesPos;

    while (codeSize < maxLen) {
      var b;
      if (typeof (b = bytes[bytesPos++]) == 'undefined')
        error('Bad encoding in flate stream');
      codeBuf |= (b << codeSize);
      codeSize += 8;
    }
    var code = codes[codeBuf & ((1 << maxLen) - 1)];
    var codeLen = code >> 16;
    var codeVal = code & 0xffff;
    if (codeSize == 0 || codeSize < codeLen || codeLen == 0)
      error('Bad encoding in flate stream');
    this.codeBuf = (codeBuf >> codeLen);
    this.codeSize = (codeSize - codeLen);
    this.bytesPos = bytesPos;
    return codeVal;
  };

  constructor.prototype.generateHuffmanTable =
    function flateStreamGenerateHuffmanTable(lengths) {
    var n = lengths.length;

    // find max code length
    var maxLen = 0;
    for (var i = 0; i < n; ++i) {
      if (lengths[i] > maxLen)
        maxLen = lengths[i];
    }

    // build the table
    var size = 1 << maxLen;
    var codes = new Uint32Array(size);
    for (var len = 1, code = 0, skip = 2;
         len <= maxLen;
         ++len, code <<= 1, skip <<= 1) {
      for (var val = 0; val < n; ++val) {
        if (lengths[val] == len) {
          // bit-reverse the code
          var code2 = 0;
          var t = code;
          for (var i = 0; i < len; ++i) {
            code2 = (code2 << 1) | (t & 1);
            t >>= 1;
          }

          // fill the table entries
          for (var i = code2; i < size; i += skip)
            codes[i] = (len << 16) | val;

          ++code;
        }
      }
    }

    return [codes, maxLen];
  };

  constructor.prototype.readBlock = function flateStreamReadBlock() {
    // read block header
    var hdr = this.getBits(3);
    if (hdr & 1)
      this.eof = true;
    hdr >>= 1;

    if (hdr == 0) { // uncompressed block
      var bytes = this.bytes;
      var bytesPos = this.bytesPos;
      var b;

      if (typeof (b = bytes[bytesPos++]) == 'undefined')
        error('Bad block header in flate stream');
      var blockLen = b;
      if (typeof (b = bytes[bytesPos++]) == 'undefined')
        error('Bad block header in flate stream');
      blockLen |= (b << 8);
      if (typeof (b = bytes[bytesPos++]) == 'undefined')
        error('Bad block header in flate stream');
      var check = b;
      if (typeof (b = bytes[bytesPos++]) == 'undefined')
        error('Bad block header in flate stream');
      check |= (b << 8);
      if (check != (~blockLen & 0xffff))
        error('Bad uncompressed block length in flate stream');

      this.codeBuf = 0;
      this.codeSize = 0;

      var bufferLength = this.bufferLength;
      var buffer = this.ensureBuffer(bufferLength + blockLen);
      var end = bufferLength + blockLen;
      this.bufferLength = end;
      for (var n = bufferLength; n < end; ++n) {
        if (typeof (b = bytes[bytesPos++]) == 'undefined') {
          this.eof = true;
          break;
        }
        buffer[n] = b;
      }
      this.bytesPos = bytesPos;
      return;
    }

    var litCodeTable;
    var distCodeTable;
    if (hdr == 1) { // compressed block, fixed codes
      litCodeTable = fixedLitCodeTab;
      distCodeTable = fixedDistCodeTab;
    } else if (hdr == 2) { // compressed block, dynamic codes
      var numLitCodes = this.getBits(5) + 257;
      var numDistCodes = this.getBits(5) + 1;
      var numCodeLenCodes = this.getBits(4) + 4;

      // build the code lengths code table
      var codeLenCodeLengths = new Uint8Array(codeLenCodeMap.length);

      for (var i = 0; i < numCodeLenCodes; ++i)
        codeLenCodeLengths[codeLenCodeMap[i]] = this.getBits(3);
      var codeLenCodeTab = this.generateHuffmanTable(codeLenCodeLengths);

      // build the literal and distance code tables
      var len = 0;
      var i = 0;
      var codes = numLitCodes + numDistCodes;
      var codeLengths = new Uint8Array(codes);
      while (i < codes) {
        var code = this.getCode(codeLenCodeTab);
        if (code == 16) {
          var bitsLength = 2, bitsOffset = 3, what = len;
        } else if (code == 17) {
          var bitsLength = 3, bitsOffset = 3, what = (len = 0);
        } else if (code == 18) {
          var bitsLength = 7, bitsOffset = 11, what = (len = 0);
        } else {
          codeLengths[i++] = len = code;
          continue;
        }

        var repeatLength = this.getBits(bitsLength) + bitsOffset;
        while (repeatLength-- > 0)
          codeLengths[i++] = what;
      }

      litCodeTable =
        this.generateHuffmanTable(codeLengths.subarray(0, numLitCodes));
      distCodeTable =
        this.generateHuffmanTable(codeLengths.subarray(numLitCodes, codes));
    } else {
      error('Unknown block type in flate stream');
    }

    var buffer = this.buffer;
    var limit = buffer ? buffer.length : 0;
    var pos = this.bufferLength;
    while (true) {
      var code1 = this.getCode(litCodeTable);
      if (code1 < 256) {
        if (pos + 1 >= limit) {
          buffer = this.ensureBuffer(pos + 1);
          limit = buffer.length;
        }
        buffer[pos++] = code1;
        continue;
      }
      if (code1 == 256) {
        this.bufferLength = pos;
        return;
      }
      code1 -= 257;
      code1 = lengthDecode[code1];
      var code2 = code1 >> 16;
      if (code2 > 0)
        code2 = this.getBits(code2);
      var len = (code1 & 0xffff) + code2;
      code1 = this.getCode(distCodeTable);
      code1 = distDecode[code1];
      code2 = code1 >> 16;
      if (code2 > 0)
        code2 = this.getBits(code2);
      var dist = (code1 & 0xffff) + code2;
      if (pos + len >= limit) {
        buffer = this.ensureBuffer(pos + len);
        limit = buffer.length;
      }
      for (var k = 0; k < len; ++k, ++pos)
        buffer[pos] = buffer[pos - dist];
    }
  };

  return constructor;
})();

var PredictorStream = (function predictorStream() {
  function constructor(stream, params) {
    var predictor = this.predictor = params.get('Predictor') || 1;

    if (predictor <= 1)
      return stream; // no prediction
    if (predictor !== 2 && (predictor < 10 || predictor > 15))
      error('Unsupported predictor: ' + predictor);

    if (predictor === 2)
      this.readBlock = this.readBlockTiff;
    else
      this.readBlock = this.readBlockPng;

    this.stream = stream;
    this.dict = stream.dict;

    var colors = this.colors = params.get('Colors') || 1;
    var bits = this.bits = params.get('BitsPerComponent') || 8;
    var columns = this.columns = params.get('Columns') || 1;

    this.pixBytes = (colors * bits + 7) >> 3;
    this.rowBytes = (columns * colors * bits + 7) >> 3;

    DecodeStream.call(this);
    return this;
  }

  constructor.prototype = Object.create(DecodeStream.prototype);

  constructor.prototype.readBlockTiff =
    function predictorStreamReadBlockTiff() {
    var rowBytes = this.rowBytes;

    var bufferLength = this.bufferLength;
    var buffer = this.ensureBuffer(bufferLength + rowBytes);
    var currentRow = buffer.subarray(bufferLength, bufferLength + rowBytes);

    var bits = this.bits;
    var colors = this.colors;

    var rawBytes = this.stream.getBytes(rowBytes);

    var inbuf = 0, outbuf = 0;
    var inbits = 0, outbits = 0;

    if (bits === 1) {
      for (var i = 0; i < rowBytes; ++i) {
        var c = rawBytes[i];
        inbuf = (inbuf << 8) | c;
        // bitwise addition is exclusive or
        // first shift inbuf and then add
        currentRow[i] = (c ^ (inbuf >> colors)) & 0xFF;
        // truncate inbuf (assumes colors < 16)
        inbuf &= 0xFFFF;
      }
    } else if (bits === 8) {
      for (var i = 0; i < colors; ++i)
        currentRow[i] = rawBytes[i];
      for (; i < rowBytes; ++i)
        currentRow[i] = currentRow[i - colors] + rawBytes[i];
    } else {
      var compArray = new Uint8Array(colors + 1);
      var bitMask = (1 << bits) - 1;
      var j = 0, k = 0;
      var columns = this.columns;
      for (var i = 0; i < columns; ++i) {
        for (var kk = 0; kk < colors; ++kk) {
          if (inbits < bits) {
            inbuf = (inbuf << 8) | (rawBytes[j++] & 0xFF);
            inbits += 8;
          }
          compArray[kk] = (compArray[kk] +
                           (inbuf >> (inbits - bits))) & bitMask;
          inbits -= bits;
          outbuf = (outbuf << bits) | compArray[kk];
          outbits += bits;
          if (outbits >= 8) {
            currentRow[k++] = (outbuf >> (outbits - 8)) & 0xFF;
            outbits -= 8;
          }
        }
      }
      if (outbits > 0) {
        currentRow[k++] = (outbuf << (8 - outbits)) +
        (inbuf & ((1 << (8 - outbits)) - 1));
      }
    }
    this.bufferLength += rowBytes;
  };

  constructor.prototype.readBlockPng = function predictorStreamReadBlockPng() {
    var rowBytes = this.rowBytes;
    var pixBytes = this.pixBytes;

    var predictor = this.stream.getByte();
    var rawBytes = this.stream.getBytes(rowBytes);

    var bufferLength = this.bufferLength;
    var buffer = this.ensureBuffer(bufferLength + rowBytes);

    var currentRow = buffer.subarray(bufferLength, bufferLength + rowBytes);
    var prevRow = buffer.subarray(bufferLength - rowBytes, bufferLength);
    if (prevRow.length == 0)
      prevRow = new Uint8Array(rowBytes);

    switch (predictor) {
      case 0:
        for (var i = 0; i < rowBytes; ++i)
          currentRow[i] = rawBytes[i];
        break;
      case 1:
        for (var i = 0; i < pixBytes; ++i)
          currentRow[i] = rawBytes[i];
        for (; i < rowBytes; ++i)
          currentRow[i] = (currentRow[i - pixBytes] + rawBytes[i]) & 0xFF;
        break;
      case 2:
        for (var i = 0; i < rowBytes; ++i)
          currentRow[i] = (prevRow[i] + rawBytes[i]) & 0xFF;
        break;
      case 3:
        for (var i = 0; i < pixBytes; ++i)
          currentRow[i] = (prevRow[i] >> 1) + rawBytes[i];
        for (; i < rowBytes; ++i) {
          currentRow[i] = (((prevRow[i] + currentRow[i - pixBytes]) >> 1) +
                           rawBytes[i]) & 0xFF;
        }
        break;
      case 4:
        // we need to save the up left pixels values. the simplest way
        // is to create a new buffer
        for (var i = 0; i < pixBytes; ++i) {
          var up = prevRow[i];
          var c = rawBytes[i];
          currentRow[i] = up + c;
        }
        for (; i < rowBytes; ++i) {
          var up = prevRow[i];
          var upLeft = prevRow[i - pixBytes];
          var left = currentRow[i - pixBytes];
          var p = left + up - upLeft;

          var pa = p - left;
          if (pa < 0)
            pa = -pa;
          var pb = p - up;
          if (pb < 0)
            pb = -pb;
          var pc = p - upLeft;
          if (pc < 0)
            pc = -pc;

          var c = rawBytes[i];
          if (pa <= pb && pa <= pc)
            currentRow[i] = left + c;
          else if (pb <= pc)
            currentRow[i] = up + c;
          else
            currentRow[i] = upLeft + c;
        }
        break;
      default:
        error('Unsupported predictor: ' + predictor);
    }
    this.bufferLength += rowBytes;
  };

  return constructor;
})();

var JpegImage = (function() {
  function JpegImage(objId, imageData, objs) {
    var src = 'data:image/jpeg;base64,' + window.btoa(imageData);

    var img = new Image();
    img.onload = (function() {
      this.loaded = true;

      objs.resolve(objId, this);

      if (this.onLoad)
        this.onLoad();
    }).bind(this);
    img.src = src;
    this.domImage = img;
  }

  JpegImage.prototype = {
    getImage: function() {
      return this.domImage;
    }
  };

  return JpegImage;
})();

// A JpegStream can't be read directly. We use the platform to render
// the underlying JPEG data for us.
var JpegStream = (function jpegStream() {
  function isAdobeImage(bytes) {
    var maxBytesScanned = Math.max(bytes.length - 16, 1024);
    // Looking for APP14, 'Adobe'
    for (var i = 0; i < maxBytesScanned; ++i) {
      if (bytes[i] == 0xFF && bytes[i + 1] == 0xEE &&
          bytes[i + 2] == 0x00 && bytes[i + 3] == 0x0E &&
          bytes[i + 4] == 0x41 && bytes[i + 5] == 0x64 &&
          bytes[i + 6] == 0x6F && bytes[i + 7] == 0x62 &&
          bytes[i + 8] == 0x65 && bytes[i + 9] == 0x00)
          return true;
      // scanning until frame tag
      if (bytes[i] == 0xFF && bytes[i + 1] == 0xC0)
        break;
    }
    return false;
  }

  function fixAdobeImage(bytes) {
    // Inserting 'EMBED' marker after JPEG signature
    var embedMarker = new Uint8Array([0xFF, 0xEC, 0, 8, 0x45, 0x4D, 0x42, 0x45,
                                      0x44, 0]);
    var newBytes = new Uint8Array(bytes.length + embedMarker.length);
    newBytes.set(bytes, embedMarker.length);
    // copy JPEG header
    newBytes[0] = bytes[0];
    newBytes[1] = bytes[1];
    newBytes.set(embedMarker, 2);
    return newBytes;
  }

  function constructor(bytes, dict) {
    // TODO: per poppler, some images may have 'junk' before that
    // need to be removed
    this.dict = dict;

    if (isAdobeImage(bytes))
      bytes = fixAdobeImage(bytes);

    this.src = bytesToString(bytes);
  }

  constructor.prototype = {
    getIR: function() {
      return this.src;
    },
    getChar: function jpegStreamGetChar() {
      error('internal error: getChar is not valid on JpegStream');
    }
  };

  return constructor;
})();

var DecryptStream = (function decryptStream() {
  function constructor(str, decrypt) {
    this.str = str;
    this.dict = str.dict;
    this.decrypt = decrypt;

    DecodeStream.call(this);
  }

  var chunkSize = 512;

  constructor.prototype = Object.create(DecodeStream.prototype);

  constructor.prototype.readBlock = function decryptStreamReadBlock() {
    var chunk = this.str.getBytes(chunkSize);
    if (!chunk || chunk.length == 0) {
      this.eof = true;
      return;
    }
    var decrypt = this.decrypt;
    chunk = decrypt(chunk);

    var bufferLength = this.bufferLength;
    var i, n = chunk.length;
    var buffer = this.ensureBuffer(bufferLength + n);
    for (i = 0; i < n; i++)
      buffer[bufferLength++] = chunk[i];
    this.bufferLength = bufferLength;
  };

  return constructor;
})();

var Ascii85Stream = (function ascii85Stream() {
  function constructor(str) {
    this.str = str;
    this.dict = str.dict;
    this.input = new Uint8Array(5);

    DecodeStream.call(this);
  }

  constructor.prototype = Object.create(DecodeStream.prototype);

  constructor.prototype.readBlock = function ascii85StreamReadBlock() {
    var tildaCode = '~'.charCodeAt(0);
    var zCode = 'z'.charCodeAt(0);
    var str = this.str;

    var c = str.getByte();
    while (Lexer.isSpace(String.fromCharCode(c)))
      c = str.getByte();

    if (!c || c === tildaCode) {
      this.eof = true;
      return;
    }

    var bufferLength = this.bufferLength, buffer;

    // special code for z
    if (c == zCode) {
      buffer = this.ensureBuffer(bufferLength + 4);
      for (var i = 0; i < 4; ++i)
        buffer[bufferLength + i] = 0;
      this.bufferLength += 4;
    } else {
      var input = this.input;
      input[0] = c;
      for (var i = 1; i < 5; ++i) {
        c = str.getByte();
        while (Lexer.isSpace(String.fromCharCode(c)))
          c = str.getByte();

        input[i] = c;

        if (!c || c == tildaCode)
          break;
      }
      buffer = this.ensureBuffer(bufferLength + i - 1);
      this.bufferLength += i - 1;

      // partial ending;
      if (i < 5) {
        for (; i < 5; ++i)
          input[i] = 0x21 + 84;
        this.eof = true;
      }
      var t = 0;
      for (var i = 0; i < 5; ++i)
        t = t * 85 + (input[i] - 0x21);

      for (var i = 3; i >= 0; --i) {
        buffer[bufferLength + i] = t & 0xFF;
        t >>= 8;
      }
    }
  };

  return constructor;
})();

var AsciiHexStream = (function asciiHexStream() {
  function constructor(str) {
    this.str = str;
    this.dict = str.dict;

    DecodeStream.call(this);
  }

  var hexvalueMap = {
      9: -1, // \t
      32: -1, // space
      48: 0,
      49: 1,
      50: 2,
      51: 3,
      52: 4,
      53: 5,
      54: 6,
      55: 7,
      56: 8,
      57: 9,
      65: 10,
      66: 11,
      67: 12,
      68: 13,
      69: 14,
      70: 15,
      97: 10,
      98: 11,
      99: 12,
      100: 13,
      101: 14,
      102: 15
  };

  constructor.prototype = Object.create(DecodeStream.prototype);

  constructor.prototype.readBlock = function asciiHexStreamReadBlock() {
    var gtCode = '>'.charCodeAt(0), bytes = this.str.getBytes(), c, n,
        decodeLength, buffer, bufferLength, i, length;

    decodeLength = (bytes.length + 1) >> 1;
    buffer = this.ensureBuffer(this.bufferLength + decodeLength);
    bufferLength = this.bufferLength;

    for (i = 0, length = bytes.length; i < length; i++) {
      c = hexvalueMap[bytes[i]];
      while (c == -1 && (i + 1) < length) {
        c = hexvalueMap[bytes[++i]];
      }

      if ((i + 1) < length && (bytes[i + 1] !== gtCode)) {
        n = hexvalueMap[bytes[++i]];
        buffer[bufferLength++] = c * 16 + n;
      } else {
        // EOD marker at an odd number, behave as if a 0 followed the last
        // digit.
        if (bytes[i] !== gtCode) {
          buffer[bufferLength++] = c * 16;
        }
      }
    }

    this.bufferLength = bufferLength;
    this.eof = true;
  };

  return constructor;
})();

var CCITTFaxStream = (function ccittFaxStream() {

  var ccittEOL = -2;
  var twoDimPass = 0;
  var twoDimHoriz = 1;
  var twoDimVert0 = 2;
  var twoDimVertR1 = 3;
  var twoDimVertL1 = 4;
  var twoDimVertR2 = 5;
  var twoDimVertL2 = 6;
  var twoDimVertR3 = 7;
  var twoDimVertL3 = 8;

  var twoDimTable = [
    [-1, -1], [-1, -1],                   // 000000x
    [7, twoDimVertL3],                    // 0000010
    [7, twoDimVertR3],                    // 0000011
    [6, twoDimVertL2], [6, twoDimVertL2], // 000010x
    [6, twoDimVertR2], [6, twoDimVertR2], // 000011x
    [4, twoDimPass], [4, twoDimPass],     // 0001xxx
    [4, twoDimPass], [4, twoDimPass],
    [4, twoDimPass], [4, twoDimPass],
    [4, twoDimPass], [4, twoDimPass],
    [3, twoDimHoriz], [3, twoDimHoriz],   // 001xxxx
    [3, twoDimHoriz], [3, twoDimHoriz],
    [3, twoDimHoriz], [3, twoDimHoriz],
    [3, twoDimHoriz], [3, twoDimHoriz],
    [3, twoDimHoriz], [3, twoDimHoriz],
    [3, twoDimHoriz], [3, twoDimHoriz],
    [3, twoDimHoriz], [3, twoDimHoriz],
    [3, twoDimHoriz], [3, twoDimHoriz],
    [3, twoDimVertL1], [3, twoDimVertL1], // 010xxxx
    [3, twoDimVertL1], [3, twoDimVertL1],
    [3, twoDimVertL1], [3, twoDimVertL1],
    [3, twoDimVertL1], [3, twoDimVertL1],
    [3, twoDimVertL1], [3, twoDimVertL1],
    [3, twoDimVertL1], [3, twoDimVertL1],
    [3, twoDimVertL1], [3, twoDimVertL1],
    [3, twoDimVertL1], [3, twoDimVertL1],
    [3, twoDimVertR1], [3, twoDimVertR1], // 011xxxx
    [3, twoDimVertR1], [3, twoDimVertR1],
    [3, twoDimVertR1], [3, twoDimVertR1],
    [3, twoDimVertR1], [3, twoDimVertR1],
    [3, twoDimVertR1], [3, twoDimVertR1],
    [3, twoDimVertR1], [3, twoDimVertR1],
    [3, twoDimVertR1], [3, twoDimVertR1],
    [3, twoDimVertR1], [3, twoDimVertR1],
    [1, twoDimVert0], [1, twoDimVert0],   // 1xxxxxx
    [1, twoDimVert0], [1, twoDimVert0],
    [1, twoDimVert0], [1, twoDimVert0],
    [1, twoDimVert0], [1, twoDimVert0],
    [1, twoDimVert0], [1, twoDimVert0],
    [1, twoDimVert0], [1, twoDimVert0],
    [1, twoDimVert0], [1, twoDimVert0],
    [1, twoDimVert0], [1, twoDimVert0],
    [1, twoDimVert0], [1, twoDimVert0],
    [1, twoDimVert0], [1, twoDimVert0],
    [1, twoDimVert0], [1, twoDimVert0],
    [1, twoDimVert0], [1, twoDimVert0],
    [1, twoDimVert0], [1, twoDimVert0],
    [1, twoDimVert0], [1, twoDimVert0],
    [1, twoDimVert0], [1, twoDimVert0],
    [1, twoDimVert0], [1, twoDimVert0],
    [1, twoDimVert0], [1, twoDimVert0],
    [1, twoDimVert0], [1, twoDimVert0],
    [1, twoDimVert0], [1, twoDimVert0],
    [1, twoDimVert0], [1, twoDimVert0],
    [1, twoDimVert0], [1, twoDimVert0],
    [1, twoDimVert0], [1, twoDimVert0],
    [1, twoDimVert0], [1, twoDimVert0],
    [1, twoDimVert0], [1, twoDimVert0],
    [1, twoDimVert0], [1, twoDimVert0],
    [1, twoDimVert0], [1, twoDimVert0],
    [1, twoDimVert0], [1, twoDimVert0],
    [1, twoDimVert0], [1, twoDimVert0],
    [1, twoDimVert0], [1, twoDimVert0],
    [1, twoDimVert0], [1, twoDimVert0],
    [1, twoDimVert0], [1, twoDimVert0],
    [1, twoDimVert0], [1, twoDimVert0]
  ];

  var whiteTable1 = [
    [-1, -1],                               // 00000
    [12, ccittEOL],                         // 00001
    [-1, -1], [-1, -1],                     // 0001x
    [-1, -1], [-1, -1], [-1, -1], [-1, -1], // 001xx
    [-1, -1], [-1, -1], [-1, -1], [-1, -1], // 010xx
    [-1, -1], [-1, -1], [-1, -1], [-1, -1], // 011xx
    [11, 1792], [11, 1792],                 // 1000x
    [12, 1984],                             // 10010
    [12, 2048],                             // 10011
    [12, 2112],                             // 10100
    [12, 2176],                             // 10101
    [12, 2240],                             // 10110
    [12, 2304],                             // 10111
    [11, 1856], [11, 1856],                 // 1100x
    [11, 1920], [11, 1920],                 // 1101x
    [12, 2368],                             // 11100
    [12, 2432],                             // 11101
    [12, 2496],                             // 11110
    [12, 2560]                              // 11111
  ];

  var whiteTable2 = [
    [-1, -1], [-1, -1], [-1, -1], [-1, -1],     // 0000000xx
    [8, 29], [8, 29],                           // 00000010x
    [8, 30], [8, 30],                           // 00000011x
    [8, 45], [8, 45],                           // 00000100x
    [8, 46], [8, 46],                           // 00000101x
    [7, 22], [7, 22], [7, 22], [7, 22],         // 0000011xx
    [7, 23], [7, 23], [7, 23], [7, 23],         // 0000100xx
    [8, 47], [8, 47],                           // 00001010x
    [8, 48], [8, 48],                           // 00001011x
    [6, 13], [6, 13], [6, 13], [6, 13],         // 000011xxx
    [6, 13], [6, 13], [6, 13], [6, 13],
    [7, 20], [7, 20], [7, 20], [7, 20],         // 0001000xx
    [8, 33], [8, 33],                           // 00010010x
    [8, 34], [8, 34],                           // 00010011x
    [8, 35], [8, 35],                           // 00010100x
    [8, 36], [8, 36],                           // 00010101x
    [8, 37], [8, 37],                           // 00010110x
    [8, 38], [8, 38],                           // 00010111x
    [7, 19], [7, 19], [7, 19], [7, 19],         // 0001100xx
    [8, 31], [8, 31],                           // 00011010x
    [8, 32], [8, 32],                           // 00011011x
    [6, 1], [6, 1], [6, 1], [6, 1],             // 000111xxx
    [6, 1], [6, 1], [6, 1], [6, 1],
    [6, 12], [6, 12], [6, 12], [6, 12],         // 001000xxx
    [6, 12], [6, 12], [6, 12], [6, 12],
    [8, 53], [8, 53],                           // 00100100x
    [8, 54], [8, 54],                           // 00100101x
    [7, 26], [7, 26], [7, 26], [7, 26],         // 0010011xx
    [8, 39], [8, 39],                           // 00101000x
    [8, 40], [8, 40],                           // 00101001x
    [8, 41], [8, 41],                           // 00101010x
    [8, 42], [8, 42],                           // 00101011x
    [8, 43], [8, 43],                           // 00101100x
    [8, 44], [8, 44],                           // 00101101x
    [7, 21], [7, 21], [7, 21], [7, 21],         // 0010111xx
    [7, 28], [7, 28], [7, 28], [7, 28],         // 0011000xx
    [8, 61], [8, 61],                           // 00110010x
    [8, 62], [8, 62],                           // 00110011x
    [8, 63], [8, 63],                           // 00110100x
    [8, 0], [8, 0],                             // 00110101x
    [8, 320], [8, 320],                         // 00110110x
    [8, 384], [8, 384],                         // 00110111x
    [5, 10], [5, 10], [5, 10], [5, 10],         // 00111xxxx
    [5, 10], [5, 10], [5, 10], [5, 10],
    [5, 10], [5, 10], [5, 10], [5, 10],
    [5, 10], [5, 10], [5, 10], [5, 10],
    [5, 11], [5, 11], [5, 11], [5, 11],         // 01000xxxx
    [5, 11], [5, 11], [5, 11], [5, 11],
    [5, 11], [5, 11], [5, 11], [5, 11],
    [5, 11], [5, 11], [5, 11], [5, 11],
    [7, 27], [7, 27], [7, 27], [7, 27],         // 0100100xx
    [8, 59], [8, 59],                           // 01001010x
    [8, 60], [8, 60],                           // 01001011x
    [9, 1472],                                  // 010011000
    [9, 1536],                                  // 010011001
    [9, 1600],                                  // 010011010
    [9, 1728],                                  // 010011011
    [7, 18], [7, 18], [7, 18], [7, 18],         // 0100111xx
    [7, 24], [7, 24], [7, 24], [7, 24],         // 0101000xx
    [8, 49], [8, 49],                           // 01010010x
    [8, 50], [8, 50],                           // 01010011x
    [8, 51], [8, 51],                           // 01010100x
    [8, 52], [8, 52],                           // 01010101x
    [7, 25], [7, 25], [7, 25], [7, 25],         // 0101011xx
    [8, 55], [8, 55],                           // 01011000x
    [8, 56], [8, 56],                           // 01011001x
    [8, 57], [8, 57],                           // 01011010x
    [8, 58], [8, 58],                           // 01011011x
    [6, 192], [6, 192], [6, 192], [6, 192],     // 010111xxx
    [6, 192], [6, 192], [6, 192], [6, 192],
    [6, 1664], [6, 1664], [6, 1664], [6, 1664], // 011000xxx
    [6, 1664], [6, 1664], [6, 1664], [6, 1664],
    [8, 448], [8, 448],                         // 01100100x
    [8, 512], [8, 512],                         // 01100101x
    [9, 704],                                   // 011001100
    [9, 768],                                   // 011001101
    [8, 640], [8, 640],                         // 01100111x
    [8, 576], [8, 576],                         // 01101000x
    [9, 832],                                   // 011010010
    [9, 896],                                   // 011010011
    [9, 960],                                   // 011010100
    [9, 1024],                                  // 011010101
    [9, 1088],                                  // 011010110
    [9, 1152],                                  // 011010111
    [9, 1216],                                  // 011011000
    [9, 1280],                                  // 011011001
    [9, 1344],                                  // 011011010
    [9, 1408],                                  // 011011011
    [7, 256], [7, 256], [7, 256], [7, 256],     // 0110111xx
    [4, 2], [4, 2], [4, 2], [4, 2],             // 0111xxxxx
    [4, 2], [4, 2], [4, 2], [4, 2],
    [4, 2], [4, 2], [4, 2], [4, 2],
    [4, 2], [4, 2], [4, 2], [4, 2],
    [4, 2], [4, 2], [4, 2], [4, 2],
    [4, 2], [4, 2], [4, 2], [4, 2],
    [4, 2], [4, 2], [4, 2], [4, 2],
    [4, 2], [4, 2], [4, 2], [4, 2],
    [4, 3], [4, 3], [4, 3], [4, 3],             // 1000xxxxx
    [4, 3], [4, 3], [4, 3], [4, 3],
    [4, 3], [4, 3], [4, 3], [4, 3],
    [4, 3], [4, 3], [4, 3], [4, 3],
    [4, 3], [4, 3], [4, 3], [4, 3],
    [4, 3], [4, 3], [4, 3], [4, 3],
    [4, 3], [4, 3], [4, 3], [4, 3],
    [4, 3], [4, 3], [4, 3], [4, 3],
    [5, 128], [5, 128], [5, 128], [5, 128],     // 10010xxxx
    [5, 128], [5, 128], [5, 128], [5, 128],
    [5, 128], [5, 128], [5, 128], [5, 128],
    [5, 128], [5, 128], [5, 128], [5, 128],
    [5, 8], [5, 8], [5, 8], [5, 8],             // 10011xxxx
    [5, 8], [5, 8], [5, 8], [5, 8],
    [5, 8], [5, 8], [5, 8], [5, 8],
    [5, 8], [5, 8], [5, 8], [5, 8],
    [5, 9], [5, 9], [5, 9], [5, 9],             // 10100xxxx
    [5, 9], [5, 9], [5, 9], [5, 9],
    [5, 9], [5, 9], [5, 9], [5, 9],
    [5, 9], [5, 9], [5, 9], [5, 9],
    [6, 16], [6, 16], [6, 16], [6, 16],         // 101010xxx
    [6, 16], [6, 16], [6, 16], [6, 16],
    [6, 17], [6, 17], [6, 17], [6, 17],         // 101011xxx
    [6, 17], [6, 17], [6, 17], [6, 17],
    [4, 4], [4, 4], [4, 4], [4, 4],             // 1011xxxxx
    [4, 4], [4, 4], [4, 4], [4, 4],
    [4, 4], [4, 4], [4, 4], [4, 4],
    [4, 4], [4, 4], [4, 4], [4, 4],
    [4, 4], [4, 4], [4, 4], [4, 4],
    [4, 4], [4, 4], [4, 4], [4, 4],
    [4, 4], [4, 4], [4, 4], [4, 4],
    [4, 4], [4, 4], [4, 4], [4, 4],
    [4, 5], [4, 5], [4, 5], [4, 5],             // 1100xxxxx
    [4, 5], [4, 5], [4, 5], [4, 5],
    [4, 5], [4, 5], [4, 5], [4, 5],
    [4, 5], [4, 5], [4, 5], [4, 5],
    [4, 5], [4, 5], [4, 5], [4, 5],
    [4, 5], [4, 5], [4, 5], [4, 5],
    [4, 5], [4, 5], [4, 5], [4, 5],
    [4, 5], [4, 5], [4, 5], [4, 5],
    [6, 14], [6, 14], [6, 14], [6, 14],         // 110100xxx
    [6, 14], [6, 14], [6, 14], [6, 14],
    [6, 15], [6, 15], [6, 15], [6, 15],         // 110101xxx
    [6, 15], [6, 15], [6, 15], [6, 15],
    [5, 64], [5, 64], [5, 64], [5, 64],         // 11011xxxx
    [5, 64], [5, 64], [5, 64], [5, 64],
    [5, 64], [5, 64], [5, 64], [5, 64],
    [5, 64], [5, 64], [5, 64], [5, 64],
    [4, 6], [4, 6], [4, 6], [4, 6],             // 1110xxxxx
    [4, 6], [4, 6], [4, 6], [4, 6],
    [4, 6], [4, 6], [4, 6], [4, 6],
    [4, 6], [4, 6], [4, 6], [4, 6],
    [4, 6], [4, 6], [4, 6], [4, 6],
    [4, 6], [4, 6], [4, 6], [4, 6],
    [4, 6], [4, 6], [4, 6], [4, 6],
    [4, 6], [4, 6], [4, 6], [4, 6],
    [4, 7], [4, 7], [4, 7], [4, 7],             // 1111xxxxx
    [4, 7], [4, 7], [4, 7], [4, 7],
    [4, 7], [4, 7], [4, 7], [4, 7],
    [4, 7], [4, 7], [4, 7], [4, 7],
    [4, 7], [4, 7], [4, 7], [4, 7],
    [4, 7], [4, 7], [4, 7], [4, 7],
    [4, 7], [4, 7], [4, 7], [4, 7],
    [4, 7], [4, 7], [4, 7], [4, 7]
  ];

  var blackTable1 = [
    [-1, -1], [-1, -1],                             // 000000000000x
    [12, ccittEOL], [12, ccittEOL],                 // 000000000001x
    [-1, -1], [-1, -1], [-1, -1], [-1, -1],         // 00000000001xx
    [-1, -1], [-1, -1], [-1, -1], [-1, -1],         // 00000000010xx
    [-1, -1], [-1, -1], [-1, -1], [-1, -1],         // 00000000011xx
    [-1, -1], [-1, -1], [-1, -1], [-1, -1],         // 00000000100xx
    [-1, -1], [-1, -1], [-1, -1], [-1, -1],         // 00000000101xx
    [-1, -1], [-1, -1], [-1, -1], [-1, -1],         // 00000000110xx
    [-1, -1], [-1, -1], [-1, -1], [-1, -1],         // 00000000111xx
    [11, 1792], [11, 1792], [11, 1792], [11, 1792], // 00000001000xx
    [12, 1984], [12, 1984],                         // 000000010010x
    [12, 2048], [12, 2048],                         // 000000010011x
    [12, 2112], [12, 2112],                         // 000000010100x
    [12, 2176], [12, 2176],                         // 000000010101x
    [12, 2240], [12, 2240],                         // 000000010110x
    [12, 2304], [12, 2304],                         // 000000010111x
    [11, 1856], [11, 1856], [11, 1856], [11, 1856], // 00000001100xx
    [11, 1920], [11, 1920], [11, 1920], [11, 1920], // 00000001101xx
    [12, 2368], [12, 2368],                         // 000000011100x
    [12, 2432], [12, 2432],                         // 000000011101x
    [12, 2496], [12, 2496],                         // 000000011110x
    [12, 2560], [12, 2560],                         // 000000011111x
    [10, 18], [10, 18], [10, 18], [10, 18],         // 0000001000xxx
    [10, 18], [10, 18], [10, 18], [10, 18],
    [12, 52], [12, 52],                             // 000000100100x
    [13, 640],                                      // 0000001001010
    [13, 704],                                      // 0000001001011
    [13, 768],                                      // 0000001001100
    [13, 832],                                      // 0000001001101
    [12, 55], [12, 55],                             // 000000100111x
    [12, 56], [12, 56],                             // 000000101000x
    [13, 1280],                                     // 0000001010010
    [13, 1344],                                     // 0000001010011
    [13, 1408],                                     // 0000001010100
    [13, 1472],                                     // 0000001010101
    [12, 59], [12, 59],                             // 000000101011x
    [12, 60], [12, 60],                             // 000000101100x
    [13, 1536],                                     // 0000001011010
    [13, 1600],                                     // 0000001011011
    [11, 24], [11, 24], [11, 24], [11, 24],         // 00000010111xx
    [11, 25], [11, 25], [11, 25], [11, 25],         // 00000011000xx
    [13, 1664],                                     // 0000001100100
    [13, 1728],                                     // 0000001100101
    [12, 320], [12, 320],                           // 000000110011x
    [12, 384], [12, 384],                           // 000000110100x
    [12, 448], [12, 448],                           // 000000110101x
    [13, 512],                                      // 0000001101100
    [13, 576],                                      // 0000001101101
    [12, 53], [12, 53],                             // 000000110111x
    [12, 54], [12, 54],                             // 000000111000x
    [13, 896],                                      // 0000001110010
    [13, 960],                                      // 0000001110011
    [13, 1024],                                     // 0000001110100
    [13, 1088],                                     // 0000001110101
    [13, 1152],                                     // 0000001110110
    [13, 1216],                                     // 0000001110111
    [10, 64], [10, 64], [10, 64], [10, 64],         // 0000001111xxx
    [10, 64], [10, 64], [10, 64], [10, 64]
  ];

  var blackTable2 = [
    [8, 13], [8, 13], [8, 13], [8, 13],     // 00000100xxxx
    [8, 13], [8, 13], [8, 13], [8, 13],
    [8, 13], [8, 13], [8, 13], [8, 13],
    [8, 13], [8, 13], [8, 13], [8, 13],
    [11, 23], [11, 23],                     // 00000101000x
    [12, 50],                               // 000001010010
    [12, 51],                               // 000001010011
    [12, 44],                               // 000001010100
    [12, 45],                               // 000001010101
    [12, 46],                               // 000001010110
    [12, 47],                               // 000001010111
    [12, 57],                               // 000001011000
    [12, 58],                               // 000001011001
    [12, 61],                               // 000001011010
    [12, 256],                              // 000001011011
    [10, 16], [10, 16], [10, 16], [10, 16], // 0000010111xx
    [10, 17], [10, 17], [10, 17], [10, 17], // 0000011000xx
    [12, 48],                               // 000001100100
    [12, 49],                               // 000001100101
    [12, 62],                               // 000001100110
    [12, 63],                               // 000001100111
    [12, 30],                               // 000001101000
    [12, 31],                               // 000001101001
    [12, 32],                               // 000001101010
    [12, 33],                               // 000001101011
    [12, 40],                               // 000001101100
    [12, 41],                               // 000001101101
    [11, 22], [11, 22],                     // 00000110111x
    [8, 14], [8, 14], [8, 14], [8, 14],     // 00000111xxxx
    [8, 14], [8, 14], [8, 14], [8, 14],
    [8, 14], [8, 14], [8, 14], [8, 14],
    [8, 14], [8, 14], [8, 14], [8, 14],
    [7, 10], [7, 10], [7, 10], [7, 10],     // 0000100xxxxx
    [7, 10], [7, 10], [7, 10], [7, 10],
    [7, 10], [7, 10], [7, 10], [7, 10],
    [7, 10], [7, 10], [7, 10], [7, 10],
    [7, 10], [7, 10], [7, 10], [7, 10],
    [7, 10], [7, 10], [7, 10], [7, 10],
    [7, 10], [7, 10], [7, 10], [7, 10],
    [7, 10], [7, 10], [7, 10], [7, 10],
    [7, 11], [7, 11], [7, 11], [7, 11],     // 0000101xxxxx
    [7, 11], [7, 11], [7, 11], [7, 11],
    [7, 11], [7, 11], [7, 11], [7, 11],
    [7, 11], [7, 11], [7, 11], [7, 11],
    [7, 11], [7, 11], [7, 11], [7, 11],
    [7, 11], [7, 11], [7, 11], [7, 11],
    [7, 11], [7, 11], [7, 11], [7, 11],
    [7, 11], [7, 11], [7, 11], [7, 11],
    [9, 15], [9, 15], [9, 15], [9, 15],     // 000011000xxx
    [9, 15], [9, 15], [9, 15], [9, 15],
    [12, 128],                              // 000011001000
    [12, 192],                              // 000011001001
    [12, 26],                               // 000011001010
    [12, 27],                               // 000011001011
    [12, 28],                               // 000011001100
    [12, 29],                               // 000011001101
    [11, 19], [11, 19],                     // 00001100111x
    [11, 20], [11, 20],                     // 00001101000x
    [12, 34],                               // 000011010010
    [12, 35],                               // 000011010011
    [12, 36],                               // 000011010100
    [12, 37],                               // 000011010101
    [12, 38],                               // 000011010110
    [12, 39],                               // 000011010111
    [11, 21], [11, 21],                     // 00001101100x
    [12, 42],                               // 000011011010
    [12, 43],                               // 000011011011
    [10, 0], [10, 0], [10, 0], [10, 0],     // 0000110111xx
    [7, 12], [7, 12], [7, 12], [7, 12],     // 0000111xxxxx
    [7, 12], [7, 12], [7, 12], [7, 12],
    [7, 12], [7, 12], [7, 12], [7, 12],
    [7, 12], [7, 12], [7, 12], [7, 12],
    [7, 12], [7, 12], [7, 12], [7, 12],
    [7, 12], [7, 12], [7, 12], [7, 12],
    [7, 12], [7, 12], [7, 12], [7, 12],
    [7, 12], [7, 12], [7, 12], [7, 12]
  ];

  var blackTable3 = [
    [-1, -1], [-1, -1], [-1, -1], [-1, -1], // 0000xx
    [6, 9],                                 // 000100
    [6, 8],                                 // 000101
    [5, 7], [5, 7],                         // 00011x
    [4, 6], [4, 6], [4, 6], [4, 6],         // 0010xx
    [4, 5], [4, 5], [4, 5], [4, 5],         // 0011xx
    [3, 1], [3, 1], [3, 1], [3, 1],         // 010xxx
    [3, 1], [3, 1], [3, 1], [3, 1],
    [3, 4], [3, 4], [3, 4], [3, 4],         // 011xxx
    [3, 4], [3, 4], [3, 4], [3, 4],
    [2, 3], [2, 3], [2, 3], [2, 3],         // 10xxxx
    [2, 3], [2, 3], [2, 3], [2, 3],
    [2, 3], [2, 3], [2, 3], [2, 3],
    [2, 3], [2, 3], [2, 3], [2, 3],
    [2, 2], [2, 2], [2, 2], [2, 2],         // 11xxxx
    [2, 2], [2, 2], [2, 2], [2, 2],
    [2, 2], [2, 2], [2, 2], [2, 2],
    [2, 2], [2, 2], [2, 2], [2, 2]
  ];

  function constructor(str, params) {
    this.str = str;
    this.dict = str.dict;

    params = params || new Dict();

    this.encoding = params.get('K') || 0;
    this.eoline = params.get('EndOfLine') || false;
    this.byteAlign = params.get('EncodedByteAlign') || false;
    this.columns = params.get('Columns') || 1728;
    this.rows = params.get('Rows') || 0;
    var eoblock = params.get('EndOfBlock');
    if (eoblock == null)
      eoblock = true;
    this.eoblock = eoblock;
    this.black = params.get('BlackIs1') || false;

    this.codingLine = new Uint32Array(this.columns + 1);
    this.refLine = new Uint32Array(this.columns + 2);

    this.codingLine[0] = this.columns;
    this.codingPos = 0;

    this.row = 0;
    this.nextLine2D = this.encoding < 0;
    this.inputBits = 0;
    this.inputBuf = 0;
    this.outputBits = 0;
    this.buf = EOF;

    var code1;
    while ((code1 = this.lookBits(12)) == 0) {
      this.eatBits(1);
    }
    if (code1 == 1) {
      this.eatBits(12);
    }
    if (this.encoding > 0) {
      this.nextLine2D = !this.lookBits(1);
      this.eatBits(1);
    }

    DecodeStream.call(this);
  }

  constructor.prototype = Object.create(DecodeStream.prototype);

  constructor.prototype.readBlock = function ccittFaxStreamReadBlock() {
    while (!this.eof) {
      var c = this.lookChar();
      this.buf = EOF;
      this.ensureBuffer(this.bufferLength + 1);
      this.buffer[this.bufferLength++] = c;
    }
  };

  constructor.prototype.addPixels =
    function ccittFaxStreamAddPixels(a1, blackPixels) {
    var codingLine = this.codingLine;
    var codingPos = this.codingPos;

    if (a1 > codingLine[codingPos]) {
      if (a1 > this.columns) {
        warn('row is wrong length');
        this.err = true;
        a1 = this.columns;
      }
      if ((codingPos & 1) ^ blackPixels) {
        ++codingPos;
      }

      codingLine[codingPos] = a1;
    }
    this.codingPos = codingPos;
  };

  constructor.prototype.addPixelsNeg =
    function ccittFaxStreamAddPixelsNeg(a1, blackPixels) {
    var codingLine = this.codingLine;
    var codingPos = this.codingPos;

    if (a1 > codingLine[codingPos]) {
      if (a1 > this.columns) {
        warn('row is wrong length');
        this.err = true;
        a1 = this.columns;
      }
      if ((codingPos & 1) ^ blackPixels)
        ++codingPos;

      codingLine[codingPos] = a1;
    } else if (a1 < codingLine[codingPos]) {
      if (a1 < 0) {
        warn('invalid code');
        this.err = true;
        a1 = 0;
      }
      while (codingPos > 0 && a1 < codingLine[codingPos - 1])
        --codingPos;
      codingLine[codingPos] = a1;
    }

    this.codingPos = codingPos;
  };

  constructor.prototype.lookChar = function ccittFaxStreamLookChar() {
    if (this.buf != EOF)
      return this.buf;

    var refLine = this.refLine;
    var codingLine = this.codingLine;
    var columns = this.columns;

    var refPos, blackPixels, bits;

    if (this.outputBits == 0) {
      if (this.eof)
        return null;

      this.err = false;

      var code1, code2, code3;
      if (this.nextLine2D) {
        for (var i = 0; codingLine[i] < columns; ++i)
          refLine[i] = codingLine[i];

        refLine[i++] = columns;
        refLine[i] = columns;
        codingLine[0] = 0;
        this.codingPos = 0;
        refPos = 0;
        blackPixels = 0;

        while (codingLine[this.codingPos] < columns) {
          code1 = this.getTwoDimCode();
          switch (code1) {
            case twoDimPass:
              this.addPixels(refLine[refPos + 1], blackPixels);
              if (refLine[refPos + 1] < columns)
                refPos += 2;
              break;
            case twoDimHoriz:
              code1 = code2 = 0;
              if (blackPixels) {
                do {
                  code1 += (code3 = this.getBlackCode());
                } while (code3 >= 64);
                do {
                  code2 += (code3 = this.getWhiteCode());
                } while (code3 >= 64);
              } else {
                do {
                  code1 += (code3 = this.getWhiteCode());
                } while (code3 >= 64);
                do {
                  code2 += (code3 = this.getBlackCode());
                } while (code3 >= 64);
              }
              this.addPixels(codingLine[this.codingPos] +
                             code1, blackPixels);
              if (codingLine[this.codingPos] < columns) {
                this.addPixels(codingLine[this.codingPos] + code2,
                               blackPixels ^ 1);
              }
              while (refLine[refPos] <= codingLine[this.codingPos] &&
                     refLine[refPos] < columns) {
                refPos += 2;
              }
              break;
            case twoDimVertR3:
              this.addPixels(refLine[refPos] + 3, blackPixels);
              blackPixels ^= 1;
              if (codingLine[this.codingPos] < columns) {
                ++refPos;
                while (refLine[refPos] <= codingLine[this.codingPos] &&
                       refLine[refPos] < columns)
                  refPos += 2;
              }
              break;
            case twoDimVertR2:
              this.addPixels(refLine[refPos] + 2, blackPixels);
              blackPixels ^= 1;
              if (codingLine[this.codingPos] < columns) {
                ++refPos;
                while (refLine[refPos] <= codingLine[this.codingPos] &&
                       refLine[refPos] < columns) {
                  refPos += 2;
                }
              }
              break;
            case twoDimVertR1:
              this.addPixels(refLine[refPos] + 1, blackPixels);
              blackPixels ^= 1;
              if (codingLine[this.codingPos] < columns) {
                ++refPos;
                while (refLine[refPos] <= codingLine[this.codingPos] &&
                       refLine[refPos] < columns)
                  refPos += 2;
              }
              break;
            case twoDimVert0:
              this.addPixels(refLine[refPos], blackPixels);
              blackPixels ^= 1;
              if (codingLine[this.codingPos] < columns) {
                ++refPos;
                while (refLine[refPos] <= codingLine[this.codingPos] &&
                       refLine[refPos] < columns)
                  refPos += 2;
              }
              break;
            case twoDimVertL3:
              this.addPixelsNeg(refLine[refPos] - 3, blackPixels);
              blackPixels ^= 1;
              if (codingLine[this.codingPos] < columns) {
                if (refPos > 0)
                  --refPos;
                else
                  ++refPos;
                while (refLine[refPos] <= codingLine[this.codingPos] &&
                       refLine[refPos] < columns)
                  refPos += 2;
              }
              break;
            case twoDimVertL2:
              this.addPixelsNeg(refLine[refPos] - 2, blackPixels);
              blackPixels ^= 1;
              if (codingLine[this.codingPos] < columns) {
                if (refPos > 0)
                  --refPos;
                else
                  ++refPos;
                while (refLine[refPos] <= codingLine[this.codingPos] &&
                       refLine[refPos] < columns)
                  refPos += 2;
              }
              break;
            case twoDimVertL1:
              this.addPixelsNeg(refLine[refPos] - 1, blackPixels);
              blackPixels ^= 1;
              if (codingLine[this.codingPos] < columns) {
                if (refPos > 0)
                  --refPos;
                else
                  ++refPos;

                while (refLine[refPos] <= codingLine[this.codingPos] &&
                       refLine[refPos] < columns)
                  refPos += 2;
              }
              break;
            case EOF:
              this.addPixels(columns, 0);
              this.eof = true;
              break;
            default:
              warn('bad 2d code');
              this.addPixels(columns, 0);
              this.err = true;
          }
        }
      } else {
        codingLine[0] = 0;
        this.codingPos = 0;
        blackPixels = 0;
        while (codingLine[this.codingPos] < columns) {
          code1 = 0;
          if (blackPixels) {
            do {
              code1 += (code3 = this.getBlackCode());
            } while (code3 >= 64);
          } else {
            do {
              code1 += (code3 = this.getWhiteCode());
            } while (code3 >= 64);
          }
          this.addPixels(codingLine[this.codingPos] + code1, blackPixels);
          blackPixels ^= 1;
        }
      }

      if (this.byteAlign)
        this.inputBits &= ~7;

      var gotEOL = false;

      if (!this.eoblock && this.row == this.rows - 1) {
        this.eof = true;
      } else {
        code1 = this.lookBits(12);
        while (code1 == 0) {
          this.eatBits(1);
          code1 = this.lookBits(12);
        }
        if (code1 == 1) {
          this.eatBits(12);
          gotEOL = true;
        } else if (code1 == EOF) {
          this.eof = true;
        }
      }

      if (!this.eof && this.encoding > 0) {
        this.nextLine2D = !this.lookBits(1);
        this.eatBits(1);
      }

      if (this.eoblock && gotEOL) {
        code1 = this.lookBits(12);
        if (code1 == 1) {
          this.eatBits(12);
          if (this.encoding > 0) {
            this.lookBits(1);
            this.eatBits(1);
          }
          if (this.encoding >= 0) {
            for (var i = 0; i < 4; ++i) {
              code1 = this.lookBits(12);
              if (code1 != 1)
                warn('bad rtc code: ' + code1);
              this.eatBits(12);
              if (this.encoding > 0) {
                this.lookBits(1);
                this.eatBits(1);
              }
            }
          }
          this.eof = true;
        }
      } else if (this.err && this.eoline) {
        while (true) {
          code1 = this.lookBits(13);
          if (code1 == EOF) {
            this.eof = true;
            return null;
          }
          if ((code1 >> 1) == 1) {
            break;
          }
          this.eatBits(1);
        }
        this.eatBits(12);
        if (this.encoding > 0) {
          this.eatBits(1);
          this.nextLine2D = !(code1 & 1);
        }
      }

      if (codingLine[0] > 0)
        this.outputBits = codingLine[this.codingPos = 0];
      else
        this.outputBits = codingLine[this.codingPos = 1];
      this.row++;
    }

    if (this.outputBits >= 8) {
      this.buf = (this.codingPos & 1) ? 0 : 0xFF;
      this.outputBits -= 8;
      if (this.outputBits == 0 && codingLine[this.codingPos] < columns) {
        this.codingPos++;
        this.outputBits = (codingLine[this.codingPos] -
                           codingLine[this.codingPos - 1]);
      }
    } else {
      var bits = 8;
      this.buf = 0;
      do {
        if (this.outputBits > bits) {
          this.buf <<= bits;
          if (!(this.codingPos & 1)) {
            this.buf |= 0xFF >> (8 - bits);
          }
          this.outputBits -= bits;
          bits = 0;
        } else {
          this.buf <<= this.outputBits;
          if (!(this.codingPos & 1)) {
            this.buf |= 0xFF >> (8 - this.outputBits);
          }
          bits -= this.outputBits;
          this.outputBits = 0;
          if (codingLine[this.codingPos] < columns) {
            this.codingPos++;
            this.outputBits = (codingLine[this.codingPos] -
                               codingLine[this.codingPos - 1]);
          } else if (bits > 0) {
            this.buf <<= bits;
            bits = 0;
          }
        }
      } while (bits);
    }
    if (this.black) {
      this.buf ^= 0xFF;
    }
    return this.buf;
  };

  // This functions returns the code found from the table.
  // The start and end parameters set the boundaries for searching the table.
  // The limit parameter is optional. Function returns an array with three
  // values. The first array element indicates whether a valid code is being
  // returned. The second array element is the actual code. The third array
  // element indicates whether EOF was reached.
  var findTableCode = function ccittFaxStreamFindTableCode(start, end, table,
                                                           limit) {
    var limitValue = limit || 0;

    for (var i = start; i <= end; ++i) {
      var code = this.lookBits(i);
      if (code == EOF)
        return [true, 1, false];
      if (i < end)
        code <<= end - i;
      if (!limitValue || code >= limitValue) {
        var p = table[code - limitValue];
        if (p[0] == i) {
          this.eatBits(i);
          return [true, p[1], true];
        }
      }
    }
    return [false, 0, false];
  };

  constructor.prototype.getTwoDimCode = function ccittFaxStreamGetTwoDimCode() {
    var code = 0;
    var p;
    if (this.eoblock) {
      code = this.lookBits(7);
      p = twoDimTable[code];
      if (p[0] > 0) {
        this.eatBits(p[0]);
        return p[1];
      }
    } else {
      var result = findTableCode(1, 7, twoDimTable);
      if (result[0] && result[2])
        return result[1];
    }
    warn('Bad two dim code');
    return EOF;
  };

  constructor.prototype.getWhiteCode = function ccittFaxStreamGetWhiteCode() {
    var code = 0;
    var p;
    var n;
    if (this.eoblock) {
      code = this.lookBits(12);
      if (code == EOF)
        return 1;

      if ((code >> 5) == 0)
        p = whiteTable1[code];
      else
        p = whiteTable2[code >> 3];

      if (p[0] > 0) {
        this.eatBits(p[0]);
        return p[1];
      }
    } else {
      var result = findTableCode(1, 9, whiteTable2);
      if (result[0])
        return result[1];

      result = findTableCode(11, 12, whiteTable1);
      if (result[0])
        return result[1];
    }
    warn('bad white code');
    this.eatBits(1);
    return 1;
  };

  constructor.prototype.getBlackCode = function ccittFaxStreamGetBlackCode() {
    var code, p;
    if (this.eoblock) {
      code = this.lookBits(13);
      if (code == EOF)
        return 1;
      if ((code >> 7) == 0)
        p = blackTable1[code];
      else if ((code >> 9) == 0 && (code >> 7) != 0)
        p = blackTable2[(code >> 1) - 64];
      else
        p = blackTable3[code >> 7];

      if (p[0] > 0) {
        this.eatBits(p[0]);
        return p[1];
      }
    } else {
      var result = findTableCode(2, 6, blackTable3);
      if (result[0])
        return result[1];

      result = findTableCode(7, 12, blackTable2, 64);
      if (result[0])
        return result[1];

      result = findTableCode(10, 13, blackTable1);
      if (result[0])
        return result[1];
    }
    warn('bad black code');
    this.eatBits(1);
    return 1;
  };

  constructor.prototype.lookBits = function ccittFaxStreamLookBits(n) {
    var c;
    while (this.inputBits < n) {
      if ((c = this.str.getByte()) == null) {
        if (this.inputBits == 0)
          return EOF;
        return ((this.inputBuf << (n - this.inputBits)) &
                (0xFFFF >> (16 - n)));
      }
      this.inputBuf = (this.inputBuf << 8) + c;
      this.inputBits += 8;
    }
    return (this.inputBuf >> (this.inputBits - n)) & (0xFFFF >> (16 - n));
  };

  constructor.prototype.eatBits = function ccittFaxStreamEatBits(n) {
    if ((this.inputBits -= n) < 0)
      this.inputBits = 0;
  };

  return constructor;
})();

var LZWStream = (function lzwStream() {
  function constructor(str, earlyChange) {
    this.str = str;
    this.dict = str.dict;
    this.cachedData = 0;
    this.bitsCached = 0;

    var maxLzwDictionarySize = 4096;
    var lzwState = {
      earlyChange: earlyChange,
      codeLength: 9,
      nextCode: 258,
      dictionaryValues: new Uint8Array(maxLzwDictionarySize),
      dictionaryLengths: new Uint16Array(maxLzwDictionarySize),
      dictionaryPrevCodes: new Uint16Array(maxLzwDictionarySize),
      currentSequence: new Uint8Array(maxLzwDictionarySize),
      currentSequenceLength: 0
    };
    for (var i = 0; i < 256; ++i) {
      lzwState.dictionaryValues[i] = i;
      lzwState.dictionaryLengths[i] = 1;
    }
    this.lzwState = lzwState;

    DecodeStream.call(this);
  }

  constructor.prototype = Object.create(DecodeStream.prototype);

  constructor.prototype.readBits = function lzwStreamReadBits(n) {
    var bitsCached = this.bitsCached;
    var cachedData = this.cachedData;
    while (bitsCached < n) {
      var c = this.str.getByte();
      if (c == null) {
        this.eof = true;
        return null;
      }
      cachedData = (cachedData << 8) | c;
      bitsCached += 8;
    }
    this.bitsCached = (bitsCached -= n);
    this.cachedData = cachedData;
    this.lastCode = null;
    return (cachedData >>> bitsCached) & ((1 << n) - 1);
  };

  constructor.prototype.readBlock = function lzwStreamReadBlock() {
    var blockSize = 512;
    var estimatedDecodedSize = blockSize * 2, decodedSizeDelta = blockSize;
    var i, j, q;

    var lzwState = this.lzwState;
    if (!lzwState)
      return; // eof was found

    var earlyChange = lzwState.earlyChange;
    var nextCode = lzwState.nextCode;
    var dictionaryValues = lzwState.dictionaryValues;
    var dictionaryLengths = lzwState.dictionaryLengths;
    var dictionaryPrevCodes = lzwState.dictionaryPrevCodes;
    var codeLength = lzwState.codeLength;
    var prevCode = lzwState.prevCode;
    var currentSequence = lzwState.currentSequence;
    var currentSequenceLength = lzwState.currentSequenceLength;

    var decodedLength = 0;
    var currentBufferLength = this.bufferLength;
    var buffer = this.ensureBuffer(this.bufferLength + estimatedDecodedSize);

    for (i = 0; i < blockSize; i++) {
      var code = this.readBits(codeLength);
      var hasPrev = currentSequenceLength > 0;
      if (code < 256) {
        currentSequence[0] = code;
        currentSequenceLength = 1;
      } else if (code >= 258) {
        if (code < nextCode) {
          currentSequenceLength = dictionaryLengths[code];
          for (j = currentSequenceLength - 1, q = code; j >= 0; j--) {
            currentSequence[j] = dictionaryValues[q];
            q = dictionaryPrevCodes[q];
          }
        } else {
          currentSequence[currentSequenceLength++] = currentSequence[0];
        }
      } else if (code == 256) {
        codeLength = 9;
        nextCode = 258;
        currentSequenceLength = 0;
        continue;
      } else {
        this.eof = true;
        delete this.lzwState;
        break;
      }

      if (hasPrev) {
        dictionaryPrevCodes[nextCode] = prevCode;
        dictionaryLengths[nextCode] = dictionaryLengths[prevCode] + 1;
        dictionaryValues[nextCode] = currentSequence[0];
        nextCode++;
        codeLength = (nextCode + earlyChange) & (nextCode + earlyChange - 1) ?
          codeLength : Math.min(Math.log(nextCode + earlyChange) /
          0.6931471805599453 + 1, 12) | 0;
      }
      prevCode = code;

      decodedLength += currentSequenceLength;
      if (estimatedDecodedSize < decodedLength) {
        do {
          estimatedDecodedSize += decodedSizeDelta;
        } while (estimatedDecodedSize < decodedLength);
        buffer = this.ensureBuffer(this.bufferLength + estimatedDecodedSize);
      }
      for (j = 0; j < currentSequenceLength; j++)
        buffer[currentBufferLength++] = currentSequence[j];
    }
    lzwState.nextCode = nextCode;
    lzwState.codeLength = codeLength;
    lzwState.prevCode = prevCode;
    lzwState.currentSequenceLength = currentSequenceLength;

    this.bufferLength = currentBufferLength;
  };

  return constructor;
})();


var Name = (function nameName() {
  function constructor(name) {
    this.name = name;
  }

  constructor.prototype = {
  };

  return constructor;
})();

var Cmd = (function cmdCmd() {
  function constructor(cmd) {
    this.cmd = cmd;
  }

  constructor.prototype = {
  };

  return constructor;
})();

var Dict = (function dictDict() {
  function constructor() {
    this.map = Object.create(null);
  }

  constructor.prototype = {
    get: function dictGet(key1, key2, key3) {
      var value;
      if (typeof (value = this.map[key1]) != 'undefined' || key1 in this.map ||
          typeof key2 == 'undefined') {
        return value;
      }
      if (typeof (value = this.map[key2]) != 'undefined' || key2 in this.map ||
          typeof key3 == 'undefined') {
        return value;
      }

      return this.map[key3] || null;
    },

    set: function dictSet(key, value) {
      this.map[key] = value;
    },

    has: function dictHas(key) {
      return key in this.map;
    },

    forEach: function dictForEach(callback) {
      for (var key in this.map) {
        callback(key, this.map[key]);
      }
    }
  };

  return constructor;
})();

var Ref = (function refRef() {
  function constructor(num, gen) {
    this.num = num;
    this.gen = gen;
  }

  constructor.prototype = {
  };

  return constructor;
})();

// The reference is identified by number and generation,
// this structure stores only one instance of the reference.
var RefSet = (function refSet() {
  function constructor() {
    this.dict = {};
  }

  constructor.prototype = {
    has: function refSetHas(ref) {
      return !!this.dict['R' + ref.num + '.' + ref.gen];
    },

    put: function refSetPut(ref) {
      this.dict['R' + ref.num + '.' + ref.gen] = ref;
    }
  };

  return constructor;
})();

function isBool(v) {
  return typeof v == 'boolean';
}

function isInt(v) {
  return typeof v == 'number' && ((v | 0) == v);
}

function isNum(v) {
  return typeof v == 'number';
}

function isString(v) {
  return typeof v == 'string';
}

function isNull(v) {
  return v === null;
}

function isName(v) {
  return v instanceof Name;
}

function isCmd(v, cmd) {
  return v instanceof Cmd && (!cmd || v.cmd == cmd);
}

function isDict(v, type) {
  return v instanceof Dict && (!type || v.get('Type').name == type);
}

function isArray(v) {
  return v instanceof Array;
}

function isStream(v) {
  return typeof v == 'object' && v != null && ('getChar' in v);
}

function isArrayBuffer(v) {
  return typeof v == 'object' && v != null && ('byteLength' in v);
}

function isRef(v) {
  return v instanceof Ref;
}

function isPDFFunction(v) {
  var fnDict;
  if (typeof v != 'object')
    return false;
  else if (isDict(v))
    fnDict = v;
  else if (isStream(v))
    fnDict = v.dict;
  else
    return false;
  return fnDict.has('FunctionType');
}

var EOF = {};

function isEOF(v) {
  return v == EOF;
}

var None = {};

function isNone(v) {
  return v == None;
}

var Lexer = (function lexer() {
  function constructor(stream) {
    this.stream = stream;
  }

  constructor.isSpace = function lexerIsSpace(ch) {
    return ch == ' ' || ch == '\t' || ch == '\x0d' || ch == '\x0a';
  };

  // A '1' in this array means the character is white space.  A '1' or
  // '2' means the character ends a name or command.
  var specialChars = [
    1, 0, 0, 0, 0, 0, 0, 0, 0, 1, 1, 0, 1, 1, 0, 0,   // 0x
    0, 0, 0, 0, 0, 0, 0, 0, 0, 0, 0, 0, 0, 0, 0, 0,   // 1x
    1, 0, 0, 0, 0, 2, 0, 0, 2, 2, 0, 0, 0, 0, 0, 2,   // 2x
    0, 0, 0, 0, 0, 0, 0, 0, 0, 0, 0, 0, 2, 0, 2, 0,   // 3x
    0, 0, 0, 0, 0, 0, 0, 0, 0, 0, 0, 0, 0, 0, 0, 0,   // 4x
    0, 0, 0, 0, 0, 0, 0, 0, 0, 0, 0, 2, 0, 2, 0, 0,   // 5x
    0, 0, 0, 0, 0, 0, 0, 0, 0, 0, 0, 0, 0, 0, 0, 0,   // 6x
    0, 0, 0, 0, 0, 0, 0, 0, 0, 0, 0, 2, 0, 2, 0, 0,   // 7x
    0, 0, 0, 0, 0, 0, 0, 0, 0, 0, 0, 0, 0, 0, 0, 0,   // 8x
    0, 0, 0, 0, 0, 0, 0, 0, 0, 0, 0, 0, 0, 0, 0, 0,   // 9x
    0, 0, 0, 0, 0, 0, 0, 0, 0, 0, 0, 0, 0, 0, 0, 0,   // ax
    0, 0, 0, 0, 0, 0, 0, 0, 0, 0, 0, 0, 0, 0, 0, 0,   // bx
    0, 0, 0, 0, 0, 0, 0, 0, 0, 0, 0, 0, 0, 0, 0, 0,   // cx
    0, 0, 0, 0, 0, 0, 0, 0, 0, 0, 0, 0, 0, 0, 0, 0,   // dx
    0, 0, 0, 0, 0, 0, 0, 0, 0, 0, 0, 0, 0, 0, 0, 0,   // ex
    0, 0, 0, 0, 0, 0, 0, 0, 0, 0, 0, 0, 0, 0, 0, 0    // fx
  ];

  function toHexDigit(ch) {
    if (ch >= '0' && ch <= '9')
      return ch.charCodeAt(0) - 48;
    ch = ch.toUpperCase();
    if (ch >= 'A' && ch <= 'F')
      return ch.charCodeAt(0) - 55;
    return -1;
  }

  constructor.prototype = {
    getNumber: function lexerGetNumber(ch) {
      var floating = false;
      var str = ch;
      var stream = this.stream;
      for (;;) {
        ch = stream.lookChar();
        if (ch == '.' && !floating) {
          str += ch;
          floating = true;
        } else if (ch == '-') {
          // ignore minus signs in the middle of numbers to match
          // Adobe's behavior
          warn('Badly formated number');
        } else if (ch >= '0' && ch <= '9') {
          str += ch;
        } else if (ch == 'e' || ch == 'E') {
          floating = true;
        } else {
          // the last character doesn't belong to us
          break;
        }
        stream.skip();
      }
      var value = parseFloat(str);
      if (isNaN(value))
        error('Invalid floating point number: ' + value);
      return value;
    },
    getString: function lexerGetString() {
      var numParen = 1;
      var done = false;
      var str = '';
      var stream = this.stream;
      var ch;
      do {
        ch = stream.getChar();
        switch (ch) {
          case undefined:
            warn('Unterminated string');
            done = true;
            break;
          case '(':
            ++numParen;
            str += ch;
            break;
          case ')':
            if (--numParen == 0) {
              done = true;
            } else {
              str += ch;
            }
            break;
          case '\\':
            ch = stream.getChar();
            switch (ch) {
              case undefined:
                warn('Unterminated string');
                done = true;
                break;
              case 'n':
                str += '\n';
                break;
              case 'r':
                str += '\r';
                break;
              case 't':
                str += '\t';
                break;
              case 'b':
                str += '\b';
                break;
              case 'f':
                str += '\f';
                break;
              case '\\':
              case '(':
              case ')':
                str += ch;
                break;
              case '0': case '1': case '2': case '3':
              case '4': case '5': case '6': case '7':
                var x = ch - '0';
                ch = stream.lookChar();
                if (ch >= '0' && ch <= '7') {
                  stream.skip();
                  x = (x << 3) + (ch - '0');
                  ch = stream.lookChar();
                  if (ch >= '0' && ch <= '7') {
                    stream.skip();
                    x = (x << 3) + (ch - '0');
                  }
                }

                str += String.fromCharCode(x);
                break;
              case '\r':
                ch = stream.lookChar();
                if (ch == '\n')
                  stream.skip();
                break;
              case '\n':
                break;
              default:
                str += ch;
            }
            break;
          default:
            str += ch;
        }
      } while (!done);
      return str;
    },
    getName: function lexerGetName(ch) {
      var str = '';
      var stream = this.stream;
      while (!!(ch = stream.lookChar()) && !specialChars[ch.charCodeAt(0)]) {
        stream.skip();
        if (ch == '#') {
          ch = stream.lookChar();
          var x = toHexDigit(ch);
          if (x != -1) {
            stream.skip();
            var x2 = toHexDigit(stream.getChar());
            if (x2 == -1)
              error('Illegal digit in hex char in name: ' + x2);
            str += String.fromCharCode((x << 4) | x2);
          } else {
            str += '#';
            str += ch;
          }
        } else {
          str += ch;
        }
      }
      if (str.length > 128)
        error('Warning: name token is longer than allowed by the spec: ' +
              str.length);
      return new Name(str);
    },
    getHexString: function lexerGetHexString(ch) {
      var str = '';
      var stream = this.stream;
      for (;;) {
        ch = stream.getChar();
        if (ch == '>') {
          break;
        }
        if (!ch) {
          warn('Unterminated hex string');
          break;
        }
        if (specialChars[ch.charCodeAt(0)] != 1) {
          var x, x2;
          if ((x = toHexDigit(ch)) == -1)
            error('Illegal character in hex string: ' + ch);

          ch = stream.getChar();
          while (specialChars[ch.charCodeAt(0)] == 1)
            ch = stream.getChar();

          if ((x2 = toHexDigit(ch)) == -1)
            error('Illegal character in hex string: ' + ch);

          str += String.fromCharCode((x << 4) | x2);
        }
      }
      return str;
    },
    getObj: function lexerGetObj() {
      // skip whitespace and comments
      var comment = false;
      var stream = this.stream;
      var ch;
      while (true) {
        if (!(ch = stream.getChar()))
          return EOF;
        if (comment) {
          if (ch == '\r' || ch == '\n')
            comment = false;
        } else if (ch == '%') {
          comment = true;
        } else if (specialChars[ch.charCodeAt(0)] != 1) {
          break;
        }
      }

      // start reading token
      switch (ch) {
        case '0': case '1': case '2': case '3': case '4':
        case '5': case '6': case '7': case '8': case '9':
        case '+': case '-': case '.':
          return this.getNumber(ch);
        case '(':
          return this.getString();
        case '/':
          return this.getName(ch);
        // array punctuation
        case '[':
        case ']':
          return new Cmd(ch);
        // hex string or dict punctuation
        case '<':
          ch = stream.lookChar();
          if (ch == '<') {
            // dict punctuation
            stream.skip();
            return new Cmd('<<');
          }
          return this.getHexString(ch);
        // dict punctuation
        case '>':
          ch = stream.lookChar();
          if (ch == '>') {
            stream.skip();
            return new Cmd('>>');
          }
        case '{':
        case '}':
          return new Cmd(ch);
        // fall through
        case ')':
          error('Illegal character: ' + ch);
          return Error;
      }

      // command
      var str = ch;
      while (!!(ch = stream.lookChar()) && !specialChars[ch.charCodeAt(0)]) {
        stream.skip();
        if (str.length == 128) {
          error('Command token too long: ' + str.length);
          break;
        }
        str += ch;
      }
      if (str == 'true')
        return true;
      if (str == 'false')
        return false;
      if (str == 'null')
        return null;
      return new Cmd(str);
    },
    skipToNextLine: function lexerSkipToNextLine() {
      var stream = this.stream;
      while (true) {
        var ch = stream.getChar();
        if (!ch || ch == '\n')
          return;
        if (ch == '\r') {
          if ((ch = stream.lookChar()) == '\n')
            stream.skip();
          return;
        }
      }
    },
    skip: function lexerSkip() {
      this.stream.skip();
    }
  };

  return constructor;
})();

var Parser = (function parserParser() {
  function constructor(lexer, allowStreams, xref) {
    this.lexer = lexer;
    this.allowStreams = allowStreams;
    this.xref = xref;
    this.inlineImg = 0;
    this.refill();
  }

  constructor.prototype = {
    refill: function parserRefill() {
      this.buf1 = this.lexer.getObj();
      this.buf2 = this.lexer.getObj();
    },
    shift: function parserShift() {
      if (isCmd(this.buf2, 'ID')) {
        this.buf1 = this.buf2;
        this.buf2 = null;
        // skip byte after ID
        this.lexer.skip();
      } else {
        this.buf1 = this.buf2;
        this.buf2 = this.lexer.getObj();
      }
    },
    getObj: function parserGetObj(cipherTransform) {
      if (isCmd(this.buf1, 'BI')) { // inline image
        this.shift();
        return this.makeInlineImage(cipherTransform);
      }
      if (isCmd(this.buf1, '[')) { // array
        this.shift();
        var array = [];
        while (!isCmd(this.buf1, ']') && !isEOF(this.buf1))
          array.push(this.getObj());
        if (isEOF(this.buf1))
          error('End of file inside array');
        this.shift();
        return array;
      }
      if (isCmd(this.buf1, '<<')) { // dictionary or stream
        this.shift();
        var dict = new Dict();
        while (!isCmd(this.buf1, '>>') && !isEOF(this.buf1)) {
          if (!isName(this.buf1)) {
            error('Dictionary key must be a name object');
          } else {
            var key = this.buf1.name;
            this.shift();
            if (isEOF(this.buf1))
              break;
            dict.set(key, this.getObj(cipherTransform));
          }
        }
        if (isEOF(this.buf1))
          error('End of file inside dictionary');

        // stream objects are not allowed inside content streams or
        // object streams
        if (isCmd(this.buf2, 'stream')) {
          return this.allowStreams ?
            this.makeStream(dict, cipherTransform) : dict;
        }
        this.shift();
        return dict;
      }
      if (isInt(this.buf1)) { // indirect reference or integer
        var num = this.buf1;
        this.shift();
        if (isInt(this.buf1) && isCmd(this.buf2, 'R')) {
          var ref = new Ref(num, this.buf1);
          this.shift();
          this.shift();
          return ref;
        }
        return num;
      }
      if (isString(this.buf1)) { // string
        var str = this.buf1;
        this.shift();
        if (cipherTransform)
          str = cipherTransform.decryptString(str);
        return str;
      }

      // simple object
      var obj = this.buf1;
      this.shift();
      return obj;
    },
    makeInlineImage: function parserMakeInlineImage(cipherTransform) {
      var lexer = this.lexer;
      var stream = lexer.stream;

      // parse dictionary
      var dict = new Dict();
      while (!isCmd(this.buf1, 'ID') && !isEOF(this.buf1)) {
        if (!isName(this.buf1)) {
          error('Dictionary key must be a name object');
        } else {
          var key = this.buf1.name;
          this.shift();
          if (isEOF(this.buf1))
            break;
          dict.set(key, this.getObj(cipherTransform));
        }
      }

      // parse image stream
      var startPos = stream.pos;

      // searching for the /\sEI\s/
      var state = 0, ch;
      while (state != 4 && (ch = stream.getByte()) != null) {
        switch (ch) {
          case 0x20:
          case 0x0D:
          case 0x0A:
            state = state === 3 ? 4 : 1;
            break;
          case 0x45:
            state = state === 1 ? 2 : 0;
            break;
          case 0x49:
            state = state === 2 ? 3 : 0;
            break;
          default:
            state = 0;
            break;
        }
      }

      // TODO improve the small images performance to remove the limit
      var inlineImgLimit = 500;
      if (++this.inlineImg >= inlineImgLimit) {
        if (this.inlineImg === inlineImgLimit)
          warn('Too many inline images');
        this.shift();
        return null;
      }

      var length = (stream.pos - 4) - startPos;
      var imageStream = stream.makeSubStream(startPos, length, dict);
      if (cipherTransform)
        imageStream = cipherTransform.createStream(imageStream);
      imageStream = this.filter(imageStream, dict, length);
      imageStream.parameters = dict;

      this.buf2 = new Cmd('EI');
      this.shift();

      return imageStream;
    },
    makeStream: function parserMakeStream(dict, cipherTransform) {
      var lexer = this.lexer;
      var stream = lexer.stream;

      // get stream start position
      lexer.skipToNextLine();
      var pos = stream.pos;

      // get length
      var length = dict.get('Length');
      var xref = this.xref;
      if (xref)
        length = xref.fetchIfRef(length);
      if (!isInt(length)) {
        error('Bad ' + length + ' attribute in stream');
        length = 0;
      }

      // skip over the stream data
      stream.pos = pos + length;
      this.shift(); // '>>'
      this.shift(); // 'stream'
      if (!isCmd(this.buf1, 'endstream'))
        error('Missing endstream');
      this.shift();

      stream = stream.makeSubStream(pos, length, dict);
      if (cipherTransform)
        stream = cipherTransform.createStream(stream);
      stream = this.filter(stream, dict, length);
      stream.parameters = dict;
      return stream;
    },
    filter: function parserFilter(stream, dict, length) {
      var filter = dict.get('Filter', 'F');
      var params = dict.get('DecodeParms', 'DP');
      if (isName(filter))
        return this.makeFilter(stream, filter.name, length, params);
      if (isArray(filter)) {
        var filterArray = filter;
        var paramsArray = params;
        for (var i = 0, ii = filterArray.length; i < ii; ++i) {
          filter = filterArray[i];
          if (!isName(filter))
            error('Bad filter name: ' + filter);
          else {
            params = null;
            if (isArray(paramsArray) && (i in paramsArray))
              params = paramsArray[i];
            stream = this.makeFilter(stream, filter.name, length, params);
            // after the first stream the length variable is invalid
            length = null;
          }
        }
      }
      return stream;
    },
    makeFilter: function parserMakeFilter(stream, name, length, params) {
      if (name == 'FlateDecode' || name == 'Fl') {
        if (params) {
          return new PredictorStream(new FlateStream(stream), params);
        }
        return new FlateStream(stream);
      } else if (name == 'LZWDecode' || name == 'LZW') {
        var earlyChange = 1;
        if (params) {
          if (params.has('EarlyChange'))
            earlyChange = params.get('EarlyChange');
          return new PredictorStream(
            new LZWStream(stream, earlyChange), params);
        }
        return new LZWStream(stream, earlyChange);
      } else if (name == 'DCTDecode' || name == 'DCT') {
        var bytes = stream.getBytes(length);
        return new JpegStream(bytes, stream.dict);
      } else if (name == 'ASCII85Decode' || name == 'A85') {
        return new Ascii85Stream(stream);
      } else if (name == 'ASCIIHexDecode' || name == 'AHx') {
        return new AsciiHexStream(stream);
      } else if (name == 'CCITTFaxDecode' || name == 'CCF') {
        return new CCITTFaxStream(stream, params);
      } else {
        error('filter "' + name + '" not supported yet');
      }
      return stream;
    }
  };

  return constructor;
})();

var Linearization = (function linearizationLinearization() {
  function constructor(stream) {
    this.parser = new Parser(new Lexer(stream), false);
    var obj1 = this.parser.getObj();
    var obj2 = this.parser.getObj();
    var obj3 = this.parser.getObj();
    this.linDict = this.parser.getObj();
    if (isInt(obj1) && isInt(obj2) && isCmd(obj3, 'obj') &&
        isDict(this.linDict)) {
      var obj = this.linDict.get('Linearized');
      if (!(isNum(obj) && obj > 0))
        this.linDict = null;
    }
  }

  constructor.prototype = {
    getInt: function linearizationGetInt(name) {
      var linDict = this.linDict;
      var obj;
      if (isDict(linDict) &&
          isInt(obj = linDict.get(name)) &&
          obj > 0) {
        return obj;
      }
      error('"' + name + '" field in linearization table is invalid');
      return 0;
    },
    getHint: function linearizationGetHint(index) {
      var linDict = this.linDict;
      var obj1, obj2;
      if (isDict(linDict) &&
          isArray(obj1 = linDict.get('H')) &&
          obj1.length >= 2 &&
          isInt(obj2 = obj1[index]) &&
          obj2 > 0) {
        return obj2;
      }
      error('Hints table in linearization table is invalid: ' + index);
      return 0;
    },
    get length() {
      if (!isDict(this.linDict))
        return 0;
      return this.getInt('L');
    },
    get hintsOffset() {
      return this.getHint(0);
    },
    get hintsLength() {
      return this.getHint(1);
    },
    get hintsOffset2() {
      return this.getHint(2);
    },
    get hintsLenth2() {
      return this.getHint(3);
    },
    get objectNumberFirst() {
      return this.getInt('O');
    },
    get endFirst() {
      return this.getInt('E');
    },
    get numPages() {
      return this.getInt('N');
    },
    get mainXRefEntriesOffset() {
      return this.getInt('T');
    },
    get pageFirst() {
      return this.getInt('P');
    }
  };

  return constructor;
})();

var XRef = (function xRefXRef() {
  function constructor(stream, startXRef, mainXRefEntriesOffset) {
    this.stream = stream;
    this.entries = [];
    this.xrefstms = {};
    var trailerDict = this.readXRef(startXRef);

    // prepare the XRef cache
    this.cache = [];

    var encrypt = trailerDict.get('Encrypt');
    if (encrypt) {
      var fileId = trailerDict.get('ID');
      this.encrypt = new CipherTransformFactory(this.fetch(encrypt),
                                                fileId[0] /*, password */);
    }

    // get the root dictionary (catalog) object
    if (!isRef(this.root = trailerDict.get('Root')))
      error('Invalid root reference');
  }

  constructor.prototype = {
    readXRefTable: function readXRefTable(parser) {
      var obj;
      while (true) {
        if (isCmd(obj = parser.getObj(), 'trailer'))
          break;
        if (!isInt(obj))
          error('Invalid XRef table');
        var first = obj;
        if (!isInt(obj = parser.getObj()))
          error('Invalid XRef table');
        var n = obj;
        if (first < 0 || n < 0 || (first + n) != ((first + n) | 0))
          error('Invalid XRef table: ' + first + ', ' + n);
        for (var i = first; i < first + n; ++i) {
          var entry = {};
          if (!isInt(obj = parser.getObj()))
            error('Invalid XRef table: ' + first + ', ' + n);
          entry.offset = obj;
          if (!isInt(obj = parser.getObj()))
            error('Invalid XRef table: ' + first + ', ' + n);
          entry.gen = obj;
          obj = parser.getObj();
          if (isCmd(obj, 'n')) {
            entry.uncompressed = true;
          } else if (isCmd(obj, 'f')) {
            entry.free = true;
          } else {
            error('Invalid XRef table: ' + first + ', ' + n);
          }
          if (!this.entries[i]) {
            // In some buggy PDF files the xref table claims to start at 1
            // instead of 0.
            if (i == 1 && first == 1 &&
                entry.offset == 0 && entry.gen == 65535 && entry.free) {
              i = first = 0;
            }
            this.entries[i] = entry;
          }
        }
      }

      // read the trailer dictionary
      var dict;
      if (!isDict(dict = parser.getObj()))
        error('Invalid XRef table');

      // get the 'Prev' pointer
      var prev;
      obj = dict.get('Prev');
      if (isInt(obj)) {
        prev = obj;
      } else if (isRef(obj)) {
        // certain buggy PDF generators generate "/Prev NNN 0 R" instead
        // of "/Prev NNN"
        prev = obj.num;
      }
      if (prev) {
        this.readXRef(prev);
      }

      // check for 'XRefStm' key
      if (isInt(obj = dict.get('XRefStm'))) {
        var pos = obj;
        // ignore previously loaded xref streams (possible infinite recursion)
        if (!(pos in this.xrefstms)) {
          this.xrefstms[pos] = 1;
          this.readXRef(pos);
        }
      }

      return dict;
    },
    readXRefStream: function readXRefStream(stream) {
      var streamParameters = stream.parameters;
      var byteWidths = streamParameters.get('W');
      var range = streamParameters.get('Index');
      if (!range)
        range = [0, streamParameters.get('Size')];
      var i, j;
      while (range.length > 0) {
        var first = range[0], n = range[1];
        if (!isInt(first) || !isInt(n))
          error('Invalid XRef range fields: ' + first + ', ' + n);
        var typeFieldWidth = byteWidths[0];
        var offsetFieldWidth = byteWidths[1];
        var generationFieldWidth = byteWidths[2];
        if (!isInt(typeFieldWidth) || !isInt(offsetFieldWidth) ||
            !isInt(generationFieldWidth)) {
          error('Invalid XRef entry fields length: ' + first + ', ' + n);
        }
        for (i = 0; i < n; ++i) {
          var type = 0, offset = 0, generation = 0;
          for (j = 0; j < typeFieldWidth; ++j)
            type = (type << 8) | stream.getByte();
          // if type field is absent, its default value = 1
          if (typeFieldWidth == 0)
            type = 1;
          for (j = 0; j < offsetFieldWidth; ++j)
            offset = (offset << 8) | stream.getByte();
          for (j = 0; j < generationFieldWidth; ++j)
            generation = (generation << 8) | stream.getByte();
          var entry = {};
          entry.offset = offset;
          entry.gen = generation;
          switch (type) {
            case 0:
              entry.free = true;
              break;
            case 1:
              entry.uncompressed = true;
              break;
            case 2:
              break;
            default:
              error('Invalid XRef entry type: ' + type);
          }
          if (!this.entries[first + i])
            this.entries[first + i] = entry;
        }
        range.splice(0, 2);
      }
      var prev = streamParameters.get('Prev');
      if (isInt(prev))
        this.readXRef(prev);
      return streamParameters;
    },
    indexObjects: function indexObjects() {
      // Simple scan through the PDF content to find objects,
      // trailers and XRef streams.
      function readToken(data, offset) {
        var token = '', ch = data[offset];
        while (ch !== 13 && ch !== 10) {
          if (++offset >= data.length)
            break;
          token += String.fromCharCode(ch);
          ch = data[offset];
        }
        return token;
      }
      function skipUntil(data, offset, what) {
        var length = what.length, dataLength = data.length;
        var skipped = 0;
        // finding byte sequence
        while (offset < dataLength) {
          var i = 0;
          while (i < length && data[offset + i] == what[i])
            ++i;
          if (i >= length)
            break; // sequence found

          offset++;
          skipped++;
        }
        return skipped;
      }
      var trailerBytes = new Uint8Array([116, 114, 97, 105, 108, 101, 114]);
      var startxrefBytes = new Uint8Array([115, 116, 97, 114, 116, 120, 114,
                                          101, 102]);
      var endobjBytes = new Uint8Array([101, 110, 100, 111, 98, 106]);
      var xrefBytes = new Uint8Array([47, 88, 82, 101, 102]);

      var stream = this.stream;
      stream.pos = 0;
      var buffer = stream.getBytes();
      var position = stream.start, length = buffer.length;
      var trailers = [], xrefStms = [];
      var state = 0;
      var currentToken;
      while (position < length) {
        var ch = buffer[position];
        if (ch === 32 || ch === 9 || ch === 13 || ch === 10) {
          ++position;
          continue;
        }
        if (ch === 37) { // %-comment
          do {
            ++position;
            ch = buffer[position];
          } while (ch !== 13 && ch !== 10);
          continue;
        }
        var token = readToken(buffer, position);
        var m;
        if (token === 'xref') {
          position += skipUntil(buffer, position, trailerBytes);
          trailers.push(position);
          position += skipUntil(buffer, position, startxrefBytes);
        } else if ((m = /^(\d+)\s+(\d+)\s+obj\b/.exec(token))) {
          this.entries[m[1]] = {
            offset: position,
            gen: m[2] | 0,
            uncompressed: true
          };

          var contentLength = skipUntil(buffer, position, endobjBytes) + 7;
          var content = buffer.subarray(position, position + contentLength);

          // checking XRef stream suspect
          // (it shall have '/XRef' and next char is not a letter)
          var xrefTagOffset = skipUntil(content, 0, xrefBytes);
          if (xrefTagOffset < contentLength &&
              content[xrefTagOffset + 5] < 64) {
            xrefStms.push(position);
            this.xrefstms[position] = 1; // don't read it recursively
          }

          position += contentLength;
        } else
          position += token.length + 1;
      }
      // reading XRef streams
      for (var i = 0; i < xrefStms.length; ++i) {
          this.readXRef(xrefStms[i]);
      }
      // finding main trailer
      var dict;
      for (var i = 0; i < trailers.length; ++i) {
        stream.pos = trailers[i];
        var parser = new Parser(new Lexer(stream), true);
        var obj = parser.getObj();
        if (!isCmd(obj, 'trailer'))
          continue;
        // read the trailer dictionary
        if (!isDict(dict = parser.getObj()))
          continue;
        // taking the first one with 'ID'
        if (dict.has('ID'))
          return dict;
      }
      // no tailer with 'ID', taking last one (if exists)
      if (dict)
        return dict;
      // nothing helps
      error('Invalid PDF structure');
      return null;
    },
    readXRef: function readXref(startXRef) {
      var stream = this.stream;
      stream.pos = startXRef;
      var parser = new Parser(new Lexer(stream), true);
      var obj = parser.getObj();
      // parse an old-style xref table
      if (isCmd(obj, 'xref'))
        return this.readXRefTable(parser);
      // parse an xref stream
      if (isInt(obj)) {
        if (!isInt(parser.getObj()) ||
            !isCmd(parser.getObj(), 'obj') ||
            !isStream(obj = parser.getObj())) {
          error('Invalid XRef stream');
        }
        return this.readXRefStream(obj);
      }
      return this.indexObjects();
    },
    getEntry: function xRefGetEntry(i) {
      var e = this.entries[i];
      if (e.free)
        error('reading an XRef stream not implemented yet');
      return e;
    },
    fetchIfRef: function xRefFetchIfRef(obj) {
      if (!isRef(obj))
        return obj;
      return this.fetch(obj);
    },
    fetch: function xRefFetch(ref, suppressEncryption) {
      var num = ref.num;
      var e = this.cache[num];
      if (e)
        return e;

      e = this.getEntry(num);
      var gen = ref.gen;
      var stream, parser;
      if (e.uncompressed) {
        if (e.gen != gen)
          throw ('inconsistent generation in XRef');
        stream = this.stream.makeSubStream(e.offset);
        parser = new Parser(new Lexer(stream), true, this);
        var obj1 = parser.getObj();
        var obj2 = parser.getObj();
        var obj3 = parser.getObj();
        if (!isInt(obj1) || obj1 != num ||
            !isInt(obj2) || obj2 != gen ||
            !isCmd(obj3)) {
          error('bad XRef entry');
        }
        if (!isCmd(obj3, 'obj')) {
          // some bad pdfs use "obj1234" and really mean 1234
          if (obj3.cmd.indexOf('obj') == 0) {
            num = parseInt(obj3.cmd.substring(3), 10);
            if (!isNaN(num))
              return num;
          }
          error('bad XRef entry');
        }
        if (this.encrypt && !suppressEncryption) {
          try {
            e = parser.getObj(this.encrypt.createCipherTransform(num, gen));
          } catch (ex) {
            // almost all streams must be encrypted, but sometimes
            // they are not probably due to some broken generators
            // re-trying without encryption
            return this.fetch(ref, true);
          }
        } else {
          e = parser.getObj();
        }
        // Don't cache streams since they are mutable (except images).
        if (!isStream(e) || e.getImage)
          this.cache[num] = e;
        return e;
      }

      // compressed entry
      stream = this.fetch(new Ref(e.offset, 0));
      if (!isStream(stream))
        error('bad ObjStm stream');
      var first = stream.parameters.get('First');
      var n = stream.parameters.get('N');
      if (!isInt(first) || !isInt(n)) {
        error('invalid first and n parameters for ObjStm stream');
      }
      parser = new Parser(new Lexer(stream), false);
      var i, entries = [], nums = [];
      // read the object numbers to populate cache
      for (i = 0; i < n; ++i) {
        num = parser.getObj();
        if (!isInt(num)) {
          error('invalid object number in the ObjStm stream: ' + num);
        }
        nums.push(num);
        var offset = parser.getObj();
        if (!isInt(offset)) {
          error('invalid object offset in the ObjStm stream: ' + offset);
        }
      }
      // read stream objects for cache
      for (i = 0; i < n; ++i) {
        entries.push(parser.getObj());
        this.cache[nums[i]] = entries[i];
      }
      e = entries[e.gen];
      if (!e) {
        error('bad XRef entry for compressed object');
      }
      return e;
    },
    getCatalogObj: function xRefGetCatalogObj() {
      return this.fetch(this.root);
    }
  };

  return constructor;
})();

var Page = (function pagePage() {
  function constructor(xref, pageNumber, pageDict, ref) {
    this.pageNumber = pageNumber;
    this.pageDict = pageDict;
    this.stats = {
      create: Date.now(),
      compile: 0.0,
      fonts: 0.0,
      images: 0.0,
      render: 0.0
    };
    this.xref = xref;
    this.ref = ref;
  }

  constructor.prototype = {
    getPageProp: function pageGetPageProp(key) {
      return this.xref.fetchIfRef(this.pageDict.get(key));
    },
    inheritPageProp: function pageInheritPageProp(key) {
      var dict = this.pageDict;
      var obj = dict.get(key);
      while (obj === undefined) {
        dict = this.xref.fetchIfRef(dict.get('Parent'));
        if (!dict)
          break;
        obj = dict.get(key);
      }
      return obj;
    },
    get content() {
      return shadow(this, 'content', this.getPageProp('Contents'));
    },
    get resources() {
      return shadow(this, 'resources', this.inheritPageProp('Resources'));
    },
    get mediaBox() {
      var obj = this.inheritPageProp('MediaBox');
      // Reset invalid media box to letter size.
      if (!isArray(obj) || obj.length !== 4)
        obj = [0, 0, 612, 792];
      return shadow(this, 'mediaBox', obj);
    },
    get view() {
      var obj = this.inheritPageProp('CropBox');
      var view = {
        x: 0,
        y: 0,
        width: this.width,
        height: this.height
      };
      if (isArray(obj) && obj.length == 4) {
        var tl = this.rotatePoint(obj[0], obj[1]);
        var br = this.rotatePoint(obj[2], obj[3]);
        view.x = Math.min(tl.x, br.x);
        view.y = Math.min(tl.y, br.y);
        view.width = Math.abs(tl.x - br.x);
        view.height = Math.abs(tl.y - br.y);
      }

      return shadow(this, 'cropBox', view);
    },
    get annotations() {
      return shadow(this, 'annotations', this.inheritPageProp('Annots'));
    },
    get width() {
      var mediaBox = this.mediaBox;
      var rotate = this.rotate;
      var width;
      if (rotate == 0 || rotate == 180) {
        width = (mediaBox[2] - mediaBox[0]);
      } else {
        width = (mediaBox[3] - mediaBox[1]);
      }
      return shadow(this, 'width', width);
    },
    get height() {
      var mediaBox = this.mediaBox;
      var rotate = this.rotate;
      var height;
      if (rotate == 0 || rotate == 180) {
        height = (mediaBox[3] - mediaBox[1]);
      } else {
        height = (mediaBox[2] - mediaBox[0]);
      }
      return shadow(this, 'height', height);
    },
    get rotate() {
      var rotate = this.inheritPageProp('Rotate') || 0;
      // Normalize rotation so it's a multiple of 90 and between 0 and 270
      if (rotate % 90 != 0) {
        rotate = 0;
      } else if (rotate >= 360) {
        rotate = rotate % 360;
      } else if (rotate < 0) {
        // The spec doesn't cover negatives, assume its counterclockwise
        // rotation. The following is the other implementation of modulo.
        rotate = ((rotate % 360) + 360) % 360;
      }
      return shadow(this, 'rotate', rotate);
    },

    startRenderingFromIRQueue: function startRenderingFromIRQueue(
                                                IRQueue, fonts) {
      var self = this;
      this.IRQueue = IRQueue;
      var gfx = new CanvasGraphics(this.ctx, this.objs);
      var startTime = Date.now();

      var displayContinuation = function pageDisplayContinuation() {
        // Always defer call to display() to work around bug in
        // Firefox error reporting from XHR callbacks.
        setTimeout(function pageSetTimeout() {
          try {
            self.display(gfx, self.callback);
          } catch (e) {
            if (self.callback) self.callback(e.toString());
            throw e;
          }
        });
      };

      this.ensureFonts(fonts, function() {
        displayContinuation();
      });
    },

    getIRQueue: function(handler, dependency) {
      if (this.IRQueue) {
        // content was compiled
        return this.IRQueue;
      }

      var xref = this.xref;
      var content = xref.fetchIfRef(this.content);
      var resources = xref.fetchIfRef(this.resources);
      if (isArray(content)) {
        // fetching items
        var i, n = content.length;
        for (i = 0; i < n; ++i)
          content[i] = xref.fetchIfRef(content[i]);
        content = new StreamsSequenceStream(content);
      }

      var pe = this.pe = new PartialEvaluator(
                                xref, handler, 'p' + this.pageNumber + '_');
      var IRQueue = {};
      return this.IRQueue = pe.getIRQueue(
                                content, resources, IRQueue, dependency);
    },

    ensureFonts: function(fonts, callback) {
      // Convert the font names to the corresponding font obj.
      for (var i = 0; i < fonts.length; i++) {
        fonts[i] = this.objs.objs[fonts[i]].data;
      }

      // Load all the fonts
      var fontObjs = FontLoader.bind(
        fonts,
        function(fontObjs) {
          this.stats.fonts = Date.now();

          callback.call(this);
        }.bind(this),
        this.objs
      );
    },

    display: function(gfx, callback) {
      var xref = this.xref;
      var resources = xref.fetchIfRef(this.resources);
      var mediaBox = xref.fetchIfRef(this.mediaBox);
      assertWellFormed(isDict(resources), 'invalid page resources');

      gfx.xref = xref;
      gfx.res = resources;
      gfx.beginDrawing({ x: mediaBox[0], y: mediaBox[1],
            width: this.width,
            height: this.height,
            rotate: this.rotate });

      var startIdx = 0;
      var length = this.IRQueue.fnArray.length;
      var IRQueue = this.IRQueue;

      var self = this;
      var startTime = Date.now();
      function next() {
        startIdx = gfx.executeIRQueue(IRQueue, startIdx, next);
        if (startIdx == length) {
          self.stats.render = Date.now();
          if (callback) callback();
        }
      }
      next();
    },
    rotatePoint: function pageRotatePoint(x, y, reverse) {
      var rotate = reverse ? (360 - this.rotate) : this.rotate;
      switch (rotate) {
        case 180:
          return {x: this.width - x, y: y};
        case 90:
          return {x: this.width - y, y: this.height - x};
        case 270:
          return {x: y, y: x};
        case 360:
        case 0:
        default:
          return {x: x, y: this.height - y};
      }
    },
    getLinks: function pageGetLinks() {
      var xref = this.xref;
      var annotations = xref.fetchIfRef(this.annotations) || [];
      var i, n = annotations.length;
      var links = [];
      for (i = 0; i < n; ++i) {
        var annotation = xref.fetch(annotations[i]);
        if (!isDict(annotation))
          continue;
        var subtype = annotation.get('Subtype');
        if (!isName(subtype) || subtype.name != 'Link')
          continue;
        var rect = annotation.get('Rect');
        var topLeftCorner = this.rotatePoint(rect[0], rect[1]);
        var bottomRightCorner = this.rotatePoint(rect[2], rect[3]);

        var link = {};
        link.x = Math.min(topLeftCorner.x, bottomRightCorner.x);
        link.y = Math.min(topLeftCorner.y, bottomRightCorner.y);
        link.width = Math.abs(topLeftCorner.x - bottomRightCorner.x);
        link.height = Math.abs(topLeftCorner.y - bottomRightCorner.y);
        var a = this.xref.fetchIfRef(annotation.get('A'));
        if (a) {
          switch (a.get('S').name) {
            case 'URI':
              link.url = a.get('URI');
              break;
            case 'GoTo':
              link.dest = a.get('D');
              break;
            default:
              TODO('other link types');
          }
        } else if (annotation.has('Dest')) {
          // simple destination link
          var dest = annotation.get('Dest');
          link.dest = isName(dest) ? dest.name : dest;
        }
        links.push(link);
      }
      return links;
    },
    startRendering: function(ctx, callback)  {
      this.ctx = ctx;
      this.callback = callback;

      this.startRenderingTime = Date.now();
      this.pdf.startRendering(this);
    }
  };

  return constructor;
})();

var Catalog = (function catalogCatalog() {
  function constructor(xref) {
    this.xref = xref;
    var obj = xref.getCatalogObj();
    assertWellFormed(isDict(obj), 'catalog object is not a dictionary');
    this.catDict = obj;
  }

  constructor.prototype = {
    get toplevelPagesDict() {
      var pagesObj = this.catDict.get('Pages');
      assertWellFormed(isRef(pagesObj), 'invalid top-level pages reference');
      var xrefObj = this.xref.fetch(pagesObj);
      assertWellFormed(isDict(xrefObj), 'invalid top-level pages dictionary');
      // shadow the prototype getter
      return shadow(this, 'toplevelPagesDict', xrefObj);
    },
    get documentOutline() {
      var obj = this.catDict.get('Outlines');
      var xref = this.xref;
      var root = { items: [] };
      if (isRef(obj)) {
        obj = xref.fetch(obj).get('First');
        var processed = new RefSet();
        if (isRef(obj)) {
          var queue = [{obj: obj, parent: root}];
          // to avoid recursion keeping track of the items
          // in the processed dictionary
          processed.put(obj);
          while (queue.length > 0) {
            var i = queue.shift();
            var outlineDict = xref.fetch(i.obj);
            if (!outlineDict.has('Title'))
              error('Invalid outline item');
            var dest = outlineDict.get('A');
            if (dest)
              dest = xref.fetchIfRef(dest).get('D');
            else if (outlineDict.has('Dest')) {
              dest = outlineDict.get('Dest');
              if (isName(dest))
                dest = dest.name;
            }
            var title = xref.fetchIfRef(outlineDict.get('Title'));
            var outlineItem = {
              dest: dest,
              title: stringToPDFString(title),
              color: outlineDict.get('C') || [0, 0, 0],
              count: outlineDict.get('Count'),
              bold: !!(outlineDict.get('F') & 2),
              italic: !!(outlineDict.get('F') & 1),
              items: []
            };
            i.parent.items.push(outlineItem);
            obj = outlineDict.get('First');
            if (isRef(obj) && !processed.has(obj)) {
              queue.push({obj: obj, parent: outlineItem});
              processed.put(obj);
            }
            obj = outlineDict.get('Next');
            if (isRef(obj) && !processed.has(obj)) {
              queue.push({obj: obj, parent: i.parent});
              processed.put(obj);
            }
          }
        }
      }
      obj = root.items.length > 0 ? root.items : null;
      return shadow(this, 'documentOutline', obj);
    },
    get numPages() {
      var obj = this.toplevelPagesDict.get('Count');
      assertWellFormed(
        isInt(obj),
        'page count in top level pages object is not an integer'
      );
      // shadow the prototype getter
      return shadow(this, 'num', obj);
    },
    traverseKids: function catalogTraverseKids(pagesDict) {
      var pageCache = this.pageCache;
      var kids = pagesDict.get('Kids');
      assertWellFormed(isArray(kids),
                       'page dictionary kids object is not an array');
      for (var i = 0; i < kids.length; ++i) {
        var kid = kids[i];
        assertWellFormed(isRef(kid),
                         'page dictionary kid is not a reference');
        var obj = this.xref.fetch(kid);
        if (isDict(obj, 'Page') || (isDict(obj) && !obj.has('Kids'))) {
          pageCache.push(new Page(this.xref, pageCache.length, obj, kid));
        } else { // must be a child page dictionary
          assertWellFormed(
            isDict(obj),
            'page dictionary kid reference points to wrong type of object'
          );
          this.traverseKids(obj);
        }
      }
    },
    get destinations() {
      function fetchDestination(xref, ref) {
        var dest = xref.fetchIfRef(ref);
        return isDict(dest) ? dest.get('D') : dest;
      }

      var xref = this.xref;
      var dests = {}, nameTreeRef, nameDictionaryRef;
      var obj = this.catDict.get('Names');
      if (obj)
        nameTreeRef = xref.fetchIfRef(obj).get('Dests');
      else if (this.catDict.has('Dests'))
        nameDictionaryRef = this.catDict.get('Dests');

      if (nameDictionaryRef) {
        // reading simple destination dictionary
        obj = xref.fetchIfRef(nameDictionaryRef);
        obj.forEach(function catalogForEach(key, value) {
          if (!value) return;
          dests[key] = fetchDestination(xref, value);
        });
      }
      if (nameTreeRef) {
        // reading name tree
        var processed = new RefSet();
        processed.put(nameTreeRef);
        var queue = [nameTreeRef];
        while (queue.length > 0) {
          var i, n;
          obj = xref.fetch(queue.shift());
          if (obj.has('Kids')) {
            var kids = obj.get('Kids');
            for (i = 0, n = kids.length; i < n; i++) {
              var kid = kids[i];
              if (processed.has(kid))
                error('invalid destinations');
              queue.push(kid);
              processed.put(kid);
            }
            continue;
          }
          var names = obj.get('Names');
          for (i = 0, n = names.length; i < n; i += 2) {
            dests[names[i]] = fetchDestination(xref, names[i + 1]);
          }
        }
      }
      return shadow(this, 'destinations', dests);
    },
    getPage: function catalogGetPage(n) {
      var pageCache = this.pageCache;
      if (!pageCache) {
        pageCache = this.pageCache = [];
        this.traverseKids(this.toplevelPagesDict);
      }
      return this.pageCache[n - 1];
    }
  };

  return constructor;
})();

/**
 * The `PDFDocModel` holds all the data of the PDF file. Compared to the
 * `PDFDoc`, this one doesn't have any job management code.
 * Right now there exists one PDFDocModel on the main thread + one object
 * for each worker. If there is no worker support enabled, there are two
 * `PDFDocModel` objects on the main thread created.
 * TODO: Refactor the internal object structure, such that there is no
 * need for the `PDFDocModel` anymore and there is only one object on the
 * main thread and not one entire copy on each worker instance.
 */
var PDFDocModel = (function pdfDoc() {
  function constructor(arg, callback) {
    if (isStream(arg))
      init.call(this, arg);
    else if (isArrayBuffer(arg))
      init.call(this, new Stream(arg));
    else
      error('PDFDocModel: Unknown argument type');
  }

  function init(stream) {
    assertWellFormed(stream.length > 0, 'stream must have data');
    this.stream = stream;
    this.setup();
  }

  function find(stream, needle, limit, backwards) {
    var pos = stream.pos;
    var end = stream.end;
    var str = '';
    if (pos + limit > end)
      limit = end - pos;
    for (var n = 0; n < limit; ++n)
      str += stream.getChar();
    stream.pos = pos;
    var index = backwards ? str.lastIndexOf(needle) : str.indexOf(needle);
    if (index == -1)
      return false; /* not found */
    stream.pos += index;
    return true; /* found */
  }

  constructor.prototype = {
    get linearization() {
      var length = this.stream.length;
      var linearization = false;
      if (length) {
        linearization = new Linearization(this.stream);
        if (linearization.length != length)
          linearization = false;
      }
      // shadow the prototype getter with a data property
      return shadow(this, 'linearization', linearization);
    },
    get startXRef() {
      var stream = this.stream;
      var startXRef = 0;
      var linearization = this.linearization;
      if (linearization) {
        // Find end of first obj.
        stream.reset();
        if (find(stream, 'endobj', 1024))
          startXRef = stream.pos + 6;
      } else {
        // Find startxref at the end of the file.
        var start = stream.end - 1024;
        if (start < 0)
          start = 0;
        stream.pos = start;
        if (find(stream, 'startxref', 1024, true)) {
          stream.skip(9);
          var ch;
          do {
            ch = stream.getChar();
          } while (Lexer.isSpace(ch));
          var str = '';
          while ((ch - '0') <= 9) {
            str += ch;
            ch = stream.getChar();
          }
          startXRef = parseInt(str, 10);
          if (isNaN(startXRef))
            startXRef = 0;
        }
      }
      // shadow the prototype getter with a data property
      return shadow(this, 'startXRef', startXRef);
    },
    get mainXRefEntriesOffset() {
      var mainXRefEntriesOffset = 0;
      var linearization = this.linearization;
      if (linearization)
        mainXRefEntriesOffset = linearization.mainXRefEntriesOffset;
      // shadow the prototype getter with a data property
      return shadow(this, 'mainXRefEntriesOffset', mainXRefEntriesOffset);
    },
    // Find the header, remove leading garbage and setup the stream
    // starting from the header.
    checkHeader: function pdfDocCheckHeader() {
      var stream = this.stream;
      stream.reset();
      if (find(stream, '%PDF-', 1024)) {
        // Found the header, trim off any garbage before it.
        stream.moveStart();
        return;
      }
      // May not be a PDF file, continue anyway.
    },
    setup: function pdfDocSetup(ownerPassword, userPassword) {
      this.checkHeader();
      this.xref = new XRef(this.stream,
                           this.startXRef,
                           this.mainXRefEntriesOffset);
      this.catalog = new Catalog(this.xref);
    },
    get numPages() {
      var linearization = this.linearization;
      var num = linearization ? linearization.numPages : this.catalog.numPages;
      // shadow the prototype getter
      return shadow(this, 'numPages', num);
    },
    getPage: function pdfDocGetPage(n) {
      return this.catalog.getPage(n);
    }
  };

  return constructor;
})();

var PDFDoc = (function() {
  function constructor(arg, callback) {
    var stream = null;
    var data = null;

    if (isStream(arg)) {
      stream = arg;
      data = arg.bytes;
    } else if (isArrayBuffer(arg)) {
      stream = new Stream(arg);
      data = arg;
    } else {
      error('PDFDoc: Unknown argument type');
    }

    this.data = data;
    this.stream = stream;
    this.pdf = new PDFDocModel(stream);

    this.catalog = this.pdf.catalog;
    this.objs = new PDFObjects();

    this.pageCache = [];

    if (useWorker) {
      var worker = new Worker('../worker/pdf_worker_loader.js');
    } else {
      // If we don't use a worker, just post/sendMessage to the main thread.
      var worker = {
        postMessage: function(obj) {
          worker.onmessage({data: obj});
        },
        terminate: function() {}
      };
    }
    this.worker = worker;

    this.fontsLoading = {};

    var processorHandler = this.processorHandler =
                                        new MessageHandler('main', worker);

    processorHandler.on('page', function(data) {
      var pageNum = data.pageNum;
      var page = this.pageCache[pageNum];
      var depFonts = data.depFonts;

      page.startRenderingFromIRQueue(data.IRQueue, depFonts);
    }, this);

    processorHandler.on('obj', function(data) {
      var id = data[0];
      var type = data[1];

      switch (type) {
        case 'JpegStream':
          var IR = data[2];
          new JpegImage(id, IR, this.objs);
        break;
        case 'Font':
          var name = data[2];
          var file = data[3];
          var properties = data[4];

          if (file) {
            var fontFileDict = new Dict();
            fontFileDict.map = file.dict.map;

            var fontFile = new Stream(file.bytes, file.start,
                                      file.end - file.start, fontFileDict);

            // Check if this is a FlateStream. Otherwise just use the created
            // Stream one. This makes complex_ttf_font.pdf work.
            var cmf = file.bytes[0];
            if ((cmf & 0x0f) == 0x08) {
              file = new FlateStream(fontFile);
            } else {
              file = fontFile;
            }
          }

          // For now, resolve the font object here direclty. The real font
          // object is then created in FontLoader.bind().
          this.objs.resolve(id, {
            name: name,
            file: file,
            properties: properties
          });
        break;
        default:
          throw 'Got unkown object type ' + type;
      }
    }, this);

    processorHandler.on('font_ready', function(data) {
      var id = data[0];
      var font = new FontShape(data[1]);

      // If there is no string, then there is nothing to attach to the DOM.
      if (!font.str) {
        this.objs.resolve(id, font);
      } else {
        this.objs.setData(id, font);
      }
    }.bind(this));

    if (!useWorker) {
      // If the main thread is our worker, setup the handling for the messages
      // the main thread sends to it self.
      WorkerProcessorHandler.setup(processorHandler);
    }

    this.workerReadyPromise = new Promise('workerReady');
    setTimeout(function() {
      processorHandler.send('doc', this.data);
      this.workerReadyPromise.resolve(true);
    }.bind(this));
  }

  constructor.prototype = {
    get numPages() {
      return this.pdf.numPages;
    },

    startRendering: function(page) {
      // The worker might not be ready to receive the page request yet.
      this.workerReadyPromise.then(function() {
        this.processorHandler.send('page_request', page.pageNumber + 1);
      }.bind(this));
    },

    getPage: function(n) {
      if (this.pageCache[n])
        return this.pageCache[n];

      var page = this.pdf.getPage(n);
      // Add a reference to the objects such that Page can forward the reference
      // to the CanvasGraphics and so on.
      page.objs = this.objs;
      page.pdf = this;
      return this.pageCache[n] = page;
    },

    destroy: function() {
      if (this.worker)
        this.worker.terminate();

      if (this.fontWorker)
        this.fontWorker.terminate();

      for (var n in this.pageCache)
        delete this.pageCache[n];

      delete this.data;
      delete this.stream;
      delete this.pdf;
      delete this.catalog;
    }
  };

  return constructor;
})();

var Encodings = {
  get ExpertEncoding() {
    return shadow(this, 'ExpertEncoding', ['', '', '', '', '', '', '', '', '',
      '', '', '', '', '', '', '', '', '', '', '', '', '', '', '', '', '', '',
      '', '', '', '', '', 'space', 'exclamsmall', 'Hungarumlautsmall', '',
      'dollaroldstyle', 'dollarsuperior', 'ampersandsmall', 'Acutesmall',
      'parenleftsuperior', 'parenrightsuperior', 'twodotenleader',
      'onedotenleader', 'comma', 'hyphen', 'period', 'fraction',
      'zerooldstyle', 'oneoldstyle', 'twooldstyle', 'threeoldstyle',
      'fouroldstyle', 'fiveoldstyle', 'sixoldstyle', 'sevenoldstyle',
      'eightoldstyle', 'nineoldstyle', 'colon', 'semicolon', 'commasuperior',
      'threequartersemdash', 'periodsuperior', 'questionsmall', '',
      'asuperior', 'bsuperior', 'centsuperior', 'dsuperior', 'esuperior', '',
      '', 'isuperior', '', '', 'lsuperior', 'msuperior', 'nsuperior',
      'osuperior', '', '', 'rsuperior', 'ssuperior', 'tsuperior', '', 'ff',
      'fi', 'fl', 'ffi', 'ffl', 'parenleftinferior', '', 'parenrightinferior',
      'Circumflexsmall', 'hyphensuperior', 'Gravesmall', 'Asmall', 'Bsmall',
      'Csmall', 'Dsmall', 'Esmall', 'Fsmall', 'Gsmall', 'Hsmall', 'Ismall',
      'Jsmall', 'Ksmall', 'Lsmall', 'Msmall', 'Nsmall', 'Osmall', 'Psmall',
      'Qsmall', 'Rsmall', 'Ssmall', 'Tsmall', 'Usmall', 'Vsmall', 'Wsmall',
      'Xsmall', 'Ysmall', 'Zsmall', 'colonmonetary', 'onefitted', 'rupiah',
      'Tildesmall', '', '', '', '', '', '', '', '', '', '', '', '', '', '', '',
      '', '', '', '', '', '', '', '', '', '', '', '', '', '', '', '', '', '',
      '', 'exclamdownsmall', 'centoldstyle', 'Lslashsmall', '', '',
      'Scaronsmall', 'Zcaronsmall', 'Dieresissmall', 'Brevesmall',
      'Caronsmall', '', 'Dotaccentsmall', '', '', 'Macronsmall', '', '',
      'figuredash', 'hypheninferior', '', '', 'Ogoneksmall', 'Ringsmall',
      'Cedillasmall', '', '', '', 'onequarter', 'onehalf', 'threequarters',
      'questiondownsmall', 'oneeighth', 'threeeighths', 'fiveeighths',
      'seveneighths', 'onethird', 'twothirds', '', '', 'zerosuperior',
      'onesuperior', 'twosuperior', 'threesuperior', 'foursuperior',
      'fivesuperior', 'sixsuperior', 'sevensuperior', 'eightsuperior',
      'ninesuperior', 'zeroinferior', 'oneinferior', 'twoinferior',
      'threeinferior', 'fourinferior', 'fiveinferior', 'sixinferior',
      'seveninferior', 'eightinferior', 'nineinferior', 'centinferior',
      'dollarinferior', 'periodinferior', 'commainferior', 'Agravesmall',
      'Aacutesmall', 'Acircumflexsmall', 'Atildesmall', 'Adieresissmall',
      'Aringsmall', 'AEsmall', 'Ccedillasmall', 'Egravesmall', 'Eacutesmall',
      'Ecircumflexsmall', 'Edieresissmall', 'Igravesmall', 'Iacutesmall',
      'Icircumflexsmall', 'Idieresissmall', 'Ethsmall', 'Ntildesmall',
      'Ogravesmall', 'Oacutesmall', 'Ocircumflexsmall', 'Otildesmall',
      'Odieresissmall', 'OEsmall', 'Oslashsmall', 'Ugravesmall', 'Uacutesmall',
      'Ucircumflexsmall', 'Udieresissmall', 'Yacutesmall', 'Thornsmall',
      'Ydieresissmall'
    ]);
  },
  get MacExpertEncoding() {
    return shadow(this, 'MacExpertEncoding', ['', '', '', '', '', '', '', '',
      '', '', '', '', '', '', '', '', '', '', '', '', '', '', '', '', '', '',
      '', '', '', '', '', '', 'space', 'exclamsmall', 'Hungarumlautsmall',
      'centoldstyle', 'dollaroldstyle', 'dollarsuperior', 'ampersandsmall',
      'Acutesmall', 'parenleftsuperior', 'parenrightsuperior',
      'twodotenleader', 'onedotenleader', 'comma', 'hyphen', 'period',
      'fraction', 'zerooldstyle', 'oneoldstyle', 'twooldstyle',
      'threeoldstyle', 'fouroldstyle', 'fiveoldstyle', 'sixoldstyle',
      'sevenoldstyle', 'eightoldstyle', 'nineoldstyle', 'colon', 'semicolon',
      '', 'threequartersemdash', '', 'questionsmall', '', '', '', '',
      'Ethsmall', '', '', 'onequarter', 'onehalf', 'threequarters',
      'oneeighth', 'threeeighths', 'fiveeighths', 'seveneighths', 'onethird',
      'twothirds', '', '', '', '', '', '', 'ff', 'fi', 'fl', 'ffi', 'ffl',
      'parenleftinferior', '', 'parenrightinferior', 'Circumflexsmall',
      'hypheninferior', 'Gravesmall', 'Asmall', 'Bsmall', 'Csmall', 'Dsmall',
      'Esmall', 'Fsmall', 'Gsmall', 'Hsmall', 'Ismall', 'Jsmall', 'Ksmall',
      'Lsmall', 'Msmall', 'Nsmall', 'Osmall', 'Psmall', 'Qsmall', 'Rsmall',
      'Ssmall', 'Tsmall', 'Usmall', 'Vsmall', 'Wsmall', 'Xsmall', 'Ysmall',
      'Zsmall', 'colonmonetary', 'onefitted', 'rupiah', 'Tildesmall', '', '',
      'asuperior', 'centsuperior', '', '', '', '', 'Aacutesmall',
      'Agravesmall', 'Acircumflexsmall', 'Adieresissmall', 'Atildesmall',
      'Aringsmall', 'Ccedillasmall', 'Eacutesmall', 'Egravesmall',
      'Ecircumflexsmall', 'Edieresissmall', 'Iacutesmall', 'Igravesmall',
      'Icircumflexsmall', 'Idieresissmall', 'Ntildesmall', 'Oacutesmall',
      'Ogravesmall', 'Ocircumflexsmall', 'Odieresissmall', 'Otildesmall',
      'Uacutesmall', 'Ugravesmall', 'Ucircumflexsmall', 'Udieresissmall', '',
      'eightsuperior', 'fourinferior', 'threeinferior', 'sixinferior',
      'eightinferior', 'seveninferior', 'Scaronsmall', '', 'centinferior',
      'twoinferior', '', 'Dieresissmall', '', 'Caronsmall', 'osuperior',
      'fiveinferior', '', 'commainferior', 'periodinferior', 'Yacutesmall', '',
      'dollarinferior', '', 'Thornsmall', '', 'nineinferior', 'zeroinferior',
      'Zcaronsmall', 'AEsmall', 'Oslashsmall', 'questiondownsmall',
      'oneinferior', 'Lslashsmall', '', '', '', '', '', '', 'Cedillasmall', '',
      '', '', '', '', 'OEsmall', 'figuredash', 'hyphensuperior', '', '', '',
      '', 'exclamdownsmall', '', 'Ydieresissmall', '', 'onesuperior',
      'twosuperior', 'threesuperior', 'foursuperior', 'fivesuperior',
      'sixsuperior', 'sevensuperior', 'ninesuperior', 'zerosuperior', '',
      'esuperior', 'rsuperior', 'tsuperior', '', '', 'isuperior', 'ssuperior',
      'dsuperior', '', '', '', '', '', 'lsuperior', 'Ogoneksmall',
      'Brevesmall', 'Macronsmall', 'bsuperior', 'nsuperior', 'msuperior',
      'commasuperior', 'periodsuperior', 'Dotaccentsmall', 'Ringsmall'
    ]);
  },
  get MacRomanEncoding() {
    return shadow(this, 'MacRomanEncoding', ['', '', '', '', '', '', '', '',
      '', '', '', '', '', '', '', '', '', '', '', '', '', '', '', '', '', '',
      '', '', '', '', '', '', 'space', 'exclam', 'quotedbl', 'numbersign',
      'dollar', 'percent', 'ampersand', 'quotesingle', 'parenleft',
      'parenright', 'asterisk', 'plus', 'comma', 'hyphen', 'period', 'slash',
      'zero', 'one', 'two', 'three', 'four', 'five', 'six', 'seven', 'eight',
      'nine', 'colon', 'semicolon', 'less', 'equal', 'greater', 'question',
      'at', 'A', 'B', 'C', 'D', 'E', 'F', 'G', 'H', 'I', 'J', 'K', 'L', 'M',
      'N', 'O', 'P', 'Q', 'R', 'S', 'T', 'U', 'V', 'W', 'X', 'Y', 'Z',
      'bracketleft', 'backslash', 'bracketright', 'asciicircum', 'underscore',
      'grave', 'a', 'b', 'c', 'd', 'e', 'f', 'g', 'h', 'i', 'j', 'k', 'l', 'm',
      'n', 'o', 'p', 'q', 'r', 's', 't', 'u', 'v', 'w', 'x', 'y', 'z',
      'braceleft', 'bar', 'braceright', 'asciitilde', '', 'Adieresis', 'Aring',
      'Ccedilla', 'Eacute', 'Ntilde', 'Odieresis', 'Udieresis', 'aacute',
      'agrave', 'acircumflex', 'adieresis', 'atilde', 'aring', 'ccedilla',
      'eacute', 'egrave', 'ecircumflex', 'edieresis', 'iacute', 'igrave',
      'icircumflex', 'idieresis', 'ntilde', 'oacute', 'ograve', 'ocircumflex',
      'odieresis', 'otilde', 'uacute', 'ugrave', 'ucircumflex', 'udieresis',
      'dagger', 'degree', 'cent', 'sterling', 'section', 'bullet', 'paragraph',
      'germandbls', 'registered', 'copyright', 'trademark', 'acute',
      'dieresis', 'notequal', 'AE', 'Oslash', 'infinity', 'plusminus',
      'lessequal', 'greaterequal', 'yen', 'mu', 'partialdiff', 'summation',
      'product', 'pi', 'integral', 'ordfeminine', 'ordmasculine', 'Omega',
      'ae', 'oslash', 'questiondown', 'exclamdown', 'logicalnot', 'radical',
      'florin', 'approxequal', 'Delta', 'guillemotleft', 'guillemotright',
      'ellipsis', 'space', 'Agrave', 'Atilde', 'Otilde', 'OE', 'oe', 'endash',
      'emdash', 'quotedblleft', 'quotedblright', 'quoteleft', 'quoteright',
      'divide', 'lozenge', 'ydieresis', 'Ydieresis', 'fraction', 'currency',
      'guilsinglleft', 'guilsinglright', 'fi', 'fl', 'daggerdbl',
      'periodcentered', 'quotesinglbase', 'quotedblbase', 'perthousand',
      'Acircumflex', 'Ecircumflex', 'Aacute', 'Edieresis', 'Egrave', 'Iacute',
      'Icircumflex', 'Idieresis', 'Igrave', 'Oacute', 'Ocircumflex', 'apple',
      'Ograve', 'Uacute', 'Ucircumflex', 'Ugrave', 'dotlessi', 'circumflex',
      'tilde', 'macron', 'breve', 'dotaccent', 'ring', 'cedilla',
      'hungarumlaut', 'ogonek', 'caron'
    ]);
  },
  get StandardEncoding() {
    return shadow(this, 'StandardEncoding', ['', '', '', '', '', '', '', '',
      '', '', '', '', '', '', '', '', '', '', '', '', '', '', '', '', '', '',
      '', '', '', '', '', '', 'space', 'exclam', 'quotedbl', 'numbersign',
      'dollar', 'percent', 'ampersand', 'quoteright', 'parenleft',
      'parenright', 'asterisk', 'plus', 'comma', 'hyphen', 'period', 'slash',
      'zero', 'one', 'two', 'three', 'four', 'five', 'six', 'seven', 'eight',
      'nine', 'colon', 'semicolon', 'less', 'equal', 'greater', 'question',
      'at', 'A', 'B', 'C', 'D', 'E', 'F', 'G', 'H', 'I', 'J', 'K', 'L', 'M',
      'N', 'O', 'P', 'Q', 'R', 'S', 'T', 'U', 'V', 'W', 'X', 'Y', 'Z',
      'bracketleft', 'backslash', 'bracketright', 'asciicircum', 'underscore',
      'quoteleft', 'a', 'b', 'c', 'd', 'e', 'f', 'g', 'h', 'i', 'j', 'k', 'l',
      'm', 'n', 'o', 'p', 'q', 'r', 's', 't', 'u', 'v', 'w', 'x', 'y', 'z',
      'braceleft', 'bar', 'braceright', 'asciitilde', '', '', 'exclamdown',
      'cent', 'sterling', 'fraction', 'yen', 'florin', 'section', 'currency',
      'quotesingle', 'quotedblleft', 'guillemotleft', 'guilsinglleft',
      'guilsinglright', 'fi', 'fl', '', 'endash', 'dagger', 'daggerdbl',
      'periodcentered', '', 'paragraph', 'bullet', 'quotesinglbase',
      'quotedblbase', 'quotedblright', 'guillemotright', 'ellipsis',
      'perthousand', '', 'questiondown', '', 'grave', 'acute', 'circumflex',
      'tilde', 'macron', 'breve', 'dotaccent', 'dieresis', '', 'ring',
      'cedilla', '', 'hungarumlaut', 'ogonek', 'caron', 'emdash', '', '', '',
      '', '', '', '', '', '', '', '', '', '', '', '', '', 'AE', '',
      'ordfeminine', '', '', '', '', 'Lslash', 'Oslash', 'OE', 'ordmasculine',
      '', '', '', '', '', 'ae', '', '', '', 'dotlessi', '', '', 'lslash',
      'oslash', 'oe', 'germandbls'
    ]);
  },
  get WinAnsiEncoding() {
    return shadow(this, 'WinAnsiEncoding', ['', '', '', '', '', '', '', '', '',
      '', '', '', '', '', '', '', '', '', '', '', '', '', '', '', '', '', '',
      '', '', '', '', '', 'space', 'exclam', 'quotedbl', 'numbersign',
      'dollar', 'percent', 'ampersand', 'quotesingle', 'parenleft',
      'parenright', 'asterisk', 'plus', 'comma', 'hyphen', 'period', 'slash',
      'zero', 'one', 'two', 'three', 'four', 'five', 'six', 'seven', 'eight',
      'nine', 'colon', 'semicolon', 'less', 'equal', 'greater', 'question',
      'at', 'A', 'B', 'C', 'D', 'E', 'F', 'G', 'H', 'I', 'J', 'K', 'L', 'M',
      'N', 'O', 'P', 'Q', 'R', 'S', 'T', 'U', 'V', 'W', 'X', 'Y', 'Z',
      'bracketleft', 'backslash', 'bracketright', 'asciicircum', 'underscore',
      'grave', 'a', 'b', 'c', 'd', 'e', 'f', 'g', 'h', 'i', 'j', 'k', 'l', 'm',
      'n', 'o', 'p', 'q', 'r', 's', 't', 'u', 'v', 'w', 'x', 'y', 'z',
      'braceleft', 'bar', 'braceright', 'asciitilde', 'bullet', 'Euro',
      'bullet', 'quotesinglbase', 'florin', 'quotedblbase', 'ellipsis',
      'dagger', 'daggerdbl', 'circumflex', 'perthousand', 'Scaron',
      'guilsinglleft', 'OE', 'bullet', 'Zcaron', 'bullet', 'bullet',
      'quoteleft', 'quoteright', 'quotedblleft', 'quotedblright', 'bullet',
      'endash', 'emdash', 'tilde', 'trademark', 'scaron', 'guilsinglright',
      'oe', 'bullet', 'zcaron', 'Ydieresis', 'space', 'exclamdown', 'cent',
      'sterling', 'currency', 'yen', 'brokenbar', 'section', 'dieresis',
      'copyright', 'ordfeminine', 'guillemotleft', 'logicalnot', 'hyphen',
      'registered', 'macron', 'degree', 'plusminus', 'twosuperior',
      'threesuperior', 'acute', 'mu', 'paragraph', 'periodcentered',
      'cedilla', 'onesuperior', 'ordmasculine', 'guillemotright', 'onequarter',
      'onehalf', 'threequarters', 'questiondown', 'Agrave', 'Aacute',
      'Acircumflex', 'Atilde', 'Adieresis', 'Aring', 'AE', 'Ccedilla',
      'Egrave', 'Eacute', 'Ecircumflex', 'Edieresis', 'Igrave', 'Iacute',
      'Icircumflex', 'Idieresis', 'Eth', 'Ntilde', 'Ograve', 'Oacute',
      'Ocircumflex', 'Otilde', 'Odieresis', 'multiply', 'Oslash', 'Ugrave',
      'Uacute', 'Ucircumflex', 'Udieresis', 'Yacute', 'Thorn', 'germandbls',
      'agrave', 'aacute', 'acircumflex', 'atilde', 'adieresis', 'aring', 'ae',
      'ccedilla', 'egrave', 'eacute', 'ecircumflex', 'edieresis', 'igrave',
      'iacute', 'icircumflex', 'idieresis', 'eth', 'ntilde', 'ograve',
      'oacute', 'ocircumflex', 'otilde', 'odieresis', 'divide', 'oslash',
      'ugrave', 'uacute', 'ucircumflex', 'udieresis', 'yacute', 'thorn',
      'ydieresis'
    ]);
  },
  get symbolsEncoding() {
    return shadow(this, 'symbolsEncoding', ['', '', '', '', '', '', '', '', '',
      '', '', '', '', '', '', '', '', '', '', '', '', '', '', '', '', '', '',
      '', '', '', '', '', 'space', 'exclam', 'universal', 'numbersign',
      'existential', 'percent', 'ampersand', 'suchthat', 'parenleft',
      'parenright', 'asteriskmath', 'plus', 'comma', 'minus', 'period',
      'slash', 'zero', 'one', 'two', 'three', 'four', 'five', 'six', 'seven',
      'eight', 'nine', 'colon', 'semicolon', 'less', 'equal', 'greater',
      'question', 'congruent', 'Alpha', 'Beta', 'Chi', 'Delta', 'Epsilon',
      'Phi', 'Gamma', 'Eta', 'Iota', 'theta1', 'Kappa', 'Lambda', 'Mu', 'Nu',
      'Omicron', 'Pi', 'Theta', 'Rho', 'Sigma', 'Tau', 'Upsilon', 'sigma1',
      'Omega', 'Xi', 'Psi', 'Zeta', 'bracketleft', 'therefore', 'bracketright',
      'perpendicular', 'underscore', 'radicalex', 'alpha', 'beta', 'chi',
      'delta', 'epsilon', 'phi', 'gamma', 'eta', 'iota', 'phi1', 'kappa',
      'lambda', 'mu', 'nu', 'omicron', 'pi', 'theta', 'rho', 'sigma', 'tau',
      'upsilon', 'omega1', 'omega', 'xi', 'psi', 'zeta', 'braceleft', 'bar',
      'braceright', 'similar', '', '', '', '', '', '', '', '', '', '', '', '',
      '', '', '', '', '', '', '', '', '', '', '', '', '', '', '', '', '', '',
      '', '', '', 'Euro', 'Upsilon1', 'minute', 'lessequal', 'fraction',
      'infinity', 'florin', 'club', 'diamond', 'heart', 'spade', 'arrowboth',
      'arrowleft', 'arrowup', 'arrowright', 'arrowdown', 'degree', 'plusminus',
      'second', 'greaterequal', 'multiply', 'proportional', 'partialdiff',
      'bullet', 'divide', 'notequal', 'equivalence', 'approxequal', 'ellipsis',
      'arrowvertex', 'arrowhorizex', 'carriagereturn', 'aleph', 'Ifraktur',
      'Rfraktur', 'weierstrass', 'circlemultiply', 'circleplus', 'emptyset',
      'intersection', 'union', 'propersuperset', 'reflexsuperset', 'notsubset',
      'propersubset', 'reflexsubset', 'element', 'notelement', 'angle',
      'gradient', 'registerserif', 'copyrightserif', 'trademarkserif',
      'product', 'radical', 'dotmath', 'logicalnot', 'logicaland', 'logicalor',
      'arrowdblboth', 'arrowdblleft', 'arrowdblup', 'arrowdblright',
      'arrowdbldown', 'lozenge', 'angleleft', 'registersans', 'copyrightsans',
      'trademarksans', 'summation', 'parenlefttp', 'parenleftex',
      'parenleftbt', 'bracketlefttp', 'bracketleftex', 'bracketleftbt',
      'bracelefttp', 'braceleftmid', 'braceleftbt', 'braceex', '',
      'angleright', 'integral', 'integraltp', 'integralex', 'integralbt',
      'parenrighttp', 'parenrightex', 'parenrightbt', 'bracketrighttp',
      'bracketrightex', 'bracketrightbt', 'bracerighttp', 'bracerightmid',
      'bracerightbt'
    ]);
  },
  get zapfDingbatsEncoding() {
    return shadow(this, 'zapfDingbatsEncoding', ['', '', '', '', '', '', '',
      '', '', '', '', '', '', '', '', '', '', '', '', '', '', '', '', '', '',
      '', '', '', '', '', '', '', 'space', 'a1', 'a2', 'a202', 'a3', 'a4',
      'a5', 'a119', 'a118', 'a117', 'a11', 'a12', 'a13', 'a14', 'a15', 'a16',
      'a105', 'a17', 'a18', 'a19', 'a20', 'a21', 'a22', 'a23', 'a24', 'a25',
      'a26', 'a27', 'a28', 'a6', 'a7', 'a8', 'a9', 'a10', 'a29', 'a30', 'a31',
      'a32', 'a33', 'a34', 'a35', 'a36', 'a37', 'a38', 'a39', 'a40', 'a41',
      'a42', 'a43', 'a44', 'a45', 'a46', 'a47', 'a48', 'a49', 'a50', 'a51',
      'a52', 'a53', 'a54', 'a55', 'a56', 'a57', 'a58', 'a59', 'a60', 'a61',
      'a62', 'a63', 'a64', 'a65', 'a66', 'a67', 'a68', 'a69', 'a70', 'a71',
      'a72', 'a73', 'a74', 'a203', 'a75', 'a204', 'a76', 'a77', 'a78', 'a79',
      'a81', 'a82', 'a83', 'a84', 'a97', 'a98', 'a99', 'a100', '', '', '', '',
      '', '', '', '', '', '', '', '', '', '', '', '', '', '', '', '', '', '',
      '', '', '', '', '', '', '', '', '', '', '', '', 'a101', 'a102', 'a103',
      'a104', 'a106', 'a107', 'a108', 'a112', 'a111', 'a110', 'a109', 'a120',
      'a121', 'a122', 'a123', 'a124', 'a125', 'a126', 'a127', 'a128', 'a129',
      'a130', 'a131', 'a132', 'a133', 'a134', 'a135', 'a136', 'a137', 'a138',
      'a139', 'a140', 'a141', 'a142', 'a143', 'a144', 'a145', 'a146', 'a147',
      'a148', 'a149', 'a150', 'a151', 'a152', 'a153', 'a154', 'a155', 'a156',
      'a157', 'a158', 'a159', 'a160', 'a161', 'a163', 'a164', 'a196', 'a165',
      'a192', 'a166', 'a167', 'a168', 'a169', 'a170', 'a171', 'a172', 'a173',
      'a162', 'a174', 'a175', 'a176', 'a177', 'a178', 'a179', 'a193', 'a180',
      'a199', 'a181', 'a200', 'a182', '', 'a201', 'a183', 'a184', 'a197',
      'a185', 'a194', 'a198', 'a186', 'a195', 'a187', 'a188', 'a189', 'a190',
      'a191'
    ]);
  }
};

var IDENTITY_MATRIX = [1, 0, 0, 1, 0, 0];

var EvalState = (function evalState() {
  function constructor() {
    // Are soft masks and alpha values shapes or opacities?
    this.alphaIsShape = false;
    this.fontSize = 0;
    this.textMatrix = IDENTITY_MATRIX;
    this.leading = 0;
    // Start of text line (in text coordinates)
    this.lineX = 0;
    this.lineY = 0;
    // Character and word spacing
    this.charSpacing = 0;
    this.wordSpacing = 0;
    this.textHScale = 1;
    // Color spaces
    this.fillColorSpace = null;
    this.strokeColorSpace = null;
  }
  constructor.prototype = {
  };
  return constructor;
})();

var PartialEvaluator = (function partialEvaluator() {
  function constructor(xref, handler, uniquePrefix) {
    this.state = new EvalState();
    this.stateStack = [];

    this.xref = xref;
    this.handler = handler;
    this.uniquePrefix = uniquePrefix;
    this.objIdCounter = 0;
  }

  var OP_MAP = {
    // Graphics state
    w: 'setLineWidth',
    J: 'setLineCap',
    j: 'setLineJoin',
    M: 'setMiterLimit',
    d: 'setDash',
    ri: 'setRenderingIntent',
    i: 'setFlatness',
    gs: 'setGState',
    q: 'save',
    Q: 'restore',
    cm: 'transform',

    // Path
    m: 'moveTo',
    l: 'lineTo',
    c: 'curveTo',
    v: 'curveTo2',
    y: 'curveTo3',
    h: 'closePath',
    re: 'rectangle',
    S: 'stroke',
    s: 'closeStroke',
    f: 'fill',
    F: 'fill',
    'f*': 'eoFill',
    B: 'fillStroke',
    'B*': 'eoFillStroke',
    b: 'closeFillStroke',
    'b*': 'closeEOFillStroke',
    n: 'endPath',

    // Clipping
    W: 'clip',
    'W*': 'eoClip',

    // Text
    BT: 'beginText',
    ET: 'endText',
    Tc: 'setCharSpacing',
    Tw: 'setWordSpacing',
    Tz: 'setHScale',
    TL: 'setLeading',
    Tf: 'setFont',
    Tr: 'setTextRenderingMode',
    Ts: 'setTextRise',
    Td: 'moveText',
    TD: 'setLeadingMoveText',
    Tm: 'setTextMatrix',
    'T*': 'nextLine',
    Tj: 'showText',
    TJ: 'showSpacedText',
    "'": 'nextLineShowText',
    '"': 'nextLineSetSpacingShowText',

    // Type3 fonts
    d0: 'setCharWidth',
    d1: 'setCharWidthAndBounds',

    // Color
    CS: 'setStrokeColorSpace',
    cs: 'setFillColorSpace',
    SC: 'setStrokeColor',
    SCN: 'setStrokeColorN',
    sc: 'setFillColor',
    scn: 'setFillColorN',
    G: 'setStrokeGray',
    g: 'setFillGray',
    RG: 'setStrokeRGBColor',
    rg: 'setFillRGBColor',
    K: 'setStrokeCMYKColor',
    k: 'setFillCMYKColor',

    // Shading
    sh: 'shadingFill',

    // Images
    BI: 'beginInlineImage',
    ID: 'beginImageData',
    EI: 'endInlineImage',

    // XObjects
    Do: 'paintXObject',

    // Marked content
    MP: 'markPoint',
    DP: 'markPointProps',
    BMC: 'beginMarkedContent',
    BDC: 'beginMarkedContentProps',
    EMC: 'endMarkedContent',

    // Compatibility
    BX: 'beginCompat',
    EX: 'endCompat'
  };

  constructor.prototype = {
    getIRQueue: function partialEvaluatorGetIRQueue(stream, resources,
                                    queue, dependency) {

      var self = this;
      var xref = this.xref;
      var handler = this.handler;
      var uniquePrefix = this.uniquePrefix;

      function insertDependency(depList) {
        fnArray.push('dependency');
        argsArray.push(depList);
        for (var i = 0; i < depList.length; i++) {
          var dep = depList[i];
          if (dependency.indexOf(dep) == -1) {
            dependency.push(depList[i]);
          }
        }
      }

      function handleSetFont(fontName, fontRef) {
        var loadedName = null;

        var fontRes = resources.get('Font');

        // TODO: TOASK: Is it possible to get here? If so, what does
        // args[0].name should be like???
        assert(fontRes, 'fontRes not available');

        fontRes = xref.fetchIfRef(fontRes);
        fontRef = fontRef || fontRes.get(fontName);
        var font = xref.fetchIfRef(fontRef);
        assertWellFormed(isDict(font));
        if (!font.translated) {
          font.translated = self.translateFont(font, xref, resources, handler,
                        uniquePrefix, dependency);
          if (font.translated) {
            // keep track of each font we translated so the caller can
            // load them asynchronously before calling display on a page
            loadedName = 'font_' + uniquePrefix + ++self.objIdCounter;
            font.translated.properties.loadedName = loadedName;
            font.loadedName = loadedName;

            var translated = font.translated;
            handler.send('obj', [
                loadedName,
                'Font',
                translated.name,
                translated.file,
                translated.properties
            ]);
          }
        }
        loadedName = loadedName || font.loadedName;

        // Ensure the font is ready before the font is set
        // and later on used for drawing.
        // TODO: This should get insert to the IRQueue only once per
        // page.
        insertDependency([loadedName]);
        return loadedName;
      }

      function buildPaintImageXObject(image, inline) {
        var dict = image.dict;
        var w = dict.get('Width', 'W');
        var h = dict.get('Height', 'H');

        if (image instanceof JpegStream) {
          var objId = 'img_' + uniquePrefix + ++self.objIdCounter;
          handler.send('obj', [objId, 'JpegStream', image.getIR()]);

          // Add the dependency on the image object.
          insertDependency([objId]);

          // The normal fn.
          fn = 'paintJpegXObject';
          args = [objId, w, h];

          return;
        }

        // Needs to be rendered ourself.

        // Figure out if the image has an imageMask.
        var imageMask = dict.get('ImageMask', 'IM') || false;

        // If there is no imageMask, create the PDFImage and a lot
        // of image processing can be done here.
        if (!imageMask) {
          var imageObj = new PDFImage(xref, resources, image, inline);

          if (imageObj.imageMask) {
            throw 'Can\'t handle this in the web worker :/';
          }

          var imgData = {
            width: w,
            height: h,
            data: new Uint8Array(w * h * 4)
          };
          var pixels = imgData.data;
          imageObj.fillRgbaBuffer(pixels, imageObj.decode);

          fn = 'paintImageXObject';
          args = [imgData];
          return;
        }

        // This depends on a tmpCanvas beeing filled with the
        // current fillStyle, such that processing the pixel
        // data can't be done here. Instead of creating a
        // complete PDFImage, only read the information needed
        // for later.
        fn = 'paintImageMaskXObject';

        var width = dict.get('Width', 'W');
        var height = dict.get('Height', 'H');
        var bitStrideLength = (width + 7) >> 3;
        var imgArray = image.getBytes(bitStrideLength * height);
        var decode = dict.get('Decode', 'D');
        var inverseDecode = !!decode && decode[0] > 0;

        args = [imgArray, inverseDecode, width, height];
      }

      uniquePrefix = uniquePrefix || '';
      if (!queue.argsArray) {
        queue.argsArray = [];
      }
      if (!queue.fnArray) {
        queue.fnArray = [];
      }

      var fnArray = queue.fnArray, argsArray = queue.argsArray;
      var dependency = dependency || [];

      resources = xref.fetchIfRef(resources) || new Dict();
      var xobjs = xref.fetchIfRef(resources.get('XObject')) || new Dict();
      var patterns = xref.fetchIfRef(resources.get('Pattern')) || new Dict();
      var parser = new Parser(new Lexer(stream), false);
      var res = resources;
      var args = [], obj;
      var getObjBt = function getObjBt() {
        parser = this.oldParser;
        return { name: 'BT' };
      };
      var TILING_PATTERN = 1, SHADING_PATTERN = 2;

      while (!isEOF(obj = parser.getObj())) {
        if (isCmd(obj)) {
          var cmd = obj.cmd;
          var fn = OP_MAP[cmd];
          if (!fn) {
            // invalid content command, trying to recover
            if (cmd.substr(-2) == 'BT') {
              fn = OP_MAP[cmd.substr(0, cmd.length - 2)];
              // feeding 'BT' on next interation
              parser = {
                getObj: getObjBt,
                oldParser: parser
              };
            }
          }
          assertWellFormed(fn, 'Unknown command "' + cmd + '"');
          // TODO figure out how to type-check vararg functions

          if ((cmd == 'SCN' || cmd == 'scn') && !args[args.length - 1].code) {
            // Use the IR version for setStroke/FillColorN.
            fn += '_IR';

            // compile tiling patterns
            var patternName = args[args.length - 1];
            // SCN/scn applies patterns along with normal colors
            if (isName(patternName)) {
              var pattern = xref.fetchIfRef(patterns.get(patternName.name));
              if (pattern) {
                var dict = isStream(pattern) ? pattern.dict : pattern;
                var typeNum = dict.get('PatternType');

                if (typeNum == TILING_PATTERN) {
                  // Create an IR of the pattern code.
                  var depIdx = dependency.length;
                  var codeIR = this.getIRQueue(pattern,
                                    dict.get('Resources'), {}, dependency);

                  // Add the dependencies that are required to execute the
                  // codeIR.
                  insertDependency(dependency.slice(depIdx));

                  args = TilingPattern.getIR(codeIR, dict, args);
                }
                else if (typeNum == SHADING_PATTERN) {
                  var shading = xref.fetchIfRef(dict.get('Shading'));
                  var matrix = dict.get('Matrix');
                  var pattern = Pattern.parseShading(shading, matrix, xref, res,
                                                                  null /*ctx*/);
                  args = pattern.getIR();
                } else {
                  error('Unkown PatternType ' + typeNum);
                }
              }
            }
          } else if (cmd == 'Do' && !args[0].code) {
            // eagerly compile XForm objects
            var name = args[0].name;
            var xobj = xobjs.get(name);
            if (xobj) {
              xobj = xref.fetchIfRef(xobj);
              assertWellFormed(isStream(xobj), 'XObject should be a stream');

              var type = xobj.dict.get('Subtype');
              assertWellFormed(
                isName(type),
                'XObject should have a Name subtype'
              );

              if ('Form' == type.name) {
                var matrix = xobj.dict.get('Matrix');
                var bbox = xobj.dict.get('BBox');

                fnArray.push('paintFormXObjectBegin');
                argsArray.push([matrix, bbox]);

                // This adds the IRQueue of the xObj to the current queue.
                var depIdx = dependency.length;

                this.getIRQueue(xobj, xobj.dict.get('Resources'), queue,
                                                                dependency);

               // Add the dependencies that are required to execute the
               // codeIR.
               insertDependency(dependency.slice(depIdx));

                fn = 'paintFormXObjectEnd';
                args = [];
              } else if ('Image' == type.name) {
                buildPaintImageXObject(xobj, false);
              } else {
                error('Unhandled XObject subtype ' + type.name);
              }
            }
          } else if (cmd == 'Tf') { // eagerly collect all fonts
            args[0] = handleSetFont(args[0].name);
          } else if (cmd == 'EI') {
            buildPaintImageXObject(args[0], true);
          }

          switch (fn) {
            // Parse the ColorSpace data to a raw format.
            case 'setFillColorSpace':
            case 'setStrokeColorSpace':
              args = [ColorSpace.parseToIR(args[0], xref, resources)];
              break;
            case 'shadingFill':
              var shadingRes = xref.fetchIfRef(res.get('Shading'));
              if (!shadingRes)
                error('No shading resource found');

              var shading = xref.fetchIfRef(shadingRes.get(args[0].name));
              if (!shading)
                error('No shading object found');

              var shadingFill = Pattern.parseShading(shading, null, xref, res,
                                                      null);
              var patternIR = shadingFill.getIR();
              args = [patternIR];
              fn = 'shadingFill';
              break;
            case 'setGState':
              var dictName = args[0];
              var extGState = xref.fetchIfRef(resources.get('ExtGState'));

              if (!isDict(extGState) || !extGState.has(dictName.name))
                break;

              var gsState = xref.fetchIfRef(extGState.get(dictName.name));

              // This array holds the converted/processed state data.
              var gsStateObj = [];

              gsState.forEach(
                function canvasGraphicsSetGStateForEach(key, value) {
                  switch (key) {
                    case 'Type':
                      break;
                    case 'LW':
                    case 'LC':
                    case 'LJ':
                    case 'ML':
                    case 'D':
                    case 'RI':
                    case 'FL':
                      gsStateObj.push([key, value]);
                      break;
                    case 'Font':
                      gsStateObj.push([
                        'Font',
                        handleSetFont(null, value[0]),
                        value[1]
                      ]);
                      break;
                    case 'OP':
                    case 'op':
                    case 'OPM':
                    case 'BG':
                    case 'BG2':
                    case 'UCR':
                    case 'UCR2':
                    case 'TR':
                    case 'TR2':
                    case 'HT':
                    case 'SM':
                    case 'SA':
                    case 'BM':
                    case 'SMask':
                    case 'CA':
                    case 'ca':
                    case 'AIS':
                    case 'TK':
                      TODO('graphic state operator ' + key);
                      break;
                    default:
                      warn('Unknown graphic state operator ' + key);
                      break;
                  }
                }
              );
              args = [gsStateObj];
              break;
          } // switch

          fnArray.push(fn);
          argsArray.push(args);
          args = [];
        } else if (obj != null) {
          assertWellFormed(args.length <= 33, 'Too many arguments');
          args.push(obj);
        }
      }

      return {
        fnArray: fnArray,
        argsArray: argsArray
      };
    },

    extractDataStructures: function
      partialEvaluatorExtractDataStructures(dict, baseDict,
                                            xref, properties) {
      // 9.10.2
      var toUnicode = dict.get('ToUnicode') ||
        baseDict.get('ToUnicode');
      if (toUnicode)
        properties.toUnicode = this.readToUnicode(toUnicode, xref);

      if (properties.composite) {
        // CIDSystemInfo helps to match CID to glyphs
        var cidSystemInfo = xref.fetchIfRef(dict.get('CIDSystemInfo'));
        if (isDict(cidSystemInfo)) {
          properties.cidSystemInfo = {
            registry: cidSystemInfo.get('Registry'),
            ordering: cidSystemInfo.get('Ordering'),
            supplement: cidSystemInfo.get('Supplement')
          };
        }

        var cidToGidMap = xref.fetchIfRef(dict.get('CIDToGIDMap'));
        if (isStream(cidToGidMap))
          properties.cidToGidMap = this.readCidToGidMap(cidToGidMap);
      }

      var differences = [];
      var baseEncoding = properties.type == 'TrueType' ?
        Encodings.WinAnsiEncoding : Encodings.StandardEncoding;
      var hasEncoding = dict.has('Encoding');
      if (hasEncoding) {
        var encoding = xref.fetchIfRef(dict.get('Encoding'));
        if (isDict(encoding)) {
          var baseName = encoding.get('BaseEncoding');
          if (baseName)
            baseEncoding = Encodings[baseName.name];

          // Load the differences between the base and original
          if (encoding.has('Differences')) {
            var diffEncoding = encoding.get('Differences');
            var index = 0;
            for (var j = 0; j < diffEncoding.length; j++) {
              var data = diffEncoding[j];
              if (isNum(data))
                index = data;
              else
                differences[index++] = data.name;
            }
          }
        } else if (isName(encoding)) {
          baseEncoding = Encodings[encoding.name];
        } else {
          error('Encoding is not a Name nor a Dict');
        }
      }
      properties.differences = differences;
      properties.baseEncoding = baseEncoding;
      properties.hasEncoding = hasEncoding;
    },

    readToUnicode:
      function partialEvaluatorReadToUnicode(toUnicode, xref) {
      var cmapObj = xref.fetchIfRef(toUnicode);
      var charToUnicode = [];
      if (isName(cmapObj)) {
        error('ToUnicode file cmap translation not implemented');
      } else if (isStream(cmapObj)) {
        var tokens = [];
        var token = '';
        var beginArrayToken = {};

        var cmap = cmapObj.getBytes(cmapObj.length);
        for (var i = 0; i < cmap.length; i++) {
          var byte = cmap[i];
          if (byte == 0x20 || byte == 0x0D || byte == 0x0A ||
              byte == 0x3C || byte == 0x5B || byte == 0x5D) {
            switch (token) {
              case 'usecmap':
                error('usecmap is not implemented');
                break;

              case 'beginbfchar':
              case 'beginbfrange':
              case 'begincidchar':
              case 'begincidrange':
                token = '';
                tokens = [];
                break;

              case 'endcidrange':
              case 'endbfrange':
                for (var j = 0; j < tokens.length; j += 3) {
                  var startRange = tokens[j];
                  var endRange = tokens[j + 1];
                  var code = tokens[j + 2];
                  while (startRange <= endRange) {
                    charToUnicode[startRange] = code++;
                    ++startRange;
                  }
                }
                break;

              case 'endcidchar':
              case 'endbfchar':
                for (var j = 0; j < tokens.length; j += 2) {
                  var index = tokens[j];
                  var code = tokens[j + 1];
                  charToUnicode[index] = code;
                }
                break;

              case '':
                break;

              default:
                if (token[0] >= '0' && token[0] <= '9')
                  token = parseInt(token, 10); // a number
                tokens.push(token);
                token = '';
            }
            switch (byte) {
              case 0x5B:
                // begin list parsing
                tokens.push(beginArrayToken);
                break;
              case 0x5D:
                // collect array items
                var items = [], item;
                while (tokens.length &&
                       (item = tokens.pop()) != beginArrayToken)
                  items.unshift(item);
                tokens.push(items);
                break;
            }
          } else if (byte == 0x3E) {
            if (token.length) {
              // parsing hex number
              tokens.push(parseInt(token, 16));
              token = '';
            }
          } else {
            token += String.fromCharCode(byte);
          }
        }
      }
      return charToUnicode;
    },
    readCidToGidMap:
      function partialEvaluatorReadCidToGidMap(cidToGidStream) {
      // Extract the encoding from the CIDToGIDMap
      var glyphsData = cidToGidStream.getBytes();

      // Set encoding 0 to later verify the font has an encoding
      var result = [];
      for (var j = 0; j < glyphsData.length; j++) {
        var glyphID = (glyphsData[j++] << 8) | glyphsData[j];
        if (glyphID == 0)
          continue;

        var code = j >> 1;
        result[code] = glyphID;
      }
      return result;
    },

    extractWidths: function partialEvaluatorWidths(dict,
                                                   xref,
                                                   descriptor,
                                                   properties) {
      var glyphsWidths = [];
      var defaultWidth = 0;
      if (properties.composite) {
        defaultWidth = xref.fetchIfRef(dict.get('DW')) || 1000;

        var widths = xref.fetchIfRef(dict.get('W'));
        if (widths) {
          var start = 0, end = 0;
          for (var i = 0; i < widths.length; i++) {
            var code = widths[i];
            if (isArray(code)) {
              for (var j = 0; j < code.length; j++)
                glyphsWidths[start++] = code[j];
              start = 0;
            } else if (start) {
              var width = widths[++i];
              for (var j = start; j <= code; j++)
                glyphsWidths[j] = width;
              start = 0;
            } else {
              start = code;
            }
          }
        }
      } else {
        var firstChar = properties.firstChar;
        var widths = xref.fetchIfRef(dict.get('Widths'));
        if (widths) {
          for (var i = 0, j = firstChar; i < widths.length; i++, j++)
            glyphsWidths[j] = widths[i];
          defaultWidth = parseFloat(descriptor.get('MissingWidth')) || 0;
        } else {
          // Trying get the BaseFont metrics (see comment above).
          var baseFontName = dict.get('BaseFont');
          if (isName(baseFontName)) {
            var metrics = this.getBaseFontMetrics(baseFontName.name);

            glyphsWidths = metrics.widths;
            defaultWidth = metrics.defaultWidth;
          }
        }
      }

      properties.defaultWidth = defaultWidth;
      properties.widths = glyphsWidths;
    },

    getBaseFontMetrics: function getBaseFontMetrics(name) {
      var defaultWidth = 0, widths = [];
      var glyphWidths = Metrics[stdFontMap[name] || name];
      if (isNum(glyphWidths)) {
        defaultWidth = glyphWidths;
      } else {
        // glyphWidths stored in {glyph-name -> width} format
        // converting to {char-code -> width} array
        var encoding = Encodings.StandardEncoding;
        for (var glyphName in glyphWidths) {
          var index = encoding.indexOf(glyphName);
          if (index < 0)
            continue;
          widths[index] = glyphWidths[glyphName];
        }
      }

      return {
        defaultWidth: defaultWidth,
        widths: widths
      };
    },

    translateFont: function partialEvaluatorTranslateFont(dict, xref, resources,
                                    queue, handler, uniquePrefix, dependency) {
      var baseDict = dict;
      var type = dict.get('Subtype');
      assertWellFormed(isName(type), 'invalid font Subtype');

      var composite = false;
      if (type.name == 'Type0') {
        // If font is a composite
        //  - get the descendant font
        //  - set the type according to the descendant font
        //  - get the FontDescriptor from the descendant font
        var df = dict.get('DescendantFonts');
        if (!df)
          return null;

        if (isRef(df))
          df = xref.fetch(df);

        dict = xref.fetchIfRef(isRef(df) ? df : df[0]);

        type = dict.get('Subtype');
        assertWellFormed(isName(type), 'invalid font Subtype');
        composite = true;
      }
      var maxCharIndex = composite ? 0xFFFF : 0xFF;

      var descriptor = xref.fetchIfRef(dict.get('FontDescriptor'));
      if (!descriptor) {
        if (type.name == 'Type3') {
          // FontDescriptor is only required for Type3 fonts when the document
          // is a tagged pdf. Create a barbebones one to get by.
          descriptor = new Dict();
          descriptor.set('FontName', new Name(type.name));
        } else {
          // Before PDF 1.5 if the font was one of the base 14 fonts, having a
          // FontDescriptor was not required.
          // This case is here for compatibility.
          var baseFontName = dict.get('BaseFont');
          if (!isName(baseFontName))
            return null;

          // Using base font name as a font name.
          baseFontName = baseFontName.name.replace(/[,_]/g, '-');
          var metrics = this.getBaseFontMetrics(baseFontName);

          var properties = {
            type: type.name,
            widths: metrics.widths,
            defaultWidth: metrics.defaultWidth,
            firstChar: 0,
            lastChar: maxCharIndex
          };
          this.extractDataStructures(dict, dict, xref, properties);

          return {
            name: baseFontName,
            dict: baseDict,
            properties: properties
          };
        }

      }

      // According to the spec if 'FontDescriptor' is declared, 'FirstChar',
      // 'LastChar' and 'Widths' should exists too, but some PDF encoders seems
      // to ignore this rule when a variant of a standart font is used.
      // TODO Fill the width array depending on which of the base font this is
      // a variant.
      var firstChar = xref.fetchIfRef(dict.get('FirstChar')) || 0;
      var lastChar = xref.fetchIfRef(dict.get('LastChar')) || maxCharIndex;

      var fontName = xref.fetchIfRef(descriptor.get('FontName'));
      assertWellFormed(isName(fontName), 'invalid font name');

      var fontFile = descriptor.get('FontFile', 'FontFile2', 'FontFile3');
      if (fontFile) {
        fontFile = xref.fetchIfRef(fontFile);
        if (fontFile.dict) {
          var subtype = fontFile.dict.get('Subtype');
          if (subtype)
            subtype = subtype.name;

          var length1 = fontFile.dict.get('Length1');
          if (!isInt(length1))
            length1 = xref.fetchIfRef(length1);

          var length2 = fontFile.dict.get('Length2');
          if (!isInt(length2))
            length2 = xref.fetchIfRef(length2);
        }
      }

      var properties = {
        type: type.name,
        subtype: subtype,
        file: fontFile,
        length1: length1,
        length2: length2,
        composite: composite,
        fixedPitch: false,
        fontMatrix: dict.get('FontMatrix') || IDENTITY_MATRIX,
        firstChar: firstChar || 0,
        lastChar: lastChar || 256,
        bbox: descriptor.get('FontBBox'),
        ascent: descriptor.get('Ascent'),
        descent: descriptor.get('Descent'),
        xHeight: descriptor.get('XHeight'),
        capHeight: descriptor.get('CapHeight'),
        flags: descriptor.get('Flags'),
        italicAngle: descriptor.get('ItalicAngle'),
        coded: false
      };
      this.extractWidths(dict, xref, descriptor, properties);
      this.extractDataStructures(dict, baseDict, xref, properties);

      if (type.name === 'Type3') {
        properties.coded = true;
        var charProcs = xref.fetchIfRef(dict.get('CharProcs'));
        var fontResources = xref.fetchIfRef(dict.get('Resources')) || resources;
        properties.resources = fontResources;
        properties.charProcs = {};
        for (var key in charProcs.map) {
          var glyphStream = xref.fetchIfRef(charProcs.map[key]);
<<<<<<< HEAD
          properties.charProcs[key] = this.evaluate(glyphStream,
                                                    xref,
                                                    fontResources);
=======
          var queue = {};
          properties.glyphs[key].IRQueue = this.getIRQueue(glyphStream,
                      fontResources, queue, dependency);
>>>>>>> 65beea82
        }
      }

      return {
        name: fontName.name,
        dict: baseDict,
        file: fontFile,
        properties: properties
      };
    }
  };

  return constructor;
})();

// <canvas> contexts store most of the state we need natively.
// However, PDF needs a bit more state, which we store here.
var CanvasExtraState = (function canvasExtraState() {
  function constructor(old) {
    // Are soft masks and alpha values shapes or opacities?
    this.alphaIsShape = false;
    this.fontSize = 0;
    this.textMatrix = IDENTITY_MATRIX;
    this.leading = 0;
    // Current point (in user coordinates)
    this.x = 0;
    this.y = 0;
    // Start of text line (in text coordinates)
    this.lineX = 0;
    this.lineY = 0;
    // Character and word spacing
    this.charSpacing = 0;
    this.wordSpacing = 0;
    this.textHScale = 1;
    // Color spaces
    this.fillColorSpaceObj = null;
    this.strokeColorSpaceObj = null;
    this.fillColorObj = null;
    this.strokeColorObj = null;
    // Default fore and background colors
    this.fillColor = '#000000';
    this.strokeColor = '#000000';

    this.old = old;
  }

  constructor.prototype = {
    clone: function canvasextra_clone() {
      return Object.create(this);
    },
    setCurrentPoint: function canvasextra_setCurrentPoint(x, y) {
      this.x = x;
      this.y = y;
    }
  };
  return constructor;
})();

function ScratchCanvas(width, height) {
  var canvas = document.createElement('canvas');
  canvas.width = width;
  canvas.height = height;
  return canvas;
}

var CanvasGraphics = (function canvasGraphics() {
  // Defines the time the executeIRQueue is going to be executing
  // before it stops and shedules a continue of execution.
  var kExecutionTime = 50;

  // Number of IR commands to execute before checking
  // if we execute longer then `kExecutionTime`.
  var kExecutionTimeCheck = 500;

  function constructor(canvasCtx, objs) {
    this.ctx = canvasCtx;
    this.current = new CanvasExtraState();
    this.stateStack = [];
    this.pendingClip = null;
    this.res = null;
    this.xobjs = null;
    this.ScratchCanvas = ScratchCanvas;
    this.objs = objs;
  }

  var LINE_CAP_STYLES = ['butt', 'round', 'square'];
  var LINE_JOIN_STYLES = ['miter', 'round', 'bevel'];
  var NORMAL_CLIP = {};
  var EO_CLIP = {};

  constructor.prototype = {
    beginDrawing: function canvasGraphicsBeginDrawing(mediaBox) {
      var cw = this.ctx.canvas.width, ch = this.ctx.canvas.height;
      this.ctx.save();
      switch (mediaBox.rotate) {
        case 0:
          this.ctx.transform(1, 0, 0, -1, 0, ch);
          break;
        case 90:
          this.ctx.transform(0, 1, 1, 0, 0, 0);
          break;
        case 180:
          this.ctx.transform(-1, 0, 0, 1, cw, 0);
          break;
        case 270:
          this.ctx.transform(0, -1, -1, 0, cw, ch);
          break;
      }
      this.ctx.scale(cw / mediaBox.width, ch / mediaBox.height);
    },

    executeIRQueue: function canvasGraphicsExecuteIRQueue(codeIR,
                                  executionStartIdx, continueCallback) {
      var argsArray = codeIR.argsArray;
      var fnArray = codeIR.fnArray;
      var i = executionStartIdx || 0;
      var argsArrayLen = argsArray.length;

      var executionEndIdx;
      var startTime = Date.now();

      var objs = this.objs;

      do {
        executionEndIdx = Math.min(argsArrayLen, i + kExecutionTimeCheck);

        for (i; i < executionEndIdx; i++) {
          if (fnArray[i] !== 'dependency') {
            this[fnArray[i]].apply(this, argsArray[i]);
          } else {
            var deps = argsArray[i];
            for (var n = 0; n < deps.length; n++) {
              var depObjId = deps[n];

              // If the promise isn't resolved yet, add the continueCallback
              // to the promise and bail out.
              if (!objs.isResolved(depObjId)) {
                objs.get(depObjId, continueCallback);
                return i;
              }
            }
          }
        }

        // If the entire IRQueue was executed, stop as were done.
        if (i == argsArrayLen) {
          return i;
        }

        // If the execution took longer then a certain amount of time, shedule
        // to continue exeution after a short delay.
        // However, this is only possible if a 'continueCallback' is passed in.
        if (continueCallback && (Date.now() - startTime) > kExecutionTime) {
          setTimeout(continueCallback, 0);
          return i;
        }

        // If the IRQueue isn't executed completly yet OR the execution time
        // was short enough, do another execution round.
      } while (true);
    },

    endDrawing: function canvasGraphicsEndDrawing() {
      this.ctx.restore();
    },

    // Graphics state
    setLineWidth: function canvasGraphicsSetLineWidth(width) {
      this.ctx.lineWidth = width;
    },
    setLineCap: function canvasGraphicsSetLineCap(style) {
      this.ctx.lineCap = LINE_CAP_STYLES[style];
    },
    setLineJoin: function canvasGraphicsSetLineJoin(style) {
      this.ctx.lineJoin = LINE_JOIN_STYLES[style];
    },
    setMiterLimit: function canvasGraphicsSetMiterLimit(limit) {
      this.ctx.miterLimit = limit;
    },
    setDash: function canvasGraphicsSetDash(dashArray, dashPhase) {
      this.ctx.mozDash = dashArray;
      this.ctx.mozDashOffset = dashPhase;
    },
    setRenderingIntent: function canvasGraphicsSetRenderingIntent(intent) {
      TODO('set rendering intent: ' + intent);
    },
    setFlatness: function canvasGraphicsSetFlatness(flatness) {
      TODO('set flatness: ' + flatness);
    },
    setGState: function canvasGraphicsSetGState(states) {
      for (var i = 0; i < states.length; i++) {
        var state = states[i];
        var key = state[0];
        var value = state[1];

        switch (key) {
          case 'LW':
            this.setLineWidth(value);
            break;
          case 'LC':
            this.setLineCap(value);
            break;
          case 'LJ':
            this.setLineJoin(value);
            break;
          case 'ML':
            this.setMiterLimit(value);
            break;
          case 'D':
            this.setDash(value[0], value[1]);
            break;
          case 'RI':
            this.setRenderingIntent(value);
            break;
          case 'FL':
            this.setFlatness(value);
            break;
          case 'Font':
            this.setFont(state[1], state[2]);
            break;
        }
      }
    },
    save: function canvasGraphicsSave() {
      this.ctx.save();
      var old = this.current;
      this.stateStack.push(old);
      this.current = old.clone();
    },
    restore: function canvasGraphicsRestore() {
      var prev = this.stateStack.pop();
      if (prev) {
        this.current = prev;
        this.ctx.restore();
      }
    },
    transform: function canvasGraphicsTransform(a, b, c, d, e, f) {
      this.ctx.transform(a, b, c, d, e, f);
    },

    // Path
    moveTo: function canvasGraphicsMoveTo(x, y) {
      this.ctx.moveTo(x, y);
      this.current.setCurrentPoint(x, y);
    },
    lineTo: function canvasGraphicsLineTo(x, y) {
      this.ctx.lineTo(x, y);
      this.current.setCurrentPoint(x, y);
    },
    curveTo: function canvasGraphicsCurveTo(x1, y1, x2, y2, x3, y3) {
      this.ctx.bezierCurveTo(x1, y1, x2, y2, x3, y3);
      this.current.setCurrentPoint(x3, y3);
    },
    curveTo2: function canvasGraphicsCurveTo2(x2, y2, x3, y3) {
      var current = this.current;
      this.ctx.bezierCurveTo(current.x, current.y, x2, y2, x3, y3);
      current.setCurrentPoint(x3, y3);
    },
    curveTo3: function canvasGraphicsCurveTo3(x1, y1, x3, y3) {
      this.curveTo(x1, y1, x3, y3, x3, y3);
      this.current.setCurrentPoint(x3, y3);
    },
    closePath: function canvasGraphicsClosePath() {
      this.ctx.closePath();
    },
    rectangle: function canvasGraphicsRectangle(x, y, width, height) {
      this.ctx.rect(x, y, width, height);
    },
    stroke: function canvasGraphicsStroke() {
      var ctx = this.ctx;
      var strokeColor = this.current.strokeColor;
      if (strokeColor && strokeColor.hasOwnProperty('type') &&
          strokeColor.type === 'Pattern') {
        // for patterns, we transform to pattern space, calculate
        // the pattern, call stroke, and restore to user space
        ctx.save();
        ctx.strokeStyle = strokeColor.getPattern(ctx);
        ctx.stroke();
        ctx.restore();
      } else {
        ctx.stroke();
      }

      this.consumePath();
    },
    closeStroke: function canvasGraphicsCloseStroke() {
      this.closePath();
      this.stroke();
    },
    fill: function canvasGraphicsFill() {
      var ctx = this.ctx;
      var fillColor = this.current.fillColor;

      if (fillColor && fillColor.hasOwnProperty('type') &&
          fillColor.type === 'Pattern') {
        ctx.save();
        ctx.fillStyle = fillColor.getPattern(ctx);
        ctx.fill();
        ctx.restore();
      } else {
        ctx.fill();
      }

      this.consumePath();
    },
    eoFill: function canvasGraphicsEoFill() {
      var savedFillRule = this.setEOFillRule();
      this.fill();
      this.restoreFillRule(savedFillRule);
    },
    fillStroke: function canvasGraphicsFillStroke() {
      var ctx = this.ctx;

      var fillColor = this.current.fillColor;
      if (fillColor && fillColor.hasOwnProperty('type') &&
          fillColor.type === 'Pattern') {
        ctx.save();
        ctx.fillStyle = fillColor.getPattern(ctx);
        ctx.fill();
        ctx.restore();
      } else {
        ctx.fill();
      }

      var strokeColor = this.current.strokeColor;
      if (strokeColor && strokeColor.hasOwnProperty('type') &&
          strokeColor.type === 'Pattern') {
        ctx.save();
        ctx.strokeStyle = strokeColor.getPattern(ctx);
        ctx.stroke();
        ctx.restore();
      } else {
        ctx.stroke();
      }

      this.consumePath();
    },
    eoFillStroke: function canvasGraphicsEoFillStroke() {
      var savedFillRule = this.setEOFillRule();
      this.fillStroke();
      this.restoreFillRule(savedFillRule);
    },
    closeFillStroke: function canvasGraphicsCloseFillStroke() {
      return this.fillStroke();
    },
    closeEOFillStroke: function canvasGraphicsCloseEOFillStroke() {
      var savedFillRule = this.setEOFillRule();
      this.fillStroke();
      this.restoreFillRule(savedFillRule);
    },
    endPath: function canvasGraphicsEndPath() {
      this.consumePath();
    },

    // Clipping
    clip: function canvasGraphicsClip() {
      this.pendingClip = NORMAL_CLIP;
    },
    eoClip: function canvasGraphicsEoClip() {
      this.pendingClip = EO_CLIP;
    },

    // Text
    beginText: function canvasGraphicsBeginText() {
      this.current.textMatrix = IDENTITY_MATRIX;
      this.current.x = this.current.lineX = 0;
      this.current.y = this.current.lineY = 0;
    },
    endText: function canvasGraphicsEndText() {
    },
    setCharSpacing: function canvasGraphicsSetCharSpacing(spacing) {
      this.current.charSpacing = spacing;
    },
    setWordSpacing: function canvasGraphicsSetWordSpacing(spacing) {
      this.current.wordSpacing = spacing;
    },
    setHScale: function canvasGraphicsSetHScale(scale) {
      this.current.textHScale = scale / 100;
    },
    setLeading: function canvasGraphicsSetLeading(leading) {
      this.current.leading = -leading;
    },
    setFont: function canvasGraphicsSetFont(fontRefName, size) {
      var fontObj = this.objs.get(fontRefName).fontObj;

      if (!fontObj) {
        throw 'Can\'t find font for ' + fontRefName;
      }

      var name = fontObj.loadedName || 'sans-serif';

      this.current.font = fontObj;
      this.current.fontSize = size;

      var name = fontObj.loadedName || 'sans-serif';
      var bold = fontObj.black ? (fontObj.bold ? 'bolder' : 'bold') :
                                 (fontObj.bold ? 'bold' : 'normal');

      var italic = fontObj.italic ? 'italic' : 'normal';
      var serif = fontObj.serif ? 'serif' : 'sans-serif';
      var typeface = '"' + name + '", ' + serif;
      var rule = italic + ' ' + bold + ' ' + size + 'px ' + typeface;
      this.ctx.font = rule;
    },
    setTextRenderingMode: function canvasGraphicsSetTextRenderingMode(mode) {
      TODO('text rendering mode: ' + mode);
    },
    setTextRise: function canvasGraphicsSetTextRise(rise) {
      TODO('text rise: ' + rise);
    },
    moveText: function canvasGraphicsMoveText(x, y) {
      this.current.x = this.current.lineX += x;
      this.current.y = this.current.lineY += y;
    },
    setLeadingMoveText: function canvasGraphicsSetLeadingMoveText(x, y) {
      this.setLeading(-y);
      this.moveText(x, y);
    },
    setTextMatrix: function canvasGraphicsSetTextMatrix(a, b, c, d, e, f) {
      this.current.textMatrix = [a, b, c, d, e, f];

      this.current.x = this.current.lineX = 0;
      this.current.y = this.current.lineY = 0;
    },
    nextLine: function canvasGraphicsNextLine() {
      this.moveText(0, this.current.leading);
    },
    showText: function canvasGraphicsShowText(text) {
      var ctx = this.ctx;
      var current = this.current;
      var font = current.font;
      var glyphs = font.charsToGlyphs(text);
      var fontSize = current.fontSize;
      var charSpacing = current.charSpacing;
      var wordSpacing = current.wordSpacing;
      var textHScale = current.textHScale;
      var glyphsLength = glyphs.length;
      if (font.coded) {
        ctx.save();
        ctx.transform.apply(ctx, current.textMatrix);
        ctx.translate(current.x, current.y);

        var fontMatrix = font.fontMatrix || IDENTITY_MATRIX;
        ctx.scale(1 / textHScale, 1);
        for (var i = 0; i < glyphsLength; ++i) {

          var glyph = glyphs[i];
          if (glyph === null) {
            // word break
            this.ctx.translate(wordSpacing, 0);
            continue;
          }

          this.save();
          ctx.scale(fontSize, fontSize);
          ctx.transform.apply(ctx, fontMatrix);
          this.executeIRQueue(glyph.IRQueue);
          this.restore();

          var transformed = Util.applyTransform([glyph.width, 0], fontMatrix);
          var width = transformed[0] * fontSize + charSpacing;

          ctx.translate(width, 0);
          current.x += width;

        }
        ctx.restore();
      } else {
        ctx.save();
        ctx.transform.apply(ctx, current.textMatrix);
        ctx.scale(1, -1);
        ctx.translate(current.x, -1 * current.y);
        ctx.transform.apply(ctx, font.fontMatrix || IDENTITY_MATRIX);

        ctx.scale(1 / textHScale, 1);

        var width = 0;
        for (var i = 0; i < glyphsLength; ++i) {
          var glyph = glyphs[i];
          if (glyph === null) {
            // word break
            width += wordSpacing;
            continue;
          }

          var unicode = glyph.unicode;
          var char = (unicode >= 0x10000) ?
            String.fromCharCode(0xD800 | ((unicode - 0x10000) >> 10),
            0xDC00 | (unicode & 0x3FF)) : String.fromCharCode(unicode);

          ctx.fillText(char, width, 0);
          width += glyph.width * fontSize * 0.001 + charSpacing;
        }
        current.x += width;

        ctx.restore();
      }
    },

    showSpacedText: function canvasGraphicsShowSpacedText(arr) {
      var ctx = this.ctx;
      var current = this.current;
      var fontSize = current.fontSize;
      var textHScale = current.textHScale;
      var arrLength = arr.length;
      for (var i = 0; i < arrLength; ++i) {
        var e = arr[i];
        if (isNum(e)) {
          current.x -= e * 0.001 * fontSize * textHScale;
        } else if (isString(e)) {
          this.showText(e);
        } else {
          malformed('TJ array element ' + e + ' is not string or num');
        }
      }
    },
    nextLineShowText: function canvasGraphicsNextLineShowText(text) {
      this.nextLine();
      this.showText(text);
    },
    nextLineSetSpacingShowText:
      function canvasGraphicsNextLineSetSpacingShowText(wordSpacing,
                                                        charSpacing,
                                                        text) {
      this.setWordSpacing(wordSpacing);
      this.setCharSpacing(charSpacing);
      this.nextLineShowText(text);
    },

    // Type3 fonts
    setCharWidth: function canvasGraphicsSetCharWidth(xWidth, yWidth) {
      // We can safely ignore this since the width should be the same
      // as the width in the Widths array.
    },
    setCharWidthAndBounds: function canvasGraphicsSetCharWidthAndBounds(xWidth,
                                                                        yWidth,
                                                                        llx,
                                                                        lly,
                                                                        urx,
                                                                        ury) {
      // TODO According to the spec we're also suppose to ignore any operators
      // that set color or include images while processing this type3 font.
      this.rectangle(llx, lly, urx - llx, ury - lly);
      this.clip();
      this.endPath();
    },

    // Color
    setStrokeColorSpace:
    function canvasGraphicsSetStrokeColorSpacefunction(raw) {
      this.current.strokeColorSpace = ColorSpace.fromIR(raw);
    },
    setFillColorSpace: function canvasGraphicsSetFillColorSpace(raw) {
      this.current.fillColorSpace = ColorSpace.fromIR(raw);
    },
    setStrokeColor: function canvasGraphicsSetStrokeColor(/*...*/) {
      var cs = this.current.strokeColorSpace;
      var color = cs.getRgb(arguments);
      this.setStrokeRGBColor.apply(this, color);
    },
    getColorN_IR_Pattern: function(IR, cs) {
      if (IR[0] == 'TilingPattern') {
        var args = IR[1];
        var base = cs.base;
        var color;
        if (base) {
          var baseComps = base.numComps;

          color = [];
          for (var i = 0; i < baseComps; ++i)
            color.push(args[i]);

          color = base.getRgb(color);
        }
        var pattern = new TilingPattern(IR, color, this.ctx, this.objs);
      } else if (IR[0] == 'RadialAxialShading' || IR[0] == 'DummyShading') {
        var pattern = Pattern.shadingFromIR(this.ctx, IR);
      } else {
        throw 'Unkown IR type';
      }
      return pattern;
    },
    setStrokeColorN_IR: function canvasGraphicsSetStrokeColorN(/*...*/) {
      var cs = this.current.strokeColorSpace;

      if (cs.name == 'Pattern') {
        this.current.strokeColor = this.getColorN_IR_Pattern(arguments, cs);
      } else {
        this.setStrokeColor.apply(this, arguments);
      }
    },
    setFillColor: function canvasGraphicsSetFillColor(/*...*/) {
      var cs = this.current.fillColorSpace;
      var color = cs.getRgb(arguments);
      this.setFillRGBColor.apply(this, color);
    },
    setFillColorN_IR: function canvasGraphicsSetFillColorN(/*...*/) {
      var cs = this.current.fillColorSpace;

      if (cs.name == 'Pattern') {
        this.current.fillColor = this.getColorN_IR_Pattern(arguments, cs);
      } else {
        this.setFillColor.apply(this, arguments);
      }
    },
    setStrokeGray: function canvasGraphicsSetStrokeGray(gray) {
      this.setStrokeRGBColor(gray, gray, gray);
    },
    setFillGray: function canvasGraphicsSetFillGray(gray) {
      this.setFillRGBColor(gray, gray, gray);
    },
    setStrokeRGBColor: function canvasGraphicsSetStrokeRGBColor(r, g, b) {
      var color = Util.makeCssRgb(r, g, b);
      this.ctx.strokeStyle = color;
      this.current.strokeColor = color;
    },
    setFillRGBColor: function canvasGraphicsSetFillRGBColor(r, g, b) {
      var color = Util.makeCssRgb(r, g, b);
      this.ctx.fillStyle = color;
      this.current.fillColor = color;
    },
    setStrokeCMYKColor: function canvasGraphicsSetStrokeCMYKColor(c, m, y, k) {
      var color = Util.makeCssCmyk(c, m, y, k);
      this.ctx.strokeStyle = color;
      this.current.strokeColor = color;
    },
    setFillCMYKColor: function canvasGraphicsSetFillCMYKColor(c, m, y, k) {
      var color = Util.makeCssCmyk(c, m, y, k);
      this.ctx.fillStyle = color;
      this.current.fillColor = color;
    },

    shadingFill: function canvasGraphicsShadingFill(patternIR) {
      var ctx = this.ctx;

      this.save();
      ctx.fillStyle = Pattern.shadingFromIR(ctx, patternIR);

      var inv = ctx.mozCurrentTransformInverse;
      if (inv) {
        var canvas = ctx.canvas;
        var width = canvas.width;
        var height = canvas.height;

        var bl = Util.applyTransform([0, 0], inv);
        var br = Util.applyTransform([0, width], inv);
        var ul = Util.applyTransform([height, 0], inv);
        var ur = Util.applyTransform([height, width], inv);

        var x0 = Math.min(bl[0], br[0], ul[0], ur[0]);
        var y0 = Math.min(bl[1], br[1], ul[1], ur[1]);
        var x1 = Math.max(bl[0], br[0], ul[0], ur[0]);
        var y1 = Math.max(bl[1], br[1], ul[1], ur[1]);

        this.ctx.fillRect(x0, y0, x1 - x0, y1 - y0);
      } else {
        // HACK to draw the gradient onto an infinite rectangle.
        // PDF gradients are drawn across the entire image while
        // Canvas only allows gradients to be drawn in a rectangle
        // The following bug should allow us to remove this.
        // https://bugzilla.mozilla.org/show_bug.cgi?id=664884

        this.ctx.fillRect(-1e10, -1e10, 2e10, 2e10);
      }

      this.restore();
    },

    // Images
    beginInlineImage: function canvasGraphicsBeginInlineImage() {
      error('Should not call beginInlineImage');
    },
    beginImageData: function canvasGraphicsBeginImageData() {
      error('Should not call beginImageData');
    },

    paintFormXObjectBegin:
    function canvasGraphicsPaintFormXObject(matrix, bbox) {
      this.save();

      if (matrix && isArray(matrix) && 6 == matrix.length)
        this.transform.apply(this, matrix);

      if (bbox && isArray(bbox) && 4 == bbox.length) {
        var width = bbox[2] - bbox[0];
        var height = bbox[3] - bbox[1];
        this.rectangle(bbox[0], bbox[1], width, height);
        this.clip();
        this.endPath();
      }
    },

    paintFormXObjectEnd: function() {
      this.restore();
    },

    paintJpegXObject: function(objId, w, h) {
      var image = this.objs.get(objId);
      if (!image) {
        error('Dependent image isn\'t ready yet');
      }

      this.save();

      var ctx = this.ctx;
      // scale the image to the unit square
      ctx.scale(1 / w, -1 / h);

      var domImage = image.getImage();
      ctx.drawImage(domImage, 0, 0, domImage.width, domImage.height,
                    0, -h, w, h);

      this.restore();
    },

    paintImageMaskXObject: function(imgArray, inverseDecode, width, height) {
      function applyStencilMask(buffer, inverseDecode) {
        var imgArrayPos = 0;
        var i, j, mask, buf;
        // removing making non-masked pixels transparent
        var bufferPos = 3; // alpha component offset
        for (i = 0; i < height; i++) {
          mask = 0;
          for (j = 0; j < width; j++) {
            if (!mask) {
              buf = imgArray[imgArrayPos++];
              mask = 128;
            }
            if (!(buf & mask) == inverseDecode) {
              buffer[bufferPos] = 0;
            }
            bufferPos += 4;
            mask >>= 1;
          }
        }
      }

      this.save();

      var ctx = this.ctx;
      var w = width, h = height;
      // scale the image to the unit square
      ctx.scale(1 / w, -1 / h);

      var tmpCanvas = new this.ScratchCanvas(w, h);
      var tmpCtx = tmpCanvas.getContext('2d');

      var fillColor = this.current.fillColor;
      tmpCtx.fillStyle = (fillColor && fillColor.hasOwnProperty('type') &&
                          fillColor.type === 'Pattern') ?
                          fillColor.getPattern(tmpCtx) : fillColor;
      tmpCtx.fillRect(0, 0, w, h);

      var imgData = tmpCtx.getImageData(0, 0, w, h);
      var pixels = imgData.data;

      applyStencilMask(pixels, inverseDecode);

      tmpCtx.putImageData(imgData, 0, 0);
      ctx.drawImage(tmpCanvas, 0, -h);
      this.restore();
    },

    paintImageXObject: function(imgData) {
      this.save();
      var ctx = this.ctx;
      var w = imgData.width;
      var h = imgData.height;
      // scale the image to the unit square
      ctx.scale(1 / w, -1 / h);

      var tmpCanvas = new this.ScratchCanvas(w, h);
      var tmpCtx = tmpCanvas.getContext('2d');
      var tmpImgData;

      // Some browsers can set an UInt8Array directly as imageData, some
      // can't. As long as we don't have proper feature detection, just
      // copy over each pixel and set the imageData that way.
      tmpImgData = tmpCtx.getImageData(0, 0, w, h);

      // Copy over the imageData.
      var tmpImgDataPixels = tmpImgData.data;
      var len = tmpImgDataPixels.length;

      while (len--) {
        tmpImgDataPixels[len] = imgData.data[len];
      }

      tmpCtx.putImageData(tmpImgData, 0, 0);
      ctx.drawImage(tmpCanvas, 0, -h);
      this.restore();
    },

    // Marked content

    markPoint: function canvasGraphicsMarkPoint(tag) {
      TODO('Marked content');
    },
    markPointProps: function canvasGraphicsMarkPointProps(tag, properties) {
      TODO('Marked content');
    },
    beginMarkedContent: function canvasGraphicsBeginMarkedContent(tag) {
      TODO('Marked content');
    },
    beginMarkedContentProps:
      function canvasGraphicsBeginMarkedContentProps(tag, properties) {
      TODO('Marked content');
    },
    endMarkedContent: function canvasGraphicsEndMarkedContent() {
      TODO('Marked content');
    },

    // Compatibility

    beginCompat: function canvasGraphicsBeginCompat() {
      TODO('ignore undefined operators (should we do that anyway?)');
    },
    endCompat: function canvasGraphicsEndCompat() {
      TODO('stop ignoring undefined operators');
    },

    // Helper functions

    consumePath: function canvasGraphicsConsumePath() {
      if (this.pendingClip) {
        var savedFillRule = null;
        if (this.pendingClip == EO_CLIP)
          savedFillRule = this.setEOFillRule();

        this.ctx.clip();

        this.pendingClip = null;
        if (savedFillRule !== null)
          this.restoreFillRule(savedFillRule);
      }
      this.ctx.beginPath();
    },
    // We generally keep the canvas context set for
    // nonzero-winding, and just set evenodd for the operations
    // that need them.
    setEOFillRule: function canvasGraphicsSetEOFillRule() {
      var savedFillRule = this.ctx.mozFillRule;
      this.ctx.mozFillRule = 'evenodd';
      return savedFillRule;
    },
    restoreFillRule: function canvasGraphicsRestoreFillRule(rule) {
      this.ctx.mozFillRule = rule;
    }
  };

  return constructor;
})();

var Util = (function utilUtil() {
  function constructor() {}
  constructor.makeCssRgb = function makergb(r, g, b) {
    var ri = (255 * r) | 0, gi = (255 * g) | 0, bi = (255 * b) | 0;
    return 'rgb(' + ri + ',' + gi + ',' + bi + ')';
  };
  constructor.makeCssCmyk = function makecmyk(c, m, y, k) {
    c = (new DeviceCmykCS()).getRgb([c, m, y, k]);
    var ri = (255 * c[0]) | 0, gi = (255 * c[1]) | 0, bi = (255 * c[2]) | 0;
    return 'rgb(' + ri + ',' + gi + ',' + bi + ')';
  };
  constructor.applyTransform = function apply(p, m) {
    var xt = p[0] * m[0] + p[1] * m[2] + m[4];
    var yt = p[0] * m[1] + p[1] * m[3] + m[5];
    return [xt, yt];
  };

  return constructor;
})();

var ColorSpace = (function colorSpaceColorSpace() {
  // Constructor should define this.numComps, this.defaultColor, this.name
  function constructor() {
    error('should not call ColorSpace constructor');
  }

  constructor.prototype = {
    // Input: array of size numComps representing color component values
    // Output: array of rgb values, each value ranging from [0.1]
    getRgb: function cs_getRgb(color) {
      error('Should not call ColorSpace.getRgb: ' + color);
    },
    // Input: Uint8Array of component values, each value scaled to [0,255]
    // Output: Uint8Array of rgb values, each value scaled to [0,255]
    getRgbBuffer: function cs_getRgbBuffer(input) {
      error('Should not call ColorSpace.getRgbBuffer: ' + input);
    }
  };

  constructor.parse = function colorspace_parse(cs, xref, res) {
    var IR = constructor.parseToIR(cs, xref, res, true);
    if (IR instanceof SeparationCS)
      return IR;

    return constructor.fromIR(IR);
  };

  constructor.fromIR = function(IR) {
    var name;
    if (isArray(IR)) {
      name = IR[0];
    } else {
      name = IR;
    }

    switch (name) {
      case 'DeviceGrayCS':
        return new DeviceGrayCS();
      case 'DeviceRgbCS':
        return new DeviceRgbCS();
      case 'DeviceCmykCS':
        return new DeviceCmykCS();
      case 'PatternCS':
        var baseCS = IR[1];
        if (baseCS == null) {
          return new PatternCS(null);
        } else {
          return new PatternCS(ColorSpace.fromIR(baseCS));
        }
      case 'IndexedCS':
        var baseCS = IR[1];
        var hiVal = IR[2];
        var lookup = IR[3];
        return new IndexedCS(ColorSpace.fromIR(baseCS), hiVal, lookup);
      case 'SeparationCS':
        var alt = IR[1];
        var tintFnIR = IR[2];

        return new SeparationCS(
          ColorSpace.fromIR(alt),
          PDFFunction.fromIR(tintFnIR)
        );
      default:
        error('Unkown name ' + name);
    }
    return null;
  }

  constructor.parseToIR = function colorspace_parse(cs, xref, res, parseOnly) {
    if (isName(cs)) {
      var colorSpaces = xref.fetchIfRef(res.get('ColorSpace'));
      if (isDict(colorSpaces)) {
        var refcs = colorSpaces.get(cs.name);
        if (refcs)
          cs = refcs;
      }
    }

    cs = xref.fetchIfRef(cs);

    if (isName(cs)) {
      var mode = cs.name;
      this.mode = mode;

      switch (mode) {
        case 'DeviceGray':
        case 'G':
          return 'DeviceGrayCS';
        case 'DeviceRGB':
        case 'RGB':
          return 'DeviceRgbCS';
        case 'DeviceCMYK':
        case 'CMYK':
          return 'DeviceCmykCS';
        case 'Pattern':
          return ['PatternCS', null];
        default:
          error('unrecognized colorspace ' + mode);
      }
    } else if (isArray(cs)) {
      var mode = cs[0].name;
      this.mode = mode;

      switch (mode) {
        case 'DeviceGray':
        case 'G':
          return 'DeviceGrayCS';
        case 'DeviceRGB':
        case 'RGB':
          return 'DeviceRgbCS';
        case 'DeviceCMYK':
        case 'CMYK':
          return 'DeviceCmykCS';
        case 'CalGray':
          return 'DeviceGrayCS';
        case 'CalRGB':
          return 'DeviceRgbCS';
        case 'ICCBased':
          var stream = xref.fetchIfRef(cs[1]);
          var dict = stream.dict;
          var numComps = dict.get('N');
          if (numComps == 1)
            return 'DeviceGrayCS';
          if (numComps == 3)
            return 'DeviceRgbCS';
          if (numComps == 4)
            return 'DeviceCmykCS';
          break;
        case 'Pattern':
          var baseCS = cs[1];
          if (baseCS)
            baseCS = ColorSpace.parseToIR(baseCS, xref, res);
          return ['PatternCS', baseCS];
        case 'Indexed':
          var baseCS = ColorSpace.parseToIR(cs[1], xref, res);
          var hiVal = cs[2] + 1;
          var lookup = xref.fetchIfRef(cs[3]);
          return ['IndexedCS', baseCS, hiVal, lookup];
        case 'Separation':
          var alt = ColorSpace.parseToIR(cs[2], xref, res);
          var tintFnIR = PDFFunction.getIR(xref, xref.fetchIfRef(cs[3]));
          return ['SeparationCS', alt, tintFnIR];
        case 'Lab':
        case 'DeviceN':
        default:
          error('unimplemented color space object "' + mode + '"');
      }
    } else {
      error('unrecognized color space object: "' + cs + '"');
    }
    return null;
  };

  return constructor;
})();

var SeparationCS = (function separationCS() {
  function constructor(base, tintFn) {
    this.name = 'Separation';
    this.numComps = 1;
    this.defaultColor = [1];

    this.base = base;
    this.tintFn = tintFn;
  }

  constructor.prototype = {
    getRgb: function sepcs_getRgb(color) {
      var tinted = this.tintFn(color);
      return this.base.getRgb(tinted);
    },
    getRgbBuffer: function sepcs_getRgbBuffer(input, bits) {
      var tintFn = this.tintFn;
      var base = this.base;
      var scale = 1 / ((1 << bits) - 1);

      var length = input.length;
      var pos = 0;

      var numComps = base.numComps;
      var baseBuf = new Uint8Array(numComps * length);
      for (var i = 0; i < length; ++i) {
        var scaled = input[i] * scale;
        var tinted = tintFn([scaled]);
        for (var j = 0; j < numComps; ++j)
          baseBuf[pos++] = 255 * tinted[j];
      }
      return base.getRgbBuffer(baseBuf, 8);
    }
  };

  return constructor;
})();

var PatternCS = (function patternCS() {
  function constructor(baseCS) {
    this.name = 'Pattern';
    this.base = baseCS;
  }
  constructor.prototype = {};

  return constructor;
})();

var IndexedCS = (function indexedCS() {
  function constructor(base, highVal, lookup) {
    this.name = 'Indexed';
    this.numComps = 1;
    this.defaultColor = [0];

    this.base = base;
    var baseNumComps = base.numComps;
    this.highVal = highVal;

    var length = baseNumComps * highVal;
    var lookupArray = new Uint8Array(length);
    if (isStream(lookup)) {
      var bytes = lookup.getBytes(length);
      lookupArray.set(bytes);
    } else if (isString(lookup)) {
      for (var i = 0; i < length; ++i)
        lookupArray[i] = lookup.charCodeAt(i);
    } else {
      error('Unrecognized lookup table: ' + lookup);
    }
    this.lookup = lookupArray;
  }

  constructor.prototype = {
    getRgb: function indexcs_getRgb(color) {
      var numComps = this.base.numComps;

      var start = color[0] * numComps;
      var c = [];

      for (var i = start, ii = start + numComps; i < ii; ++i)
        c.push(this.lookup[i]);

      return this.base.getRgb(c);
    },
    getRgbBuffer: function indexcs_getRgbBuffer(input) {
      var base = this.base;
      var numComps = base.numComps;
      var lookup = this.lookup;
      var length = input.length;

      var baseBuf = new Uint8Array(length * numComps);
      var baseBufPos = 0;
      for (var i = 0; i < length; ++i) {
        var lookupPos = input[i] * numComps;
        for (var j = 0; j < numComps; ++j) {
          baseBuf[baseBufPos++] = lookup[lookupPos + j];
        }
      }

      return base.getRgbBuffer(baseBuf, 8);
    }
  };
  return constructor;
})();

var DeviceGrayCS = (function deviceGrayCS() {
  function constructor() {
    this.name = 'DeviceGray';
    this.numComps = 1;
    this.defaultColor = [0];
  }

  constructor.prototype = {
    getRgb: function graycs_getRgb(color) {
      var c = color[0];
      return [c, c, c];
    },
    getRgbBuffer: function graycs_getRgbBuffer(input, bits) {
      var scale = 255 / ((1 << bits) - 1);
      var length = input.length;
      var rgbBuf = new Uint8Array(length * 3);
      for (var i = 0, j = 0; i < length; ++i) {
        var c = (scale * input[i]) | 0;
        rgbBuf[j++] = c;
        rgbBuf[j++] = c;
        rgbBuf[j++] = c;
      }
      return rgbBuf;
    }
  };
  return constructor;
})();

var DeviceRgbCS = (function deviceRgbCS() {
  function constructor(bits) {
    this.name = 'DeviceRGB';
    this.numComps = 3;
    this.defaultColor = [0, 0, 0];
  }
  constructor.prototype = {
    getRgb: function rgbcs_getRgb(color) {
      return color;
    },
    getRgbBuffer: function rgbcs_getRgbBuffer(input, bits) {
      if (bits == 8)
        return input;
      var scale = 255 / ((1 << bits) - 1);
      var i, length = input.length;
      var rgbBuf = new Uint8Array(length);
      for (i = 0; i < length; ++i)
        rgbBuf[i] = (scale * input[i]) | 0;
      return rgbBuf;
    }
  };
  return constructor;
})();

var DeviceCmykCS = (function deviceCmykCS() {
  function constructor() {
    this.name = 'DeviceCMYK';
    this.numComps = 4;
    this.defaultColor = [0, 0, 0, 1];
  }
  constructor.prototype = {
    getRgb: function cmykcs_getRgb(color) {
      var c = color[0], m = color[1], y = color[2], k = color[3];
      var c1 = 1 - c, m1 = 1 - m, y1 = 1 - y, k1 = 1 - k;

      var x, r, g, b;
      // this is a matrix multiplication, unrolled for performance
      // code is taken from the poppler implementation
      x = c1 * m1 * y1 * k1; // 0 0 0 0
      r = g = b = x;
      x = c1 * m1 * y1 * k;  // 0 0 0 1
      r += 0.1373 * x;
      g += 0.1216 * x;
      b += 0.1255 * x;
      x = c1 * m1 * y * k1; // 0 0 1 0
      r += x;
      g += 0.9490 * x;
      x = c1 * m1 * y * k;  // 0 0 1 1
      r += 0.1098 * x;
      g += 0.1020 * x;
      x = c1 * m * y1 * k1; // 0 1 0 0
      r += 0.9255 * x;
      b += 0.5490 * x;
      x = c1 * m * y1 * k;  // 0 1 0 1
      r += 0.1412 * x;
      x = c1 * m * y * k1; // 0 1 1 0
      r += 0.9294 * x;
      g += 0.1098 * x;
      b += 0.1412 * x;
      x = c1 * m * y * k;  // 0 1 1 1
      r += 0.1333 * x;
      x = c * m1 * y1 * k1; // 1 0 0 0
      g += 0.6784 * x;
      b += 0.9373 * x;
      x = c * m1 * y1 * k;  // 1 0 0 1
      g += 0.0588 * x;
      b += 0.1412 * x;
      x = c * m1 * y * k1; // 1 0 1 0
      g += 0.6510 * x;
      b += 0.3137 * x;
      x = c * m1 * y * k;  // 1 0 1 1
      g += 0.0745 * x;
      x = c * m * y1 * k1; // 1 1 0 0
      r += 0.1804 * x;
      g += 0.1922 * x;
      b += 0.5725 * x;
      x = c * m * y1 * k;  // 1 1 0 1
      b += 0.0078 * x;
      x = c * m * y * k1; // 1 1 1 0
      r += 0.2118 * x;
      g += 0.2119 * x;
      b += 0.2235 * x;

      return [r, g, b];
    },
    getRgbBuffer: function cmykcs_getRgbBuffer(colorBuf, bits) {
      var scale = 1 / ((1 << bits) - 1);
      var length = colorBuf.length / 4;
      var rgbBuf = new Uint8Array(length * 3);
      var rgbBufPos = 0;
      var colorBufPos = 0;

      for (var i = 0; i < length; i++) {
        var cmyk = [];
        for (var j = 0; j < 4; ++j)
          cmyk.push(scale * colorBuf[colorBufPos++]);

        var rgb = this.getRgb(cmyk);
        for (var j = 0; j < 3; ++j)
          rgbBuf[rgbBufPos++] = Math.round(rgb[j] * 255);
      }

      return rgbBuf;
    }
  };
  return constructor;
})();

var Pattern = (function patternPattern() {
  // Constructor should define this.getPattern
  function constructor() {
    error('should not call Pattern constructor');
  }

  constructor.prototype = {
    // Input: current Canvas context
    // Output: the appropriate fillStyle or strokeStyle
    getPattern: function pattern_getStyle(ctx) {
      error('Should not call Pattern.getStyle: ' + ctx);
    }
  };

  constructor.shadingFromIR = function pattern_shadingFromIR(ctx, raw) {
    var obj = window[raw[0]];
    return obj.fromIR(ctx, raw);
  }

  constructor.parseShading = function pattern_shading(shading, matrix,
      xref, res, ctx) {

    var dict = isStream(shading) ? shading.dict : shading;
    var type = dict.get('ShadingType');

    switch (type) {
      case 2:
      case 3:
        // both radial and axial shadings are handled by RadialAxial shading
        return new RadialAxialShading(dict, matrix, xref, res, ctx);
      default:
        return new DummyShading();
    }
  };
  return constructor;
})();

var DummyShading = (function dummyShading() {
  function constructor() {
    this.type = 'Pattern';
  }

  constructor.fromIR = function() {
    return 'hotpink';
  }

  constructor.prototype = {
    getIR: function dummpy_getir() {
      return ['DummyShading'];
    }
  };
  return constructor;
})();

// Radial and axial shading have very similar implementations
// If needed, the implementations can be broken into two classes
var RadialAxialShading = (function radialAxialShading() {
  function constructor(dict, matrix, xref, res, ctx) {
    this.matrix = matrix;
    this.coordsArr = dict.get('Coords');
    this.shadingType = dict.get('ShadingType');
    this.type = 'Pattern';

    this.ctx = ctx;
    var cs = dict.get('ColorSpace', 'CS');
    cs = ColorSpace.parse(cs, xref, res);
    this.cs = cs;

    var t0 = 0.0, t1 = 1.0;
    if (dict.has('Domain')) {
      var domainArr = dict.get('Domain');
      t0 = domainArr[0];
      t1 = domainArr[1];
    }

    var extendStart = false, extendEnd = false;
    if (dict.has('Extend')) {
      var extendArr = dict.get('Extend');
      extendStart = extendArr[0];
      extendEnd = extendArr[1];
      TODO('Support extend');
    }

    this.extendStart = extendStart;
    this.extendEnd = extendEnd;

    var fnObj = dict.get('Function');
    fnObj = xref.fetchIfRef(fnObj);
    if (isArray(fnObj))
      error('No support for array of functions');
    else if (!isPDFFunction(fnObj))
      error('Invalid function');
    var fn = PDFFunction.parse(xref, fnObj);

    // 10 samples seems good enough for now, but probably won't work
    // if there are sharp color changes. Ideally, we would implement
    // the spec faithfully and add lossless optimizations.
    var step = (t1 - t0) / 10;
    var diff = t1 - t0;

    var colorStops = [];
    for (var i = t0; i <= t1; i += step) {
      var color = fn([i]);
      var rgbColor = Util.makeCssRgb.apply(this, cs.getRgb(color));
      colorStops.push([(i - t0) / diff, rgbColor]);
    }

    this.colorStops = colorStops;
  }

  constructor.fromIR = function(ctx, raw) {
    var type = raw[1];
    var colorStops = raw[2];
    var p0 = raw[3];
    var p1 = raw[4];
    var r0 = raw[5];
    var r1 = raw[6];

    var curMatrix = ctx.mozCurrentTransform;
    if (curMatrix) {
      var userMatrix = ctx.mozCurrentTransformInverse;

      p0 = Util.applyTransform(p0, curMatrix);
      p0 = Util.applyTransform(p0, userMatrix);

      p1 = Util.applyTransform(p1, curMatrix);
      p1 = Util.applyTransform(p1, userMatrix);
    }

    if (type == 2)
      var grad = ctx.createLinearGradient(p0[0], p0[1], p1[0], p1[1]);
    else if (type == 3)
      var grad = ctx.createRadialGradient(p0[0], p0[1], r0, p1[0], p1[1], r1);

    for (var i = 0, ii = colorStops.length; i < ii; ++i) {
      var c = colorStops[i];
      grad.addColorStop(c[0], c[1]);
    }
    return grad;
  }

  constructor.prototype = {
    getIR: function RadialAxialShading_getIR() {
      var coordsArr = this.coordsArr;
      var type = this.shadingType;
      if (type == 2) {
        var p0 = [coordsArr[0], coordsArr[1]];
        var p1 = [coordsArr[2], coordsArr[3]];
        var r0 = null;
        var r1 = null;
      } else if (type == 3) {
        var p0 = [coordsArr[0], coordsArr[1]];
        var p1 = [coordsArr[3], coordsArr[4]];
        var r0 = coordsArr[2];
        var r1 = coordsArr[5];
      } else {
        error('getPattern type unknown: ' + type);
      }

      var matrix = this.matrix;
      if (matrix) {
        p0 = Util.applyTransform(p0, matrix);
        p1 = Util.applyTransform(p1, matrix);
      }

      return ['RadialAxialShading', type, this.colorStops, p0, p1, r0, r1];
    }
  };

  return constructor;
})();

var TilingPattern = (function tilingPattern() {
  var PAINT_TYPE_COLORED = 1, PAINT_TYPE_UNCOLORED = 2;

  function TilingPattern(IR, color, ctx, objs) {
    var IRQueue = IR[2];
    this.matrix = IR[3];
    var bbox = IR[4];
    var xstep = IR[5];
    var ystep = IR[6];
    var paintType = IR[7];

    TODO('TilingType');

    this.curMatrix = ctx.mozCurrentTransform;
    this.invMatrix = ctx.mozCurrentTransformInverse;
    this.ctx = ctx;
    this.type = 'Pattern';

    var x0 = bbox[0], y0 = bbox[1], x1 = bbox[2], y1 = bbox[3];

    var topLeft = [x0, y0];
    // we want the canvas to be as large as the step size
    var botRight = [x0 + xstep, y0 + ystep];

    var width = botRight[0] - topLeft[0];
    var height = botRight[1] - topLeft[1];

    // TODO: hack to avoid OOM, we would idealy compute the tiling
    // pattern to be only as large as the acual size in device space
    // This could be computed with .mozCurrentTransform, but still
    // needs to be implemented
    while (Math.abs(width) > 512 || Math.abs(height) > 512) {
      width = 512;
      height = 512;
    }

    var tmpCanvas = new ScratchCanvas(width, height);

    // set the new canvas element context as the graphics context
    var tmpCtx = tmpCanvas.getContext('2d');
    var graphics = new CanvasGraphics(tmpCtx, objs);

    switch (paintType) {
      case PAINT_TYPE_COLORED:
        tmpCtx.fillStyle = ctx.fillStyle;
        tmpCtx.strokeStyle = ctx.strokeStyle;
        break;
      case PAINT_TYPE_UNCOLORED:
        color = Util.makeCssRgb.apply(this, color);
        tmpCtx.fillStyle = color;
        tmpCtx.strokeStyle = color;
        break;
      default:
        error('Unsupported paint type: ' + paintType);
    }

    var scale = [width / xstep, height / ystep];
    this.scale = scale;

    // transform coordinates to pattern space
    var tmpTranslate = [1, 0, 0, 1, -topLeft[0], -topLeft[1]];
    var tmpScale = [scale[0], 0, 0, scale[1], 0, 0];
    graphics.transform.apply(graphics, tmpScale);
    graphics.transform.apply(graphics, tmpTranslate);

    if (bbox && isArray(bbox) && 4 == bbox.length) {
      var bboxWidth = bbox[2] - bbox[0];
      var bboxHeight = bbox[3] - bbox[1];
      graphics.rectangle(bbox[0], bbox[1], bboxWidth, bboxHeight);
      graphics.clip();
      graphics.endPath();
    }

    graphics.executeIRQueue(IRQueue);

    this.canvas = tmpCanvas;
  }

  TilingPattern.getIR = function tiling_getIR(codeIR, dict, args) {
    var matrix = dict.get('Matrix');
    var bbox = dict.get('BBox');
    var xstep = dict.get('XStep');
    var ystep = dict.get('YStep');
    var paintType = dict.get('PaintType');

    return [
      'TilingPattern', args, codeIR, matrix, bbox, xstep, ystep, paintType
    ];
  }

  TilingPattern.prototype = {
    getPattern: function tiling_getPattern() {
      var matrix = this.matrix;
      var curMatrix = this.curMatrix;
      var ctx = this.ctx;

      if (curMatrix)
        ctx.setTransform.apply(ctx, curMatrix);

      if (matrix)
        ctx.transform.apply(ctx, matrix);

      var scale = this.scale;
      ctx.scale(1 / scale[0], 1 / scale[1]);

      return ctx.createPattern(this.canvas, 'repeat');
    }
  };

  return TilingPattern;
})();

var PDFImage = (function pdfImage() {
  function constructor(xref, res, image, inline) {
    this.image = image;
    if (image.getParams) {
      // JPX/JPEG2000 streams directly contain bits per component
      // and color space mode information.
      TODO('get params from actual stream');
      // var bits = ...
      // var colorspace = ...
    }
    // TODO cache rendered images?

    var dict = image.dict;
    this.width = dict.get('Width', 'W');
    this.height = dict.get('Height', 'H');

    if (this.width < 1 || this.height < 1)
      error('Invalid image width: ' + this.width + ' or height: ' +
            this.height);

    this.interpolate = dict.get('Interpolate', 'I') || false;
    this.imageMask = dict.get('ImageMask', 'IM') || false;

    var bitsPerComponent = image.bitsPerComponent;
    if (!bitsPerComponent) {
      bitsPerComponent = dict.get('BitsPerComponent', 'BPC');
      if (!bitsPerComponent) {
        if (this.imageMask)
          bitsPerComponent = 1;
        else
          error('Bits per component missing in image: ' + this.imageMask);
      }
    }
    this.bpc = bitsPerComponent;

    if (!this.imageMask) {
      var colorSpace = dict.get('ColorSpace', 'CS');
      if (!colorSpace) {
        TODO('JPX images (which don"t require color spaces');
        colorSpace = new Name('DeviceRGB');
      }
      this.colorSpace = ColorSpace.parse(colorSpace, xref, res);
      this.numComps = this.colorSpace.numComps;
    }

    this.decode = dict.get('Decode', 'D');

    var mask = xref.fetchIfRef(dict.get('Mask'));
    var smask = xref.fetchIfRef(dict.get('SMask'));

    if (mask) {
      TODO('masked images');
    } else if (smask) {
      this.smask = new PDFImage(xref, res, smask);
    }
  }

  constructor.prototype = {
    getComponents: function getComponents(buffer, decodeMap) {
      var bpc = this.bpc;
      if (bpc == 8)
        return buffer;

      var width = this.width;
      var height = this.height;
      var numComps = this.numComps;

      var length = width * height;
      var bufferPos = 0;
      var output = bpc <= 8 ? new Uint8Array(length) :
        bpc <= 16 ? new Uint16Array(length) : new Uint32Array(length);
      var rowComps = width * numComps;

      if (bpc == 1) {
        var valueZero = 0, valueOne = 1;
        if (decodeMap) {
          valueZero = decodeMap[0] ? 1 : 0;
          valueOne = decodeMap[1] ? 1 : 0;
        }
        var mask = 0;
        var buf = 0;

        for (var i = 0, ii = length; i < ii; ++i) {
          if (i % rowComps == 0) {
            mask = 0;
            buf = 0;
          } else {
            mask >>= 1;
          }

          if (mask <= 0) {
            buf = buffer[bufferPos++];
            mask = 128;
          }

          output[i] = !(buf & mask) ? valueZero : valueOne;
        }
      } else {
        if (decodeMap != null)
          TODO('interpolate component values');
        var bits = 0, buf = 0;
        for (var i = 0, ii = length; i < ii; ++i) {
          if (i % rowComps == 0) {
            buf = 0;
            bits = 0;
          }

          while (bits < bpc) {
            buf = (buf << 8) | buffer[bufferPos++];
            bits += 8;
          }

          var remainingBits = bits - bpc;
          output[i] = buf >> remainingBits;
          buf = buf & ((1 << remainingBits) - 1);
          bits = remainingBits;
        }
      }
      return output;
    },
    getOpacity: function getOpacity() {
      var smask = this.smask;
      var width = this.width;
      var height = this.height;
      var buf = new Uint8Array(width * height);

      if (smask) {
        if (smask.image.getImage) {
          // smask is a DOM image
          var tempCanvas = new ScratchCanvas(width, height);
          var tempCtx = tempCanvas.getContext('2d');
          var domImage = smask.image.getImage();
          tempCtx.drawImage(domImage, 0, 0, domImage.width, domImage.height,
            0, 0, width, height);
          var data = tempCtx.getImageData(0, 0, width, height).data;
          for (var i = 0, j = 0, ii = width * height; i < ii; ++i, j += 4)
            buf[i] = data[j]; // getting first component value
          return buf;
        }
        var sw = smask.width;
        var sh = smask.height;
        if (sw != this.width || sh != this.height)
          error('smask dimensions do not match image dimensions: ' + sw +
                ' != ' + this.width + ', ' + sh + ' != ' + this.height);

        smask.fillGrayBuffer(buf);
        return buf;
      } else {
        for (var i = 0, ii = width * height; i < ii; ++i)
          buf[i] = 255;
      }
      return buf;
    },
    applyStencilMask: function applyStencilMask(buffer, inverseDecode) {
      var width = this.width, height = this.height;
      var bitStrideLength = (width + 7) >> 3;
      this.image.reset();
      var imgArray = this.image.getBytes(bitStrideLength * height);
      var imgArrayPos = 0;
      var i, j, mask, buf;
      // removing making non-masked pixels transparent
      var bufferPos = 3; // alpha component offset
      for (i = 0; i < height; i++) {
        mask = 0;
        for (j = 0; j < width; j++) {
          if (!mask) {
            buf = imgArray[imgArrayPos++];
            mask = 128;
          }
          if (!(buf & mask) == inverseDecode) {
            buffer[bufferPos] = 0;
          }
          bufferPos += 4;
          mask >>= 1;
        }
      }
    },
    fillRgbaBuffer: function fillRgbaBuffer(buffer, decodeMap) {
      var numComps = this.numComps;
      var width = this.width;
      var height = this.height;
      var bpc = this.bpc;

      // rows start at byte boundary;
      var rowBytes = (width * numComps * bpc + 7) >> 3;
      this.image.reset();
      var imgArray = this.image.getBytes(height * rowBytes);

      var comps = this.colorSpace.getRgbBuffer(
        this.getComponents(imgArray, decodeMap), bpc);
      var compsPos = 0;
      var opacity = this.getOpacity();
      var opacityPos = 0;
      var length = width * height * 4;

      for (var i = 0; i < length; i += 4) {
        buffer[i] = comps[compsPos++];
        buffer[i + 1] = comps[compsPos++];
        buffer[i + 2] = comps[compsPos++];
        buffer[i + 3] = opacity[opacityPos++];
      }
    },
    fillGrayBuffer: function fillGrayBuffer(buffer) {
      var numComps = this.numComps;
      if (numComps != 1)
        error('Reading gray scale from a color image: ' + numComps);

      var width = this.width;
      var height = this.height;
      var bpc = this.bpc;

      // rows start at byte boundary;
      var rowBytes = (width * numComps * bpc + 7) >> 3;
      this.image.reset();
      var imgArray = this.image.getBytes(height * rowBytes);

      var comps = this.getComponents(imgArray);
      var length = width * height;

      for (var i = 0; i < length; ++i)
        buffer[i] = comps[i];
    }
  };
  return constructor;
})();

var PDFFunction = (function() {
  var CONSTRUCT_SAMPLED = 0;
  var CONSTRUCT_INTERPOLATED = 2;
  var CONSTRUCT_STICHED = 3;
  var CONSTRUCT_POSTSCRIPT = 4;

  return {
    getSampleArray: function(size, outputSize, bps, str) {
      var length = 1;
      for (var i = 0; i < size.length; i++)
        length *= size[i];
      length *= outputSize;

      var array = [];
      var codeSize = 0;
      var codeBuf = 0;

      var strBytes = str.getBytes((length * bps + 7) / 8);
      var strIdx = 0;
      for (var i = 0; i < length; i++) {
        while (codeSize < bps) {
          codeBuf <<= 8;
          codeBuf |= strBytes[strIdx++];
          codeSize += 8;
        }
        codeSize -= bps;
        array.push(codeBuf >> codeSize);
        codeBuf &= (1 << codeSize) - 1;
      }
      return array;
    },

    getIR: function(xref, fn) {
      var dict = fn.dict;
      if (!dict)
        dict = fn;

      var types = [this.constructSampled,
                   null,
                   this.constructInterpolated,
                   this.constructStiched,
                   this.constructPostScript];

      var typeNum = dict.get('FunctionType');
      var typeFn = types[typeNum];
      if (!typeFn)
        error('Unknown type of function');

      return typeFn.call(this, fn, dict, xref);
    },

    fromIR: function(IR) {
      var type = IR[0];
      switch (type) {
        case CONSTRUCT_SAMPLED:
          return this.constructSampledFromIR(IR);
        case CONSTRUCT_INTERPOLATED:
          return this.constructInterpolatedFromIR(IR);
        case CONSTRUCT_STICHED:
          return this.constructStichedFromIR(IR);
        case CONSTRUCT_POSTSCRIPT:
          return this.constructPostScriptFromIR(IR);
      }
    },

    parse: function(xref, fn) {
      var IR = this.getIR(xref, fn);
      return this.fromIR(IR);
    },

    constructSampled: function(str, dict) {
      var domain = dict.get('Domain');
      var range = dict.get('Range');

      if (!domain || !range)
        error('No domain or range');

      var inputSize = domain.length / 2;
      var outputSize = range.length / 2;

      if (inputSize != 1)
        error('No support for multi-variable inputs to functions: ' +
              inputSize);

      var size = dict.get('Size');
      var bps = dict.get('BitsPerSample');
      var order = dict.get('Order');
      if (!order)
        order = 1;
      if (order !== 1)
        error('No support for cubic spline interpolation: ' + order);

      var encode = dict.get('Encode');
      if (!encode) {
        encode = [];
        for (var i = 0; i < inputSize; ++i) {
          encode.push(0);
          encode.push(size[i] - 1);
        }
      }
      var decode = dict.get('Decode');
      if (!decode)
        decode = range;

      var samples = this.getSampleArray(size, outputSize, bps, str);

      return [
        CONSTRUCT_SAMPLED, inputSize, domain, encode, decode, samples, size,
        outputSize, bps, range
      ];
    },

    constructSampledFromIR: function(IR) {
      var inputSize = IR[1];
      var domain = IR[2];
      var encode = IR[3];
      var decode = IR[4];
      var samples = IR[5];
      var size = IR[6];
      var outputSize = IR[7];
      var bps = IR[8];
      var range = IR[9];

      return function(args) {
        var clip = function(v, min, max) {
          if (v > max)
            v = max;
          else if (v < min)
            v = min;
          return v;
        };

        if (inputSize != args.length)
          error('Incorrect number of arguments: ' + inputSize + ' != ' +
                args.length);

        for (var i = 0; i < inputSize; i++) {
          var i2 = i * 2;

          // clip to the domain
          var v = clip(args[i], domain[i2], domain[i2 + 1]);

          // encode
          v = encode[i2] + ((v - domain[i2]) *
                            (encode[i2 + 1] - encode[i2]) /
                            (domain[i2 + 1] - domain[i2]));

          // clip to the size
          args[i] = clip(v, 0, size[i] - 1);
        }

        // interpolate to table
        TODO('Multi-dimensional interpolation');
        var floor = Math.floor(args[0]);
        var ceil = Math.ceil(args[0]);
        var scale = args[0] - floor;

        floor *= outputSize;
        ceil *= outputSize;

        var output = [], v = 0;
        for (var i = 0; i < outputSize; ++i) {
          if (ceil == floor) {
            v = samples[ceil + i];
          } else {
            var low = samples[floor + i];
            var high = samples[ceil + i];
            v = low * scale + high * (1 - scale);
          }

          var i2 = i * 2;
          // decode
          v = decode[i2] + (v * (decode[i2 + 1] - decode[i2]) /
                            ((1 << bps) - 1));

          // clip to the domain
          output.push(clip(v, range[i2], range[i2 + 1]));
        }

        return output;
      }
    },

    constructInterpolated:
    function pdfFunctionConstructInterpolated(str, dict) {
      var c0 = dict.get('C0') || [0];
      var c1 = dict.get('C1') || [1];
      var n = dict.get('N');

      if (!isArray(c0) || !isArray(c1))
        error('Illegal dictionary for interpolated function');

      var length = c0.length;
      var diff = [];
      for (var i = 0; i < length; ++i)
        diff.push(c1[i] - c0[i]);

      return [CONSTRUCT_INTERPOLATED, c0, diff, n];
    },

    constructInterpolatedFromIR:
    function pdfFunctionconstructInterpolatedFromIR(IR) {
      var c0 = IR[1];
      var diff = IR[2];
      var n = IR[3];

      var length = diff.length;

      return function(args) {
        var x = n == 1 ? args[0] : Math.pow(args[0], n);

        var out = [];
        for (var j = 0; j < length; ++j)
          out.push(c0[j] + (x * diff[j]));

        return out;

      }
    },

    constructStiched: function pdfFunctionConstructStiched(fn, dict, xref) {
      var domain = dict.get('Domain');
      var range = dict.get('Range');

      if (!domain)
        error('No domain');

      var inputSize = domain.length / 2;
      if (inputSize != 1)
        error('Bad domain for stiched function');

      var fnRefs = dict.get('Functions');
      var fns = [];
      for (var i = 0, ii = fnRefs.length; i < ii; ++i)
        fns.push(PDFFunction.getIR(xref, xref.fetchIfRef(fnRefs[i])));

      var bounds = dict.get('Bounds');
      var encode = dict.get('Encode');

      return [CONSTRUCT_STICHED, domain, bounds, encode, fns];
    },

    constructStichedFromIR: function pdfFunctionConstructStichedFromIR(IR) {
      var domain = IR[1];
      var bounds = IR[2];
      var encode = IR[3];
      var fnsIR = IR[4];
      var fns = [];

      for (var i = 0; i < fnsIR.length; i++) {
        fns.push(PDFFunction.fromIR(fnsIR[i]));
      }

      return function(args) {
        var clip = function(v, min, max) {
          if (v > max)
            v = max;
          else if (v < min)
            v = min;
          return v;
        };

        // clip to domain
        var v = clip(args[0], domain[0], domain[1]);
        // calulate which bound the value is in
        for (var i = 0, ii = bounds.length; i < ii; ++i) {
          if (v < bounds[i])
            break;
        }

        // encode value into domain of function
        var dmin = domain[0];
        if (i > 0)
          dmin = bounds[i - 1];
        var dmax = domain[1];
        if (i < bounds.length)
          dmax = bounds[i];

        var rmin = encode[2 * i];
        var rmax = encode[2 * i + 1];

        var v2 = rmin + (v - dmin) * (rmax - rmin) / (dmax - dmin);

        // call the appropropriate function
        return fns[i]([v2]);
      };
    },

    constructPostScript: function pdfFunctionConstructPostScript() {
      return [CONSTRUCT_POSTSCRIPT];
    },

    constructPostScriptFromIR: function pdfFunctionConstructPostScriptFromIR() {
      TODO('unhandled type of function');
      return function() {
        return [255, 105, 180];
      };
    }
  };
})();

/**
 * A PDF document and page is built of many objects. E.g. there are objects
 * for fonts, images, rendering code and such. These objects might get processed
 * inside of a worker. The `PDFObjects` implements some basic functions to
 * manage these objects.
 */
var PDFObjects = (function() {
  function PDFObjects() {
    this.objs = {};
  }

  PDFObjects.prototype = {
    objs: null,

    /**
     * Internal function.
     * Ensures there is an object defined for `objId`. Stores `data` on the
     * object *if* it is created.
     */
    ensureObj: function(objId, data) {
      if (this.objs[objId])
        return this.objs[objId];
      return this.objs[objId] = new Promise(objId, data);
    },

    /**
     * If called *without* callback, this returns the data of `objId` but the
     * object needs to be resolved. If it isn't, this function throws.
     *
     * If called *with* a callback, the callback is called with the data of the
     * object once the object is resolved. That means, if you call this
     * function and the object is already resolved, the callback gets called
     * right away.
     */
    get: function(objId, callback) {
      // If there is a callback, then the get can be async and the object is
      // not required to be resolved right now
      if (callback) {
        this.ensureObj(objId).then(callback);
        return;
      }

      // If there isn't a callback, the user expects to get the resolved data
      // directly.
      var obj = this.objs[objId];

      // If there isn't an object yet or the object isn't resolved, then the
      // data isn't ready yet!
      if (!obj || !obj.isResolved)
        throw 'Requesting object that isn\'t resolved yet ' + objId;
      else
        return obj.data;
    },

    /**
     * Resolves the object `objId` with optional `data`.
     */
    resolve: function(objId, data) {
      var objs = this.objs;

      // In case there is a promise already on this object, just resolve it.
      if (objs[objId]) {
        objs[objId].resolve(data);
      } else {
        this.ensureObj(objId, data);
      }
    },

    onData: function(objId, callback) {
      this.ensureObj(objId).onData(callback);
    },

    isResolved: function(objId) {
      var objs = this.objs;
      if (!objs[objId]) {
        return false;
      } else {
        return objs[objId].isResolved;
      }
    },

    hasData: function(objId) {
      var objs = this.objs;
      if (!objs[objId]) {
        return false;
      } else {
        return objs[objId].hasData;
      }
    },

    /**
     * Sets the data of an object but *doesn't* resolve it.
     */
    setData: function(objId, data) {
      // Watchout! If you call `this.ensureObj(objId, data)` you're going to
      // create a *resolved* promise which shouldn't be the case!
      this.ensureObj(objId).data = data;
    }
  };
  return PDFObjects;
})();

/**
 * 'Promise' object.
 * Each object that is stored in PDFObjects is based on a Promise object that
 * contains the status of the object and the data. There migth be situations,
 * where a function want to use the value of an object, but it isn't ready at
 * that time. To get a notification, once the object is ready to be used, s.o.
 * can add a callback using the `then` method on the promise that then calls
 * the callback once the object gets resolved.
 * A promise can get resolved only once and only once the data of the promise
 * can be set. If any of these happens twice or the data is required before
 * it was set, an exception is throw.
 */
var Promise = (function() {
  var EMPTY_PROMISE = {};

  /**
   * If `data` is passed in this constructor, the promise is created resolved.
   * If there isn't data, it isn't resolved at the beginning.
   */
  function Promise(name, data) {
    this.name = name;
    // If you build a promise and pass in some data it's already resolved.
    if (data != null) {
      this.isResolved = true;
      this._data = data;
      this.hasData = true;
    } else {
      this.isResolved = false;
      this._data = EMPTY_PROMISE;
    }
    this.callbacks = [];
  };

  Promise.prototype = {
    hasData: false,

    set data(data) {
      if (data === undefined) {
        return;
      }
      if (this._data !== EMPTY_PROMISE) {
        throw 'Promise ' + this.name +
                                ': Cannot set the data of a promise twice';
      }
      this._data = data;
      this.hasData = true;

      if (this.onDataCallback) {
        this.onDataCallback(data);
      }
    },

    get data() {
      if (this._data === EMPTY_PROMISE) {
        throw 'Promise ' + this.name + ': Cannot get data that isn\'t set';
      }
      return this._data;
    },

    onData: function(callback) {
      if (this._data !== EMPTY_PROMISE) {
        callback(this._data);
      } else {
        this.onDataCallback = callback;
      }
    },

    resolve: function(data) {
      if (this.isResolved) {
        throw 'A Promise can be resolved only once ' + this.name;
      }

      this.isResolved = true;
      this.data = data;
      var callbacks = this.callbacks;

      for (var i = 0; i < callbacks.length; i++) {
        callbacks[i].call(null, data);
      }
    },

    then: function(callback) {
      if (!callback) {
        throw 'Requiring callback' + this.name;
      }

      // If the promise is already resolved, call the callback directly.
      if (this.isResolved) {
        var data = this.data;
        callback.call(null, data);
      } else {
        this.callbacks.push(callback);
      }
    }
  };
  return Promise;
})();<|MERGE_RESOLUTION|>--- conflicted
+++ resolved
@@ -5239,15 +5239,9 @@
         properties.charProcs = {};
         for (var key in charProcs.map) {
           var glyphStream = xref.fetchIfRef(charProcs.map[key]);
-<<<<<<< HEAD
-          properties.charProcs[key] = this.evaluate(glyphStream,
-                                                    xref,
-                                                    fontResources);
-=======
           var queue = {};
-          properties.glyphs[key].IRQueue = this.getIRQueue(glyphStream,
+          properties.charProcs[key].IRQueue = this.getIRQueue(glyphStream,
                       fontResources, queue, dependency);
->>>>>>> 65beea82
         }
       }
 
