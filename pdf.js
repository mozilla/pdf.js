--- conflicted
+++ resolved
@@ -5240,17 +5240,9 @@
         properties.charProcIRQueues = {};
         for (var key in charProcs.map) {
           var glyphStream = xref.fetchIfRef(charProcs.map[key]);
-<<<<<<< HEAD
-          var queue = {};
+          var queueObj = {};
           properties.charProcIRQueues[key] =
-            this.getIRQueue(glyphStream, fontResources, queue, dependency);
-=======
-          var queueObj = {};
-          properties.glyphs[key].IRQueue = this.getIRQueue(glyphStream,
-                                                           fontResources,
-                                                           queueObj,
-                                                           dependency);
->>>>>>> 8341579f
+            this.getIRQueue(glyphStream, fontResources, queueObj, dependency);
         }
       }
 
