/* Copyright 2017 Mozilla Foundation
 *
 * Licensed under the Apache License, Version 2.0 (the "License");
 * you may not use this file except in compliance with the License.
 * You may obtain a copy of the License at
 *
 *     http://www.apache.org/licenses/LICENSE-2.0
 *
 * Unless required by applicable law or agreed to in writing, software
 * distributed under the License is distributed on an "AS IS" BASIS,
 * WITHOUT WARRANTIES OR CONDITIONS OF ANY KIND, either express or implied.
 * See the License for the specific language governing permissions and
 * limitations under the License.
 */

import {
  AES128Cipher,
  AES256Cipher,
  ARCFourCipher,
  calculateMD5,
  calculateSHA256,
  calculateSHA384,
  calculateSHA512,
  CipherTransformFactory,
  PDF17,
  PDF20,
} from "../../src/core/crypto.js";
import { Dict, Name } from "../../src/core/primitives.js";
import {
  PasswordException,
  PasswordResponses,
  stringToBytes,
} from "../../src/shared/util.js";

describe("crypto", function () {
  function hex2binary(s) {
    var digits = "0123456789ABCDEF";
    s = s.toUpperCase();
    var n = s.length >> 1,
      i,
      j;
    var result = new Uint8Array(n);
    for (i = 0, j = 0; i < n; ++i) {
      var d1 = s.charAt(j++);
      var d2 = s.charAt(j++);
      var value = (digits.indexOf(d1) << 4) | digits.indexOf(d2);
      result[i] = value;
    }
    return result;
  }

  // RFC 1321, A.5 Test suite
  describe("calculateMD5", function () {
    it("should pass RFC 1321 test #1", function () {
      var input, result, expected;
      input = stringToBytes("");
      result = calculateMD5(input, 0, input.length);
      expected = hex2binary("d41d8cd98f00b204e9800998ecf8427e");
      expect(result).toEqual(expected);
    });
    it("should pass RFC 1321 test #2", function () {
      var input, result, expected;
      input = stringToBytes("a");
      result = calculateMD5(input, 0, input.length);
      expected = hex2binary("0cc175b9c0f1b6a831c399e269772661");
      expect(result).toEqual(expected);
    });
    it("should pass RFC 1321 test #3", function () {
      var input, result, expected;
      input = stringToBytes("abc");
      result = calculateMD5(input, 0, input.length);
      expected = hex2binary("900150983cd24fb0d6963f7d28e17f72");
      expect(result).toEqual(expected);
    });
    it("should pass RFC 1321 test #4", function () {
      var input, result, expected;
      input = stringToBytes("message digest");
      result = calculateMD5(input, 0, input.length);
      expected = hex2binary("f96b697d7cb7938d525a2f31aaf161d0");
      expect(result).toEqual(expected);
    });
    it("should pass RFC 1321 test #5", function () {
      var input, result, expected;
      input = stringToBytes("abcdefghijklmnopqrstuvwxyz");
      result = calculateMD5(input, 0, input.length);
      expected = hex2binary("c3fcd3d76192e4007dfb496cca67e13b");
      expect(result).toEqual(expected);
    });
    it("should pass RFC 1321 test #6", function () {
      var input, result, expected;
      input = stringToBytes(
        "ABCDEFGHIJKLMNOPQRSTUVWXYZabcdefghijklmnopqrstuvwxyz0123456789"
      );
      result = calculateMD5(input, 0, input.length);
      expected = hex2binary("d174ab98d277d9f5a5611c2c9f419d9f");
      expect(result).toEqual(expected);
    });
    it("should pass RFC 1321 test #7", function () {
      var input, result, expected;
      input = stringToBytes(
        "123456789012345678901234567890123456789012345678" +
          "90123456789012345678901234567890"
      );
      result = calculateMD5(input, 0, input.length);
      expected = hex2binary("57edf4a22be3c955ac49da2e2107b67a");
      expect(result).toEqual(expected);
    });
  });

  // http://www.freemedialibrary.com/index.php/RC4_test_vectors are used
  describe("ARCFourCipher", function () {
    it("should pass test #1", function () {
      var key, input, result, expected, cipher;
      key = hex2binary("0123456789abcdef");
      input = hex2binary("0123456789abcdef");
      cipher = new ARCFourCipher(key);
      result = cipher.encryptBlock(input);
      expected = hex2binary("75b7878099e0c596");
      expect(result).toEqual(expected);
    });
    it("should pass test #2", function () {
      var key, input, result, expected, cipher;
      key = hex2binary("0123456789abcdef");
      input = hex2binary("0000000000000000");
      cipher = new ARCFourCipher(key);
      result = cipher.encryptBlock(input);
      expected = hex2binary("7494c2e7104b0879");
      expect(result).toEqual(expected);
    });
    it("should pass test #3", function () {
      var key, input, result, expected, cipher;
      key = hex2binary("0000000000000000");
      input = hex2binary("0000000000000000");
      cipher = new ARCFourCipher(key);
      result = cipher.encryptBlock(input);
      expected = hex2binary("de188941a3375d3a");
      expect(result).toEqual(expected);
    });
    it("should pass test #4", function () {
      var key, input, result, expected, cipher;
      key = hex2binary("ef012345");
      input = hex2binary("00000000000000000000");
      cipher = new ARCFourCipher(key);
      result = cipher.encryptBlock(input);
      expected = hex2binary("d6a141a7ec3c38dfbd61");
      expect(result).toEqual(expected);
    });
    it("should pass test #5", function () {
      var key, input, result, expected, cipher;
      key = hex2binary("0123456789abcdef");
      input = hex2binary(
        "010101010101010101010101010101010101010101010101010" +
          "10101010101010101010101010101010101010101010101010101010101010101010" +
          "10101010101010101010101010101010101010101010101010101010101010101010" +
          "10101010101010101010101010101010101010101010101010101010101010101010" +
          "10101010101010101010101010101010101010101010101010101010101010101010" +
          "10101010101010101010101010101010101010101010101010101010101010101010" +
          "10101010101010101010101010101010101010101010101010101010101010101010" +
          "10101010101010101010101010101010101010101010101010101010101010101010" +
          "10101010101010101010101010101010101010101010101010101010101010101010" +
          "10101010101010101010101010101010101010101010101010101010101010101010" +
          "10101010101010101010101010101010101010101010101010101010101010101010" +
          "10101010101010101010101010101010101010101010101010101010101010101010" +
          "10101010101010101010101010101010101010101010101010101010101010101010" +
          "10101010101010101010101010101010101010101010101010101010101010101010" +
          "10101010101010101010101010101010101010101010101010101010101010101010" +
          "101010101010101010101"
      );
      cipher = new ARCFourCipher(key);
      result = cipher.encryptBlock(input);
      expected = hex2binary(
        "7595c3e6114a09780c4ad452338e1ffd9a1be9498f813d76" +
          "533449b6778dcad8c78a8d2ba9ac66085d0e53d59c26c2d1c490c1ebbe0ce66d1b6b" +
          "1b13b6b919b847c25a91447a95e75e4ef16779cde8bf0a95850e32af9689444fd377" +
          "108f98fdcbd4e726567500990bcc7e0ca3c4aaa304a387d20f3b8fbbcd42a1bd311d" +
          "7a4303dda5ab078896ae80c18b0af66dff319616eb784e495ad2ce90d7f772a81747" +
          "b65f62093b1e0db9e5ba532fafec47508323e671327df9444432cb7367cec82f5d44" +
          "c0d00b67d650a075cd4b70dedd77eb9b10231b6b5b741347396d62897421d43df9b4" +
          "2e446e358e9c11a9b2184ecbef0cd8e7a877ef968f1390ec9b3d35a5585cb009290e" +
          "2fcde7b5ec66d9084be44055a619d9dd7fc3166f9487f7cb272912426445998514c1" +
          "5d53a18c864ce3a2b7555793988126520eacf2e3066e230c91bee4dd5304f5fd0405" +
          "b35bd99c73135d3d9bc335ee049ef69b3867bf2d7bd1eaa595d8bfc0066ff8d31509" +
          "eb0c6caa006c807a623ef84c3d33c195d23ee320c40de0558157c822d4b8c569d849" +
          "aed59d4e0fd7f379586b4b7ff684ed6a189f7486d49b9c4bad9ba24b96abf924372c" +
          "8a8fffb10d55354900a77a3db5f205e1b99fcd8660863a159ad4abe40fa48934163d" +
          "dde542a6585540fd683cbfd8c00f12129a284deacc4cdefe58be7137541c047126c8" +
          "d49e2755ab181ab7e940b0c0"
      );
      expect(result).toEqual(expected);
    });
    it("should pass test #6", function () {
      var key, input, result, expected, cipher;
      key = hex2binary("fb029e3031323334");
      input = hex2binary(
        "aaaa0300000008004500004e661a00008011be640a0001220af" +
          "fffff00890089003a000080a601100001000000000000204543454a4548454346434" +
          "550464545494546464343414341434143414341414100002000011bd0b604"
      );
      cipher = new ARCFourCipher(key);
      result = cipher.encryptBlock(input);
      expected = hex2binary(
        "f69c5806bd6ce84626bcbefb9474650aad1f7909b0f64d5f" +
          "58a503a258b7ed22eb0ea64930d3a056a55742fcce141d485f8aa836dea18df42c53" +
          "80805ad0c61a5d6f58f41040b24b7d1a693856ed0d4398e7aee3bf0e2a2ca8f7"
      );
      expect(result).toEqual(expected);
    });
    it("should pass test #7", function () {
      var key, input, result, expected, cipher;
      key = hex2binary("0123456789abcdef");
      input = hex2binary(
        "123456789abcdef0123456789abcdef0123456789abcdef012345678"
      );
      cipher = new ARCFourCipher(key);
      result = cipher.encryptBlock(input);
      expected = hex2binary(
        "66a0949f8af7d6891f7f832ba833c00c892ebe30143ce28740011ecf"
      );
      expect(result).toEqual(expected);
    });
  });

  describe("calculateSHA256", function () {
    it("should properly hash abc", function () {
      var input, result, expected;
      input = stringToBytes("abc");
      result = calculateSHA256(input, 0, input.length);
      expected = hex2binary(
        "BA7816BF8F01CFEA414140DE5DAE2223B00361A396177A9CB410FF61F20015AD"
      );
      expect(result).toEqual(expected);
    });
    it("should properly hash a multiblock input", function () {
      var input, result, expected;
      input = stringToBytes(
        "abcdbcdecdefdefgefghfghighijhijkijkljklmklmnlmnomnopnopq"
      );
      result = calculateSHA256(input, 0, input.length);
      expected = hex2binary(
        "248D6A61D20638B8E5C026930C3E6039A33CE45964FF2167F6ECEDD419DB06C1"
      );
      expect(result).toEqual(expected);
    });
  });

  describe("calculateSHA384", function () {
    it("should properly hash abc", function () {
      var input, result, expected;
      input = stringToBytes("abc");
      result = calculateSHA384(input, 0, input.length);
      expected = hex2binary(
        "CB00753F45A35E8BB5A03D699AC65007272C32AB0EDED163" +
          "1A8B605A43FF5BED8086072BA1E7CC2358BAECA134C825A7"
      );
      expect(result).toEqual(expected);
    });
    it("should properly hash a multiblock input", function () {
      var input, result, expected;
      input = stringToBytes(
        "abcdefghbcdefghicdefghijdefghijkefghijklfghijklm" +
          "ghijklmnhijklmnoijklmnopjklmnopqklmnopqrlmnopqrs" +
          "mnopqrstnopqrstu"
      );
      result = calculateSHA384(input, 0, input.length);
      expected = hex2binary(
        "09330C33F71147E83D192FC782CD1B4753111B173B3B05D2" +
          "2FA08086E3B0F712FCC7C71A557E2DB966C3E9FA91746039"
      );
      expect(result).toEqual(expected);
    });
  });

  describe("calculateSHA512", function () {
    it("should properly hash abc", function () {
      var input, result, expected;
      input = stringToBytes("abc");
      result = calculateSHA512(input, 0, input.length);
      expected = hex2binary(
        "DDAF35A193617ABACC417349AE20413112E6FA4E89A97EA2" +
          "0A9EEEE64B55D39A2192992A274FC1A836BA3C23A3FEEBBD" +
          "454D4423643CE80E2A9AC94FA54CA49F"
      );
      expect(result).toEqual(expected);
    });
    it("should properly hash a multiblock input", function () {
      var input, result, expected;
      input = stringToBytes(
        "abcdefghbcdefghicdefghijdefghijkefghijklfghijklm" +
          "ghijklmnhijklmnoijklmnopjklmnopqklmnopqrlmnopqrs" +
          "mnopqrstnopqrstu"
      );
      result = calculateSHA512(input, 0, input.length);
      expected = hex2binary(
        "8E959B75DAE313DA8CF4F72814FC143F8F7779C6EB9F7FA1" +
          "7299AEADB6889018501D289E4900F7E4331B99DEC4B5433A" +
          "C7D329EEB6DD26545E96E55B874BE909"
      );
      expect(result).toEqual(expected);
    });
  });

  describe("AES128", function () {
    describe("Encryption", function () {
      it("should be able to encrypt a block", function () {
        var input, key, result, expected, iv, cipher;
        input = hex2binary("00112233445566778899aabbccddeeff");
        key = hex2binary("000102030405060708090a0b0c0d0e0f");
        iv = hex2binary("00000000000000000000000000000000");
        cipher = new AES128Cipher(key);
        result = cipher.encrypt(input, iv);
        expected = hex2binary("69c4e0d86a7b0430d8cdb78070b4c55a");
        expect(result).toEqual(expected);
      });
    });

    describe("Decryption", function () {
      it("should be able to decrypt a block with IV in stream", function () {
        var input, key, result, expected, cipher;
        input = hex2binary(
          "0000000000000000000000000000000069c4e0d86a7b0430d" +
            "8cdb78070b4c55a"
        );
        key = hex2binary("000102030405060708090a0b0c0d0e0f");
        cipher = new AES128Cipher(key);
        result = cipher.decryptBlock(input);
        expected = hex2binary("00112233445566778899aabbccddeeff");
        expect(result).toEqual(expected);
      });
    });
  });

  describe("AES256", function () {
    describe("Encryption", function () {
      it("should be able to encrypt a block", function () {
        var input, key, result, expected, iv, cipher;
        input = hex2binary("00112233445566778899aabbccddeeff");
        key = hex2binary(
          "000102030405060708090a0b0c0d0e0f101112131415161718" +
            "191a1b1c1d1e1f"
        );
        iv = hex2binary("00000000000000000000000000000000");
        cipher = new AES256Cipher(key);
        result = cipher.encrypt(input, iv);
        expected = hex2binary("8ea2b7ca516745bfeafc49904b496089");
        expect(result).toEqual(expected);
      });
    });

    describe("Decryption", function () {
      it("should be able to decrypt a block with specified iv", function () {
        var input, key, result, expected, cipher, iv;
        input = hex2binary("8ea2b7ca516745bfeafc49904b496089");
        key = hex2binary(
          "000102030405060708090a0b0c0d0e0f101112131415161718" +
            "191a1b1c1d1e1f"
        );
        iv = hex2binary("00000000000000000000000000000000");
        cipher = new AES256Cipher(key);
        result = cipher.decryptBlock(input, false, iv);
        expected = hex2binary("00112233445566778899aabbccddeeff");
        expect(result).toEqual(expected);
      });
      it("should be able to decrypt a block with IV in stream", function () {
        var input, key, result, expected, cipher;
        input = hex2binary(
          "000000000000000000000000000000008ea2b7ca516745bf" +
            "eafc49904b496089"
        );
        key = hex2binary(
          "000102030405060708090a0b0c0d0e0f101112131415161718" +
            "191a1b1c1d1e1f"
        );
        cipher = new AES256Cipher(key);
        result = cipher.decryptBlock(input, false);
        expected = hex2binary("00112233445566778899aabbccddeeff");
        expect(result).toEqual(expected);
      });
    });
  });

  describe("PDF17Algorithm", function () {
    it("should correctly check a user key", function () {
      var password, userValidation, userPassword, alg, result;
      alg = new PDF17();
      password = new Uint8Array([117, 115, 101, 114]);
      userValidation = new Uint8Array([117, 169, 4, 32, 159, 101, 22, 220]);
      // prettier-ignore
      userPassword = new Uint8Array([131, 242, 143, 160, 87, 2, 138, 134, 79,
                                     253, 189, 173, 224, 73, 144, 241, 190, 81,
                                     197, 15, 249, 105, 145, 151, 15, 194, 65,
                                     3, 1, 126, 187, 221]);
      result = alg.checkUserPassword(password, userValidation, userPassword);
      expect(result).toEqual(true);
    });

    it("should correctly check an owner key", function () {
      var password, ownerValidation, ownerPassword, alg, result, uBytes;
      alg = new PDF17();
      password = new Uint8Array([111, 119, 110, 101, 114]);
      ownerValidation = new Uint8Array([243, 118, 71, 153, 128, 17, 101, 62]);
      // prettier-ignore
      ownerPassword = new Uint8Array([60, 98, 137, 35, 51, 101, 200, 152, 210,
                                      178, 226, 228, 134, 205, 163, 24, 204,
                                      126, 177, 36, 106, 50, 36, 125, 210, 172,
                                      171, 120, 222, 108, 139, 115]);
      // prettier-ignore
      uBytes = new Uint8Array([131, 242, 143, 160, 87, 2, 138, 134, 79, 253,
                               189, 173, 224, 73, 144, 241, 190, 81, 197, 15,
                               249, 105, 145, 151, 15, 194, 65, 3, 1, 126, 187,
                               221, 117, 169, 4, 32, 159, 101, 22, 220, 168,
                               94, 215, 192, 100, 38, 188, 40]);
      result = alg.checkOwnerPassword(
        password,
        ownerValidation,
        uBytes,
        ownerPassword
      );
      expect(result).toEqual(true);
    });

    it("should generate a file encryption key from the user key", function () {
      var password, userKeySalt, expected, alg, result, userEncryption;
      alg = new PDF17();
      password = new Uint8Array([117, 115, 101, 114]);
      userKeySalt = new Uint8Array([168, 94, 215, 192, 100, 38, 188, 40]);
      // prettier-ignore
      userEncryption = new Uint8Array([35, 150, 195, 169, 245, 51, 51, 255,
                                       158, 158, 33, 242, 231, 75, 125, 190,
                                       25, 126, 172, 114, 195, 244, 137, 245,
                                       234, 165, 42, 74, 60, 38, 17, 17]);
      result = alg.getUserKey(password, userKeySalt, userEncryption);
      // prettier-ignore
      expected = new Uint8Array([63, 114, 136, 209, 87, 61, 12, 30, 249, 1,
                                 186, 144, 254, 248, 163, 153, 151, 51, 133,
                                 10, 80, 152, 206, 15, 72, 187, 231, 33, 224,
                                 239, 13, 213]);
      expect(result).toEqual(expected);
    });

    it("should generate a file encryption key from the owner key", function () {
      var password, ownerKeySalt, expected, alg, result, ownerEncryption;
      var uBytes;
      alg = new PDF17();
      password = new Uint8Array([111, 119, 110, 101, 114]);
      ownerKeySalt = new Uint8Array([200, 245, 242, 12, 218, 123, 24, 120]);
      // prettier-ignore
      ownerEncryption = new Uint8Array([213, 202, 14, 189, 110, 76, 70, 191, 6,
                                        195, 10, 190, 157, 100, 144, 85, 8, 62,
                                        123, 178, 156, 229, 50, 40, 229, 216,
                                        54, 222, 34, 38, 106, 223]);
      // prettier-ignore
      uBytes = new Uint8Array([131, 242, 143, 160, 87, 2, 138, 134, 79, 253,
                               189, 173, 224, 73, 144, 241, 190, 81, 197, 15,
                               249, 105, 145, 151, 15, 194, 65, 3, 1, 126, 187,
                               221, 117, 169, 4, 32, 159, 101, 22, 220, 168,
                               94, 215, 192, 100, 38, 188, 40]);
      result = alg.getOwnerKey(password, ownerKeySalt, uBytes, ownerEncryption);
      // prettier-ignore
      expected = new Uint8Array([63, 114, 136, 209, 87, 61, 12, 30, 249, 1,
                                 186, 144, 254, 248, 163, 153, 151, 51, 133,
                                 10, 80, 152, 206, 15, 72, 187, 231, 33, 224,
                                 239, 13, 213]);
      expect(result).toEqual(expected);
    });
  });

  describe("PDF20Algorithm", function () {
    it("should correctly check a user key", function () {
      var password, userValidation, userPassword, alg, result;
      alg = new PDF20();
      password = new Uint8Array([117, 115, 101, 114]);
      userValidation = new Uint8Array([83, 245, 146, 101, 198, 247, 34, 198]);
      // prettier-ignore
      userPassword = new Uint8Array([94, 230, 205, 75, 166, 99, 250, 76, 219,
                                     128, 17, 85, 57, 17, 33, 164, 150, 46,
                                     103, 176, 160, 156, 187, 233, 166, 223,
                                     163, 253, 147, 235, 95, 184]);
      result = alg.checkUserPassword(password, userValidation, userPassword);
      expect(result).toEqual(true);
    });

    it("should correctly check an owner key", function () {
      var password, ownerValidation, ownerPassword, alg, result, uBytes;
      alg = new PDF20();
      password = new Uint8Array([111, 119, 110, 101, 114]);
      ownerValidation = new Uint8Array([142, 232, 169, 208, 202, 214, 5, 185]);
      // prettier-ignore
      ownerPassword = new Uint8Array([88, 232, 62, 54, 245, 26, 245, 209, 137,
                                      123, 221, 72, 199, 49, 37, 217, 31, 74,
                                      115, 167, 127, 158, 176, 77, 45, 163, 87,
                                      47, 39, 90, 217, 141]);
      // prettier-ignore
      uBytes = new Uint8Array([94, 230, 205, 75, 166, 99, 250, 76, 219, 128,
                               17, 85, 57, 17, 33, 164, 150, 46, 103, 176, 160,
                               156, 187, 233, 166, 223, 163, 253, 147, 235, 95,
                               184, 83, 245, 146, 101, 198, 247, 34, 198, 191,
                               11, 16, 94, 237, 216, 20, 175]);
      result = alg.checkOwnerPassword(
        password,
        ownerValidation,
        uBytes,
        ownerPassword
      );
      expect(result).toEqual(true);
    });

    it("should generate a file encryption key from the user key", function () {
      var password, userKeySalt, expected, alg, result, userEncryption;
      alg = new PDF20();
      password = new Uint8Array([117, 115, 101, 114]);
      userKeySalt = new Uint8Array([191, 11, 16, 94, 237, 216, 20, 175]);
      // prettier-ignore
      userEncryption = new Uint8Array([121, 208, 2, 181, 230, 89, 156, 60, 253,
                                       143, 212, 28, 84, 180, 196, 177, 173,
                                       128, 221, 107, 46, 20, 94, 186, 135, 51,
                                       95, 24, 20, 223, 254, 36]);
      result = alg.getUserKey(password, userKeySalt, userEncryption);
      // prettier-ignore
      expected = new Uint8Array([42, 218, 213, 39, 73, 91, 72, 79, 67, 38, 248,
                                 133, 18, 189, 61, 34, 107, 79, 29, 56, 59,
                                 181, 213, 118, 113, 34, 65, 210, 87, 174, 22,
                                 239]);
      expect(result).toEqual(expected);
    });

    it("should generate a file encryption key from the owner key", function () {
      var password, ownerKeySalt, expected, alg, result, ownerEncryption;
      var uBytes;
      alg = new PDF20();
      password = new Uint8Array([111, 119, 110, 101, 114]);
      ownerKeySalt = new Uint8Array([29, 208, 185, 46, 11, 76, 135, 149]);
      // prettier-ignore
      ownerEncryption = new Uint8Array([209, 73, 224, 77, 103, 155, 201, 181,
                                        190, 68, 223, 20, 62, 90, 56, 210, 5,
                                        240, 178, 128, 238, 124, 68, 254, 253,
                                        244, 62, 108, 208, 135, 10, 251]);
      // prettier-ignore
      uBytes = new Uint8Array([94, 230, 205, 75, 166, 99, 250, 76, 219, 128,
                               17, 85, 57, 17, 33, 164, 150, 46, 103, 176, 160,
                               156, 187, 233, 166, 223, 163, 253, 147, 235, 95,
                               184, 83, 245, 146, 101, 198, 247, 34, 198, 191,
                               11, 16, 94, 237, 216, 20, 175]);
      result = alg.getOwnerKey(password, ownerKeySalt, uBytes, ownerEncryption);
      // prettier-ignore
      expected = new Uint8Array([42, 218, 213, 39, 73, 91, 72, 79, 67, 38, 248,
                                 133, 18, 189, 61, 34, 107, 79, 29, 56, 59,
                                 181, 213, 118, 113, 34, 65, 210, 87, 174, 22,
                                 239]);
      expect(result).toEqual(expected);
    });
  });
});

describe("CipherTransformFactory", function () {
  function buildDict(map) {
    var dict = new Dict();
    for (var key in map) {
      dict.set(key, map[key]);
    }
    return dict;
  }

  function ensurePasswordCorrect(done, dict, fileId, password) {
    try {
      var factory = new CipherTransformFactory(dict, fileId, password);
      expect("createCipherTransform" in factory).toEqual(true);
    } catch (ex) {
      done.fail("Password should be accepted: " + ex);
      return;
    }
    done();
  }

  function ensurePasswordNeeded(done, dict, fileId, password) {
    try {
      // eslint-disable-next-line no-new
      new CipherTransformFactory(dict, fileId, password);
    } catch (ex) {
      expect(ex instanceof PasswordException).toEqual(true);
      expect(ex.code).toEqual(PasswordResponses.NEED_PASSWORD);

      done();
      return;
    }
    done.fail("Password should be rejected.");
  }

  function ensurePasswordIncorrect(done, dict, fileId, password) {
    try {
      // eslint-disable-next-line no-new
      new CipherTransformFactory(dict, fileId, password);
    } catch (ex) {
      expect(ex instanceof PasswordException).toEqual(true);
      expect(ex.code).toEqual(PasswordResponses.INCORRECT_PASSWORD);

      done();
      return;
    }
    done.fail("Password should be rejected.");
  }

  function ensureEncryptDecryptIsIdentity(dict, fileId, password, string) {
    const factory = new CipherTransformFactory(dict, fileId, password);
    const cipher = factory.createCipherTransform(123, 0);
    const encrypted = cipher.encryptString(string);
    const decrypted = cipher.decryptString(encrypted);

    expect(string).toEqual(decrypted);
  }

  var fileId1, fileId2, dict1, dict2, dict3;
  var aes256Dict, aes256IsoDict, aes256BlankDict, aes256IsoBlankDict;

  beforeAll(function (done) {
    fileId1 = unescape("%F6%C6%AF%17%F3rR%8DRM%9A%80%D1%EF%DF%18");
    fileId2 = unescape("%3CL_%3AD%96%AF@%9A%9D%B3%3Cx%1Cv%AC");

    dict1 = buildDict({
      Filter: Name.get("Standard"),
      V: 2,
      Length: 128,
      O: unescape(
        "%80%C3%04%96%91o%20sl%3A%E6%1B%13T%91%F2%0DV%12%E3%FF%5E%B" +
          "B%E9VO%D8k%9A%CA%7C%5D"
      ),
      U: unescape(
        "j%0C%8D%3EY%19%00%BCjd%7D%91%BD%AA%00%18%00%00%00%00%00%00" +
          "%00%00%00%00%00%00%00%00%00%00"
      ),
      P: -1028,
      R: 3,
    });
    dict2 = buildDict({
      Filter: Name.get("Standard"),
      V: 4,
      Length: 128,
      O: unescape(
        "sF%14v.y5%27%DB%97%0A5%22%B3%E1%D4%AD%BD%9B%3C%B4%A5%89u%1" +
          "5%B2Y%F1h%D9%E9%F4"
      ),
      U: unescape(
        "%93%04%89%A9%BF%8AE%A6%88%A2%DB%C2%A0%A8gn%00%00%00%00%00%" +
          "00%00%00%00%00%00%00%00%00%00%00"
      ),
      P: -1084,
      R: 4,
    });
<<<<<<< HEAD
    aes256Dict = buildDict({
=======
    dict3 = {
>>>>>>> e389ed62
      Filter: Name.get("Standard"),
      V: 5,
      Length: 256,
      O: unescape(
        "%3Cb%89%233e%C8%98%D2%B2%E2%E4%86%CD%A3%18%CC%7E%B1%24j2%2" +
          "4%7D%D2%AC%ABx%DEl%8Bs%F3vG%99%80%11e%3E%C8%F5%F2%0C%DA%7B" +
          "%18x"
      ),
      U: unescape(
        "%83%F2%8F%A0W%02%8A%86O%FD%BD%AD%E0I%90%F1%BEQ%C5%0F%F9i%9" +
          "1%97%0F%C2A%03%01%7E%BB%DDu%A9%04%20%9Fe%16%DC%A8%5E%D7%C0" +
          "d%26%BC%28"
      ),
      OE: unescape(
        "%D5%CA%0E%BDnLF%BF%06%C3%0A%BE%9Dd%90U%08%3E%7B%B2%9C%E52" +
          "%28%E5%D86%DE%22%26j%DF"
      ),
      UE: unescape(
        "%23%96%C3%A9%F533%FF%9E%9E%21%F2%E7K%7D%BE%19%7E%ACr%C3%F" +
          "4%89%F5%EA%A5*J%3C%26%11%11"
      ),
      Perms: unescape("%D8%FC%844%E5e%0DB%5D%7Ff%FD%3COMM"),
      P: -1084,
      R: 5,
    };
    aes256Dict = buildDict(dict3);
    aes256IsoDict = buildDict({
      Filter: Name.get("Standard"),
      V: 5,
      Length: 256,
      O: unescape(
        "X%E8%3E6%F5%1A%F5%D1%89%7B%DDH%C71%25%D9%1FJs%A7%7F%9E%B0M" +
          "-%A3W/%27Z%D9%8D%8E%E8%A9%D0%CA%D6%05%B9%1D%D0%B9.%0BL%87%" +
          "95"
      ),
      U: unescape(
        "%5E%E6%CDK%A6c%FAL%DB%80%11U9%11%21%A4%96.g%B0%A0%9C%BB%E9" +
          "%A6%DF%A3%FD%93%EB_%B8S%F5%92e%C6%F7%22%C6%BF%0B%10%5E%ED%" +
          "D8%14%AF"
      ),
      OE: unescape(
        "%D1I%E0Mg%9B%C9%B5%BED%DF%14%3EZ8%D2%05%F0%B2%80%EE%7CD%F" +
          "E%FD%F4%3El%D0%87%0A%FB"
      ),
      UE: unescape(
        "y%D0%02%B5%E6Y%9C%3C%FD%8F%D4%1CT%B4%C4%B1%AD%80%DDk.%14%" +
          "5E%BA%873_%18%14%DF%FE%24"
      ),
      Perms: unescape("l%AD%0F%A0%EBM%86WM%3E%CB%B5%E0X%C97"),
      P: -1084,
      R: 6,
    });
    aes256BlankDict = buildDict({
      Filter: Name.get("Standard"),
      V: 5,
      Length: 256,
      O: unescape(
        "%B8p%04%C3g%26%FCW%CCN%D4%16%A1%E8%950YZ%C9%9E%B1-%97%F3%F" +
          "E%03%13%19ffZn%8F%F5%EB%EC%CC5sV%10e%CEl%B5%E9G%C1"
      ),
      U: unescape(
        "%83%D4zi%F1O0%961%12%CC%82%CB%CA%BF5y%FD%21%EB%E4%D1%B5%1D" +
          "%D6%FA%14%F3%BE%8Fqs%EF%88%DE%E2%E8%DC%F55%E4%B8%16%C8%14%" +
          "8De%1E"
      ),
      OE: unescape(
        "%8F%19%E8%D4%27%D5%07%CA%C6%A1%11%A6a%5Bt%F4%DF%0F%84%29%" +
          "0F%E4%EFF7%5B%5B%11%A0%8F%17e"
      ),
      UE: unescape(
        "%81%F5%5D%B0%28%81%E4%7F_%7C%8F%85b%A0%7E%10%D0%88lx%7B%7" +
          "EJ%5E%912%B6d%12%27%05%F6"
      ),
      Perms: unescape("%86%1562%0D%AE%A2%FB%5D%3B%22%3Dq%12%B2H"),
      P: -1084,
      R: 5,
    });
    aes256IsoBlankDict = buildDict({
      Filter: Name.get("Standard"),
      V: 5,
      Length: 256,
      O: unescape(
        "%F7%DB%99U%A6M%ACk%AF%CF%D7AFw%E9%C1%91%CBDgI%23R%CF%0C%15" +
          "r%D74%0D%CE%E9%91@%E4%98QF%BF%88%7Ej%DE%AD%8F%F4@%C1"
      ),
      U: unescape(
        "%1A%A9%DC%918%83%93k%29%5B%117%B16%DB%E8%8E%FE%28%E5%89%D4" +
          "%0E%AD%12%3B%7DN_6fez%8BG%18%05YOh%7DZH%A3Z%87%17*"
      ),
      OE: unescape(
        "%A4a%88%20h%1B%7F%CD%D5%CAc%D8R%83%E5%D6%1C%D2%98%07%984%" +
          "BA%AF%1B%B4%7FQ%F8%1EU%7D"
      ),
      UE: unescape(
        "%A0%0AZU%27%1D%27%2C%0B%FE%0E%A2L%F9b%5E%A1%B9%D6v7b%B26%" +
          "A9N%99%F1%A4Deq"
      ),
      Perms: unescape("%03%F2i%07%0D%C3%F9%F2%28%80%B7%F5%DD%D1c%EB"),
      P: -1084,
      R: 6,
    });

    done();
  });

  afterAll(function () {
    fileId1 = fileId2 = dict1 = dict2 = dict3 = null;
    aes256Dict = aes256IsoDict = aes256BlankDict = aes256IsoBlankDict = null;
  });

  describe("#ctor", function () {
    describe("AES256 Revision 5", function () {
      it("should accept user password", function (done) {
        ensurePasswordCorrect(done, aes256Dict, fileId1, "user");
      });
      it("should accept owner password", function (done) {
        ensurePasswordCorrect(done, aes256Dict, fileId1, "owner");
      });
      it("should not accept blank password", function (done) {
        ensurePasswordNeeded(done, aes256Dict, fileId1);
      });
      it("should not accept wrong password", function (done) {
        ensurePasswordIncorrect(done, aes256Dict, fileId1, "wrong");
      });
      it("should accept blank password", function (done) {
        ensurePasswordCorrect(done, aes256BlankDict, fileId1);
      });
    });

    describe("AES256 Revision 6", function () {
      it("should accept user password", function (done) {
        ensurePasswordCorrect(done, aes256IsoDict, fileId1, "user");
      });
      it("should accept owner password", function (done) {
        ensurePasswordCorrect(done, aes256IsoDict, fileId1, "owner");
      });
      it("should not accept blank password", function (done) {
        ensurePasswordNeeded(done, aes256IsoDict, fileId1);
      });
      it("should not accept wrong password", function (done) {
        ensurePasswordIncorrect(done, aes256IsoDict, fileId1, "wrong");
      });
      it("should accept blank password", function (done) {
        ensurePasswordCorrect(done, aes256IsoBlankDict, fileId1);
      });
    });

    it("should accept user password", function (done) {
      ensurePasswordCorrect(done, dict1, fileId1, "123456");
    });
    it("should accept owner password", function (done) {
      ensurePasswordCorrect(done, dict1, fileId1, "654321");
    });
    it("should not accept blank password", function (done) {
      ensurePasswordNeeded(done, dict1, fileId1);
    });
    it("should not accept wrong password", function (done) {
      ensurePasswordIncorrect(done, dict1, fileId1, "wrong");
    });
    it("should accept blank password", function (done) {
      ensurePasswordCorrect(done, dict2, fileId2);
    });
  });

  describe("Encrypt and decrypt", function () {
    it("should encrypt and decrypt using ARCFour", function (done) {
      dict3.CF = buildDict({
        Identity: buildDict({
          CFM: Name.get("V2"),
        }),
      });
      const dict = buildDict(dict3);
      ensureEncryptDecryptIsIdentity(dict, fileId1, "user", "hello world");
      done();
    });
    it("should encrypt and decrypt using AES128", function (done) {
      dict3.CF = buildDict({
        Identity: buildDict({
          CFM: Name.get("AESV2"),
        }),
      });
      const dict = buildDict(dict3);
      // 1 char
      ensureEncryptDecryptIsIdentity(dict, fileId1, "user", "a");
      // 2 chars
      ensureEncryptDecryptIsIdentity(dict, fileId1, "user", "aa");
      // 16 chars
      ensureEncryptDecryptIsIdentity(dict, fileId1, "user", "aaaaaaaaaaaaaaaa");
      // 19 chars
      ensureEncryptDecryptIsIdentity(
        dict,
        fileId1,
        "user",
        "aaaaaaaaaaaaaaaaaaa"
      );
      done();
    });
    it("should encrypt and decrypt using AES256", function (done) {
      dict3.CF = buildDict({
        Identity: buildDict({
          CFM: Name.get("AESV3"),
        }),
      });
      const dict = buildDict(dict3);
      // 4 chars
      ensureEncryptDecryptIsIdentity(dict, fileId1, "user", "aaaa");
      // 5 chars
      ensureEncryptDecryptIsIdentity(dict, fileId1, "user", "aaaaa");
      // 16 chars
      ensureEncryptDecryptIsIdentity(dict, fileId1, "user", "aaaaaaaaaaaaaaaa");
      // 22 chars
      ensureEncryptDecryptIsIdentity(
        dict,
        fileId1,
        "user",
        "aaaaaaaaaaaaaaaaaaaaaa"
      );
      done();
    });
  });
});<|MERGE_RESOLUTION|>--- conflicted
+++ resolved
@@ -645,11 +645,7 @@
       P: -1084,
       R: 4,
     });
-<<<<<<< HEAD
-    aes256Dict = buildDict({
-=======
     dict3 = {
->>>>>>> e389ed62
       Filter: Name.get("Standard"),
       V: 5,
       Length: 256,
