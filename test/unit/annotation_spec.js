--- conflicted
+++ resolved
@@ -82,22 +82,12 @@
         { ref: annotationRef, data: annotationDict, }
       ]);
 
-<<<<<<< HEAD
-      AnnotationFactory.create(xref, annotationRef,
-          pdfManagerMock, idFactoryMock).then((annotation) => {
-        var data = annotation.data;
-        expect(data.annotationType).toEqual(AnnotationType.LINK);
-
-        expect(data.id).toEqual('10R');
-      });
-=======
       AnnotationFactory.create(xref, annotationRef, pdfManagerMock,
           idFactoryMock).then(({ data, }) => {
         expect(data.annotationType).toEqual(AnnotationType.LINK);
         expect(data.id).toEqual('10R');
         done();
       }, done.fail);
->>>>>>> af19ed6e
     });
 
     it('should handle, and get fallback IDs for, annotations that are not ' +
@@ -112,26 +102,12 @@
         startObjId: 0,
       });
 
-<<<<<<< HEAD
-      AnnotationFactory.create(xref, annotationDict,
-          pdfManagerMock, idFactory).then((annotation) => {
-        var data = annotation.data;
-=======
       const annotation1 = AnnotationFactory.create(xref, annotationDict,
           pdfManagerMock, idFactory).then(({ data, }) => {
->>>>>>> af19ed6e
         expect(data.annotationType).toEqual(AnnotationType.LINK);
         expect(data.id).toEqual('annot_p0_1');
       });
 
-<<<<<<< HEAD
-      AnnotationFactory.create(xref, annotationDict,
-          pdfManagerMock, idFactory).then((annotation) => {
-        var data = annotation.data;
-        expect(data.annotationType).toEqual(AnnotationType.LINK);
-        expect(data.id).toEqual('annot_p0_2');
-      });
-=======
       const annotation2 = AnnotationFactory.create(xref, annotationDict,
           pdfManagerMock, idFactory).then(({ data, }) => {
         expect(data.annotationType).toEqual(AnnotationType.LINK);
@@ -139,7 +115,6 @@
       });
 
       Promise.all([annotation1, annotation2]).then(done, done.fail);
->>>>>>> af19ed6e
     });
 
     it('should handle missing /Subtype', function(done) {
@@ -151,19 +126,11 @@
         { ref: annotationRef, data: annotationDict, }
       ]);
 
-<<<<<<< HEAD
-      AnnotationFactory.create(xref, annotationRef,
-          pdfManagerMock, idFactoryMock).then((annotation) => {
-        var data = annotation.data;
+      AnnotationFactory.create(xref, annotationRef, pdfManagerMock,
+          idFactoryMock).then(({ data, }) => {
         expect(data.annotationType).toBeUndefined();
-      });
-=======
-      AnnotationFactory.create(xref, annotationRef, pdfManagerMock,
-          idFactoryMock).then(({ data, }) => {
-        expect(data.annotationType).toBeUndefined();
-        done();
-      }, done.fail);
->>>>>>> af19ed6e
+        done();
+      }, done.fail);
     });
   });
 
@@ -443,27 +410,15 @@
         { ref: annotationRef, data: annotationDict, }
       ]);
 
-<<<<<<< HEAD
-      AnnotationFactory.create(xref, annotationRef,
-          pdfManagerMock, idFactoryMock).then((annotation) => {
-        var data = annotation.data;
+      AnnotationFactory.create(xref, annotationRef, pdfManagerMock,
+          idFactoryMock).then(({ data, }) => {
         expect(data.annotationType).toEqual(AnnotationType.LINK);
-
-=======
-      AnnotationFactory.create(xref, annotationRef, pdfManagerMock,
-          idFactoryMock).then(({ data, }) => {
-        expect(data.annotationType).toEqual(AnnotationType.LINK);
->>>>>>> af19ed6e
         expect(data.url).toEqual('http://www.ctan.org/tex-archive/info/lshort');
         expect(data.unsafeUrl).toEqual(
           'http://www.ctan.org/tex-archive/info/lshort');
         expect(data.dest).toBeUndefined();
-<<<<<<< HEAD
-      });
-=======
-        done();
-      }, done.fail);
->>>>>>> af19ed6e
+        done();
+      }, done.fail);
     });
 
     it('should correctly parse a URI action, where the URI entry ' +
@@ -483,24 +438,14 @@
         { ref: annotationRef, data: annotationDict, }
       ]);
 
-<<<<<<< HEAD
-      AnnotationFactory.create(xref, annotationRef,
-          pdfManagerMock, idFactoryMock).then((annotation) => {
-        var data = annotation.data;
-=======
       AnnotationFactory.create(xref, annotationRef, pdfManagerMock,
           idFactoryMock).then(({ data, }) => {
->>>>>>> af19ed6e
         expect(data.annotationType).toEqual(AnnotationType.LINK);
         expect(data.url).toEqual('http://www.hmrc.gov.uk/');
         expect(data.unsafeUrl).toEqual('http://www.hmrc.gov.uk');
         expect(data.dest).toBeUndefined();
-<<<<<<< HEAD
-      });
-=======
-        done();
-      }, done.fail);
->>>>>>> af19ed6e
+        done();
+      }, done.fail);
     });
 
     it('should correctly parse a URI action, where the URI entry ' +
@@ -526,14 +471,8 @@
         { ref: annotationRef, data: annotationDict, }
       ]);
 
-<<<<<<< HEAD
-      AnnotationFactory.create(xref, annotationRef,
-          pdfManagerMock, idFactoryMock).then((annotation) => {
-        var data = annotation.data;
-=======
       AnnotationFactory.create(xref, annotationRef, pdfManagerMock,
           idFactoryMock).then(({ data, }) => {
->>>>>>> af19ed6e
         expect(data.annotationType).toEqual(AnnotationType.LINK);
         expect(data.url).toEqual(
           new URL(stringToUTF8String(
@@ -542,12 +481,8 @@
           stringToUTF8String(
             'http://www.example.com/\xC3\xBC\xC3\xB6\xC3\xA4'));
         expect(data.dest).toBeUndefined();
-<<<<<<< HEAD
-      });
-=======
-        done();
-      }, done.fail);
->>>>>>> af19ed6e
+        done();
+      }, done.fail);
     });
 
     it('should correctly parse a GoTo action', function(done) {
@@ -566,24 +501,14 @@
         { ref: annotationRef, data: annotationDict, }
       ]);
 
-<<<<<<< HEAD
-      AnnotationFactory.create(xref, annotationRef,
-          pdfManagerMock, idFactoryMock).then((annotation) => {
-        var data = annotation.data;
-=======
       AnnotationFactory.create(xref, annotationRef, pdfManagerMock,
           idFactoryMock).then(({ data, }) => {
->>>>>>> af19ed6e
         expect(data.annotationType).toEqual(AnnotationType.LINK);
         expect(data.url).toBeUndefined();
         expect(data.unsafeUrl).toBeUndefined();
         expect(data.dest).toEqual('page.157');
-<<<<<<< HEAD
-      });
-=======
-        done();
-      }, done.fail);
->>>>>>> af19ed6e
+        done();
+      }, done.fail);
     });
 
     it('should correctly parse a GoToR action, where the FileSpec entry ' +
@@ -605,25 +530,15 @@
         { ref: annotationRef, data: annotationDict, }
       ]);
 
-<<<<<<< HEAD
-      AnnotationFactory.create(xref, annotationRef,
-          pdfManagerMock, idFactoryMock).then((annotation) => {
-        var data = annotation.data;
-=======
       AnnotationFactory.create(xref, annotationRef, pdfManagerMock,
           idFactoryMock).then(({ data, }) => {
->>>>>>> af19ed6e
         expect(data.annotationType).toEqual(AnnotationType.LINK);
         expect(data.url).toBeUndefined();
         expect(data.unsafeUrl).toEqual('../../0013/001346/134685E.pdf#4.3');
         expect(data.dest).toBeUndefined();
         expect(data.newWindow).toEqual(true);
-<<<<<<< HEAD
-      });
-=======
-        done();
-      }, done.fail);
->>>>>>> af19ed6e
+        done();
+      }, done.fail);
     });
 
     it('should correctly parse a GoToR action, containing a relative URL, ' +
@@ -647,25 +562,15 @@
         docBaseUrl: 'http://www.example.com/test/pdfs/qwerty.pdf',
       });
 
-<<<<<<< HEAD
-      AnnotationFactory.create(xref, annotationRef,
-          pdfManager, idFactoryMock).then((annotation) => {
-        var data = annotation.data;
-=======
       AnnotationFactory.create(xref, annotationRef, pdfManager,
           idFactoryMock).then(({ data, }) => {
->>>>>>> af19ed6e
         expect(data.annotationType).toEqual(AnnotationType.LINK);
         expect(data.url).toEqual(
           'http://www.example.com/0013/001346/134685E.pdf#4.3');
         expect(data.unsafeUrl).toEqual('../../0013/001346/134685E.pdf#4.3');
         expect(data.dest).toBeUndefined();
-<<<<<<< HEAD
-      });
-=======
-        done();
-      }, done.fail);
->>>>>>> af19ed6e
+        done();
+      }, done.fail);
     });
 
     it('should correctly parse a GoToR action, with named destination',
@@ -686,25 +591,15 @@
         { ref: annotationRef, data: annotationDict, }
       ]);
 
-<<<<<<< HEAD
-      AnnotationFactory.create(xref, annotationRef,
-          pdfManagerMock, idFactoryMock).then((annotation) => {
-        var data = annotation.data;
-=======
       AnnotationFactory.create(xref, annotationRef, pdfManagerMock,
           idFactoryMock).then(({ data, }) => {
->>>>>>> af19ed6e
         expect(data.annotationType).toEqual(AnnotationType.LINK);
         expect(data.url).toEqual('http://www.example.com/test.pdf#15');
         expect(data.unsafeUrl).toEqual('http://www.example.com/test.pdf#15');
         expect(data.dest).toBeUndefined();
         expect(data.newWindow).toBeFalsy();
-<<<<<<< HEAD
-      });
-=======
-        done();
-      }, done.fail);
->>>>>>> af19ed6e
+        done();
+      }, done.fail);
     });
 
     it('should correctly parse a GoToR action, with explicit destination array',
@@ -725,14 +620,8 @@
         { ref: annotationRef, data: annotationDict, }
       ]);
 
-<<<<<<< HEAD
-      AnnotationFactory.create(xref, annotationRef,
-          pdfManagerMock, idFactoryMock).then((annotation) => {
-        var data = annotation.data;
-=======
       AnnotationFactory.create(xref, annotationRef, pdfManagerMock,
           idFactoryMock).then(({ data, }) => {
->>>>>>> af19ed6e
         expect(data.annotationType).toEqual(AnnotationType.LINK);
         expect(data.url).toEqual(new URL('http://www.example.com/test.pdf#' +
                                  '[14,{"name":"XYZ"},null,298.043,null]').href);
@@ -740,12 +629,8 @@
                                        '[14,{"name":"XYZ"},null,298.043,null]');
         expect(data.dest).toBeUndefined();
         expect(data.newWindow).toBeFalsy();
-<<<<<<< HEAD
-      });
-=======
-        done();
-      }, done.fail);
->>>>>>> af19ed6e
+        done();
+      }, done.fail);
     });
 
     it('should correctly parse a Launch action, where the FileSpec dict ' +
@@ -775,26 +660,16 @@
         docBaseUrl: 'http://www.example.com/test/pdfs/qwerty.pdf',
       });
 
-<<<<<<< HEAD
-      AnnotationFactory.create(xref, annotationRef,
-          pdfManager, idFactoryMock).then((annotation) => {
-        var data = annotation.data;
-=======
       AnnotationFactory.create(xref, annotationRef, pdfManager,
           idFactoryMock).then(({ data, }) => {
->>>>>>> af19ed6e
         expect(data.annotationType).toEqual(AnnotationType.LINK);
         expect(data.url).toEqual(
           new URL('http://www.example.com/test/pdfs/Part II/Part II.pdf').href);
         expect(data.unsafeUrl).toEqual('Part II/Part II.pdf');
         expect(data.dest).toBeUndefined();
         expect(data.newWindow).toEqual(true);
-<<<<<<< HEAD
-      });
-=======
-        done();
-      }, done.fail);
->>>>>>> af19ed6e
+        done();
+      }, done.fail);
     });
 
     it('should recover valid URLs from JavaScript actions having certain ' +
@@ -820,14 +695,8 @@
           { ref: annotationRef, data: annotationDict, }
         ]);
 
-<<<<<<< HEAD
-        AnnotationFactory.create(xref, annotationRef,
-            pdfManagerMock, idFactoryMock).then((annotation) => {
-          var data = annotation.data;
-=======
         return AnnotationFactory.create(xref, annotationRef, pdfManagerMock,
             idFactoryMock).then(({ data, }) => {
->>>>>>> af19ed6e
           expect(data.annotationType).toEqual(AnnotationType.LINK);
           expect(data.url).toEqual(expectedUrl);
           expect(data.unsafeUrl).toEqual(expectedUnsafeUrl);
@@ -881,24 +750,14 @@
         { ref: annotationRef, data: annotationDict, }
       ]);
 
-<<<<<<< HEAD
-      AnnotationFactory.create(xref, annotationRef,
-          pdfManagerMock, idFactoryMock).then((annotation) => {
-        var data = annotation.data;
-=======
       AnnotationFactory.create(xref, annotationRef, pdfManagerMock,
           idFactoryMock).then(({ data, }) => {
->>>>>>> af19ed6e
         expect(data.annotationType).toEqual(AnnotationType.LINK);
         expect(data.url).toBeUndefined();
         expect(data.unsafeUrl).toBeUndefined();
         expect(data.action).toEqual('GoToPage');
-<<<<<<< HEAD
-      });
-=======
-        done();
-      }, done.fail);
->>>>>>> af19ed6e
+        done();
+      }, done.fail);
     });
 
     it('should correctly parse a simple Dest', function(done) {
@@ -912,24 +771,14 @@
         { ref: annotationRef, data: annotationDict, }
       ]);
 
-<<<<<<< HEAD
-      AnnotationFactory.create(xref, annotationRef,
-          pdfManagerMock, idFactoryMock).then((annotation) => {
-        var data = annotation.data;
-=======
       AnnotationFactory.create(xref, annotationRef, pdfManagerMock,
           idFactoryMock).then(({ data, }) => {
->>>>>>> af19ed6e
         expect(data.annotationType).toEqual(AnnotationType.LINK);
         expect(data.url).toBeUndefined();
         expect(data.unsafeUrl).toBeUndefined();
         expect(data.dest).toEqual('LI0');
-<<<<<<< HEAD
-      });
-=======
-        done();
-      }, done.fail);
->>>>>>> af19ed6e
+        done();
+      }, done.fail);
     });
 
     it('should correctly parse a simple Dest, with explicit destination array',
@@ -945,25 +794,15 @@
         { ref: annotationRef, data: annotationDict, }
       ]);
 
-<<<<<<< HEAD
-      AnnotationFactory.create(xref, annotationRef,
-          pdfManagerMock, idFactoryMock).then((annotation) => {
-        var data = annotation.data;
-=======
       AnnotationFactory.create(xref, annotationRef, pdfManagerMock,
           idFactoryMock).then(({ data, }) => {
->>>>>>> af19ed6e
         expect(data.annotationType).toEqual(AnnotationType.LINK);
         expect(data.url).toBeUndefined();
         expect(data.unsafeUrl).toBeUndefined();
         expect(data.dest).toEqual([{ num: 17, gen: 0, }, { name: 'XYZ', },
                                    0, 841.89, null]);
-<<<<<<< HEAD
-      });
-=======
-        done();
-      }, done.fail);
->>>>>>> af19ed6e
+        done();
+      }, done.fail);
     });
 
     it('should correctly parse a Dest, which violates the specification ' +
@@ -985,24 +824,14 @@
         { ref: annotationRef, data: annotationDict, }
       ]);
 
-<<<<<<< HEAD
-      AnnotationFactory.create(xref, annotationRef,
-          pdfManagerMock, idFactoryMock).then((annotation) => {
-        let data = annotation.data;
-=======
       AnnotationFactory.create(xref, annotationRef, pdfManagerMock,
           idFactoryMock).then(({ data, }) => {
->>>>>>> af19ed6e
         expect(data.annotationType).toEqual(AnnotationType.LINK);
         expect(data.url).toBeUndefined();
         expect(data.unsafeUrl).toBeUndefined();
         expect(data.dest).toEqual('page.157');
-<<<<<<< HEAD
-      });
-=======
-        done();
-      }, done.fail);
->>>>>>> af19ed6e
+        done();
+      }, done.fail);
     });
   });
 
@@ -1026,21 +855,12 @@
         { ref: widgetRef, data: widgetDict, }
       ]);
 
-<<<<<<< HEAD
-      AnnotationFactory.create(xref, widgetRef,
-          pdfManagerMock, idFactoryMock).then((annotation) => {
-        var data = annotation.data;
+      AnnotationFactory.create(xref, widgetRef, pdfManagerMock,
+          idFactoryMock).then(({ data, }) => {
         expect(data.annotationType).toEqual(AnnotationType.WIDGET);
         expect(data.fieldName).toEqual('');
-      });
-=======
-      AnnotationFactory.create(xref, widgetRef, pdfManagerMock,
-          idFactoryMock).then(({ data, }) => {
-        expect(data.annotationType).toEqual(AnnotationType.WIDGET);
-        expect(data.fieldName).toEqual('');
-        done();
-      }, done.fail);
->>>>>>> af19ed6e
+        done();
+      }, done.fail);
     });
 
     it('should construct the field name when there are no ancestors',
@@ -1052,21 +872,12 @@
         { ref: widgetRef, data: widgetDict, }
       ]);
 
-<<<<<<< HEAD
-      AnnotationFactory.create(xref, widgetRef,
-          pdfManagerMock, idFactoryMock).then((annotation) => {
-        var data = annotation.data;
+      AnnotationFactory.create(xref, widgetRef, pdfManagerMock,
+          idFactoryMock).then(({ data, }) => {
         expect(data.annotationType).toEqual(AnnotationType.WIDGET);
         expect(data.fieldName).toEqual('foo');
-      });
-=======
-      AnnotationFactory.create(xref, widgetRef, pdfManagerMock,
-          idFactoryMock).then(({ data, }) => {
-        expect(data.annotationType).toEqual(AnnotationType.WIDGET);
-        expect(data.fieldName).toEqual('foo');
-        done();
-      }, done.fail);
->>>>>>> af19ed6e
+        done();
+      }, done.fail);
     });
 
     it('should construct the field name when there are ancestors',
@@ -1086,21 +897,12 @@
         { ref: widgetRef, data: widgetDict, }
       ]);
 
-<<<<<<< HEAD
-      AnnotationFactory.create(xref, widgetRef,
-          pdfManagerMock, idFactoryMock).then((annotation) => {
-        var data = annotation.data;
+      AnnotationFactory.create(xref, widgetRef, pdfManagerMock,
+          idFactoryMock).then(({ data, }) => {
         expect(data.annotationType).toEqual(AnnotationType.WIDGET);
         expect(data.fieldName).toEqual('foo.bar.baz');
-      });
-=======
-      AnnotationFactory.create(xref, widgetRef, pdfManagerMock,
-          idFactoryMock).then(({ data, }) => {
-        expect(data.annotationType).toEqual(AnnotationType.WIDGET);
-        expect(data.fieldName).toEqual('foo.bar.baz');
-        done();
-      }, done.fail);
->>>>>>> af19ed6e
+        done();
+      }, done.fail);
     });
 
     it('should construct the field name if a parent is not a dictionary ' +
@@ -1117,21 +919,12 @@
         { ref: widgetRef, data: widgetDict, }
       ]);
 
-<<<<<<< HEAD
-      AnnotationFactory.create(xref, widgetRef,
-          pdfManagerMock, idFactoryMock).then((annotation) => {
-        var data = annotation.data;
+      AnnotationFactory.create(xref, widgetRef, pdfManagerMock,
+          idFactoryMock).then(({ data, }) => {
         expect(data.annotationType).toEqual(AnnotationType.WIDGET);
         expect(data.fieldName).toEqual('foo.bar');
-      });
-=======
-      AnnotationFactory.create(xref, widgetRef, pdfManagerMock,
-          idFactoryMock).then(({ data, }) => {
-        expect(data.annotationType).toEqual(AnnotationType.WIDGET);
-        expect(data.fieldName).toEqual('foo.bar');
-        done();
-      }, done.fail);
->>>>>>> af19ed6e
+        done();
+      }, done.fail);
     });
   });
 
@@ -1157,26 +950,16 @@
         { ref: textWidgetRef, data: textWidgetDict, }
       ]);
 
-<<<<<<< HEAD
-      AnnotationFactory.create(xref, textWidgetRef,
-          pdfManagerMock, idFactoryMock).then((annotation) => {
-        var data = annotation.data;
-=======
       AnnotationFactory.create(xref, textWidgetRef, pdfManagerMock,
           idFactoryMock).then(({ data, }) => {
->>>>>>> af19ed6e
         expect(data.annotationType).toEqual(AnnotationType.WIDGET);
         expect(data.textAlignment).toEqual(null);
         expect(data.maxLen).toEqual(null);
         expect(data.readOnly).toEqual(false);
         expect(data.multiLine).toEqual(false);
         expect(data.comb).toEqual(false);
-<<<<<<< HEAD
-      });
-=======
-        done();
-      }, done.fail);
->>>>>>> af19ed6e
+        done();
+      }, done.fail);
     });
 
     it('should not set invalid text alignment, maximum length and flags',
@@ -1190,26 +973,16 @@
         { ref: textWidgetRef, data: textWidgetDict, }
       ]);
 
-<<<<<<< HEAD
-      AnnotationFactory.create(xref, textWidgetRef,
-          pdfManagerMock, idFactoryMock).then((annotation) => {
-        var data = annotation.data;
-=======
       AnnotationFactory.create(xref, textWidgetRef, pdfManagerMock,
           idFactoryMock).then(({ data, }) => {
->>>>>>> af19ed6e
         expect(data.annotationType).toEqual(AnnotationType.WIDGET);
         expect(data.textAlignment).toEqual(null);
         expect(data.maxLen).toEqual(null);
         expect(data.readOnly).toEqual(false);
         expect(data.multiLine).toEqual(false);
         expect(data.comb).toEqual(false);
-<<<<<<< HEAD
-      });
-=======
-        done();
-      }, done.fail);
->>>>>>> af19ed6e
+        done();
+      }, done.fail);
     });
 
     it('should set valid text alignment, maximum length and flags',
@@ -1224,25 +997,15 @@
         { ref: textWidgetRef, data: textWidgetDict, }
       ]);
 
-<<<<<<< HEAD
-      AnnotationFactory.create(xref, textWidgetRef,
-          pdfManagerMock, idFactoryMock).then((annotation) => {
-        var data = annotation.data;
-=======
       AnnotationFactory.create(xref, textWidgetRef, pdfManagerMock,
           idFactoryMock).then(({ data, }) => {
->>>>>>> af19ed6e
         expect(data.annotationType).toEqual(AnnotationType.WIDGET);
         expect(data.textAlignment).toEqual(1);
         expect(data.maxLen).toEqual(20);
         expect(data.readOnly).toEqual(true);
         expect(data.multiLine).toEqual(true);
-<<<<<<< HEAD
-      });
-=======
-        done();
-      }, done.fail);
->>>>>>> af19ed6e
+        done();
+      }, done.fail);
     });
 
     it('should reject comb fields without a maximum length', function(done) {
@@ -1253,21 +1016,12 @@
         { ref: textWidgetRef, data: textWidgetDict, }
       ]);
 
-<<<<<<< HEAD
-      AnnotationFactory.create(xref, textWidgetRef,
-          pdfManagerMock, idFactoryMock).then((annotation) => {
-        var data = annotation.data;
+      AnnotationFactory.create(xref, textWidgetRef, pdfManagerMock,
+          idFactoryMock).then(({ data, }) => {
         expect(data.annotationType).toEqual(AnnotationType.WIDGET);
         expect(data.comb).toEqual(false);
-      });
-=======
-      AnnotationFactory.create(xref, textWidgetRef, pdfManagerMock,
-          idFactoryMock).then(({ data, }) => {
-        expect(data.annotationType).toEqual(AnnotationType.WIDGET);
-        expect(data.comb).toEqual(false);
-        done();
-      }, done.fail);
->>>>>>> af19ed6e
+        done();
+      }, done.fail);
     });
 
     it('should accept comb fields with a maximum length', function(done) {
@@ -1279,21 +1033,6 @@
         { ref: textWidgetRef, data: textWidgetDict, }
       ]);
 
-<<<<<<< HEAD
-      AnnotationFactory.create(xref, textWidgetRef,
-          pdfManagerMock, idFactoryMock).then((annotation) => {
-        var data = annotation.data;
-        expect(data.annotationType).toEqual(AnnotationType.WIDGET);
-        expect(data.comb).toEqual(true);
-      });
-    });
-
-    it('should only accept comb fields when the flags are valid', function() {
-      var invalidFieldFlags = [
-        AnnotationFieldFlag.MULTILINE,
-        AnnotationFieldFlag.PASSWORD,
-        AnnotationFieldFlag.FILESELECT
-=======
       AnnotationFactory.create(xref, textWidgetRef, pdfManagerMock,
           idFactoryMock).then(({ data, }) => {
         expect(data.annotationType).toEqual(AnnotationType.WIDGET);
@@ -1308,7 +1047,6 @@
         AnnotationFieldFlag.MULTILINE,
         AnnotationFieldFlag.PASSWORD,
         AnnotationFieldFlag.FILESELECT,
->>>>>>> af19ed6e
       ];
 
       // Start with all invalid flags set and remove them one by one.
@@ -1316,42 +1054,6 @@
       let flags = AnnotationFieldFlag.COMB + AnnotationFieldFlag.MULTILINE +
                   AnnotationFieldFlag.PASSWORD + AnnotationFieldFlag.FILESELECT;
 
-<<<<<<< HEAD
-      var xref;
-
-      for (var i = 0, ii = invalidFieldFlags.length; i < ii; i++) {
-        textWidgetDict.set('MaxLen', 20);
-        textWidgetDict.set('Ff', flags);
-
-        var textWidgetRef = new Ref(93, 0);
-        xref = new XRefMock([
-          { ref: textWidgetRef, data: textWidgetDict, }
-        ]);
-
-        AnnotationFactory.create(xref, textWidgetRef,
-            pdfManagerMock, idFactoryMock).then((annotation) => {
-          var data = annotation.data;
-          expect(data.annotationType).toEqual(AnnotationType.WIDGET);
-          expect(data.comb).toEqual(false);
-        });
-
-        flags -= invalidFieldFlags.splice(-1, 1);
-      }
-
-      textWidgetDict.set('Ff', flags);
-
-      xref = new XRefMock([
-        { ref: textWidgetRef, data: textWidgetDict, }
-      ]);
-
-      AnnotationFactory.create(xref, textWidgetRef,
-          pdfManagerMock, idFactoryMock).then((annotation) => {
-        var data = annotation.data;
-        expect(data.annotationType).toEqual(AnnotationType.WIDGET);
-
-        expect(data.comb).toEqual(true);
-      });
-=======
       let promise = Promise.resolve();
       for (let i = 0, ii = invalidFieldFlags.length; i <= ii; i++) {
         promise = promise.then(() => {
@@ -1378,7 +1080,6 @@
         });
       }
       promise.then(done, done.fail);
->>>>>>> af19ed6e
     });
   });
 
@@ -1413,21 +1114,12 @@
         { ref: buttonWidgetRef, data: buttonWidgetDict, }
       ]);
 
-<<<<<<< HEAD
-      AnnotationFactory.create(xref, buttonWidgetRef,
-          pdfManagerMock, idFactoryMock).then((annotation) => {
-        var data = annotation.data;
-=======
       AnnotationFactory.create(xref, buttonWidgetRef, pdfManagerMock,
           idFactoryMock).then(({ data, }) => {
->>>>>>> af19ed6e
         expect(data.annotationType).toEqual(AnnotationType.WIDGET);
         expect(data.checkBox).toEqual(true);
         expect(data.fieldValue).toEqual('1');
         expect(data.radioButton).toEqual(false);
-<<<<<<< HEAD
-      });
-=======
         expect(data.exportValue).toEqual('Checked');
         done();
       }, done.fail);
@@ -1449,7 +1141,6 @@
         expect(data.radioButton).toEqual(false);
         done();
       }, done.fail);
->>>>>>> af19ed6e
     });
 
     it('should handle radio buttons with a field value', function(done) {
@@ -1471,25 +1162,15 @@
         { ref: buttonWidgetRef, data: buttonWidgetDict, }
       ]);
 
-<<<<<<< HEAD
-      AnnotationFactory.create(xref, buttonWidgetRef,
-          pdfManagerMock, idFactoryMock).then((annotation) => {
-        var data = annotation.data;
-=======
       AnnotationFactory.create(xref, buttonWidgetRef, pdfManagerMock,
           idFactoryMock).then(({ data, }) => {
->>>>>>> af19ed6e
         expect(data.annotationType).toEqual(AnnotationType.WIDGET);
         expect(data.checkBox).toEqual(false);
         expect(data.radioButton).toEqual(true);
         expect(data.fieldValue).toEqual('1');
         expect(data.buttonValue).toEqual('2');
-<<<<<<< HEAD
-      });
-=======
-        done();
-      }, done.fail);
->>>>>>> af19ed6e
+        done();
+      }, done.fail);
     });
 
     it('should handle radio buttons without a field value', function(done) {
@@ -1507,25 +1188,15 @@
         { ref: buttonWidgetRef, data: buttonWidgetDict, }
       ]);
 
-<<<<<<< HEAD
-      AnnotationFactory.create(xref, buttonWidgetRef,
-          pdfManagerMock, idFactoryMock).then((annotation) => {
-        var data = annotation.data;
-=======
       AnnotationFactory.create(xref, buttonWidgetRef, pdfManagerMock,
           idFactoryMock).then(({ data, }) => {
->>>>>>> af19ed6e
         expect(data.annotationType).toEqual(AnnotationType.WIDGET);
         expect(data.checkBox).toEqual(false);
         expect(data.radioButton).toEqual(true);
         expect(data.fieldValue).toEqual(null);
         expect(data.buttonValue).toEqual('2');
-<<<<<<< HEAD
-      });
-=======
-        done();
-      }, done.fail);
->>>>>>> af19ed6e
+        done();
+      }, done.fail);
     });
   });
 
@@ -1550,21 +1221,12 @@
         { ref: choiceWidgetRef, data: choiceWidgetDict, }
       ]);
 
-<<<<<<< HEAD
-      AnnotationFactory.create(xref, choiceWidgetRef,
-          pdfManagerMock, idFactoryMock).then((annotation) => {
-        var data = annotation.data;
+      AnnotationFactory.create(xref, choiceWidgetRef, pdfManagerMock,
+          idFactoryMock).then(({ data, }) => {
         expect(data.annotationType).toEqual(AnnotationType.WIDGET);
         expect(data.options).toEqual([]);
-      });
-=======
-      AnnotationFactory.create(xref, choiceWidgetRef, pdfManagerMock,
-          idFactoryMock).then(({ data, }) => {
-        expect(data.annotationType).toEqual(AnnotationType.WIDGET);
-        expect(data.options).toEqual([]);
-        done();
-      }, done.fail);
->>>>>>> af19ed6e
+        done();
+      }, done.fail);
     });
 
     it('should handle option arrays with array elements', function(done) {
@@ -1588,21 +1250,12 @@
         { ref: optionOneRef, data: optionOneArr, },
       ]);
 
-<<<<<<< HEAD
-      AnnotationFactory.create(xref, choiceWidgetRef,
-          pdfManagerMock, idFactoryMock).then((annotation) => {
-        var data = annotation.data;
+      AnnotationFactory.create(xref, choiceWidgetRef, pdfManagerMock,
+          idFactoryMock).then(({ data, }) => {
         expect(data.annotationType).toEqual(AnnotationType.WIDGET);
         expect(data.options).toEqual(expected);
-      });
-=======
-      AnnotationFactory.create(xref, choiceWidgetRef, pdfManagerMock,
-          idFactoryMock).then(({ data, }) => {
-        expect(data.annotationType).toEqual(AnnotationType.WIDGET);
-        expect(data.options).toEqual(expected);
-        done();
-      }, done.fail);
->>>>>>> af19ed6e
+        done();
+      }, done.fail);
     });
 
     it('should handle option arrays with string elements', function(done) {
@@ -1623,21 +1276,12 @@
         { ref: optionBarRef, data: optionBarStr, }
       ]);
 
-<<<<<<< HEAD
-      AnnotationFactory.create(xref, choiceWidgetRef,
-          pdfManagerMock, idFactoryMock).then((annotation) => {
-        var data = annotation.data;
+      AnnotationFactory.create(xref, choiceWidgetRef, pdfManagerMock,
+          idFactoryMock).then(({ data, }) => {
         expect(data.annotationType).toEqual(AnnotationType.WIDGET);
         expect(data.options).toEqual(expected);
-      });
-=======
-      AnnotationFactory.create(xref, choiceWidgetRef, pdfManagerMock,
-          idFactoryMock).then(({ data, }) => {
-        expect(data.annotationType).toEqual(AnnotationType.WIDGET);
-        expect(data.options).toEqual(expected);
-        done();
-      }, done.fail);
->>>>>>> af19ed6e
+        done();
+      }, done.fail);
     });
 
     it('should handle inherited option arrays (issue 8094)', function(done) {
@@ -1660,21 +1304,12 @@
         { ref: choiceWidgetRef, data: choiceWidgetDict, },
       ]);
 
-<<<<<<< HEAD
-      AnnotationFactory.create(xref, choiceWidgetRef,
-          pdfManagerMock, idFactoryMock).then((annotation) => {
-        var data = annotation.data;
+      AnnotationFactory.create(xref, choiceWidgetRef, pdfManagerMock,
+          idFactoryMock).then(({ data, }) => {
         expect(data.annotationType).toEqual(AnnotationType.WIDGET);
         expect(data.options).toEqual(expected);
-      });
-=======
-      AnnotationFactory.create(xref, choiceWidgetRef, pdfManagerMock,
-          idFactoryMock).then(({ data, }) => {
-        expect(data.annotationType).toEqual(AnnotationType.WIDGET);
-        expect(data.options).toEqual(expected);
-        done();
-      }, done.fail);
->>>>>>> af19ed6e
+        done();
+      }, done.fail);
     });
 
     it('should sanitize display values in option arrays (issue 8947)',
@@ -1694,22 +1329,12 @@
         { ref: choiceWidgetRef, data: choiceWidgetDict, },
       ]);
 
-<<<<<<< HEAD
-      AnnotationFactory.create(xref, choiceWidgetRef,
-          pdfManagerMock, idFactoryMock).then((annotation) => {
-        var data = annotation.data;
-        expect(data.annotationType).toEqual(AnnotationType.WIDGET);
-
+      AnnotationFactory.create(xref, choiceWidgetRef, pdfManagerMock,
+          idFactoryMock).then(({ data, }) => {
+        expect(data.annotationType).toEqual(AnnotationType.WIDGET);
         expect(data.options).toEqual(expected);
-      });
-=======
-      AnnotationFactory.create(xref, choiceWidgetRef, pdfManagerMock,
-          idFactoryMock).then(({ data, }) => {
-        expect(data.annotationType).toEqual(AnnotationType.WIDGET);
-        expect(data.options).toEqual(expected);
-        done();
-      }, done.fail);
->>>>>>> af19ed6e
+        done();
+      }, done.fail);
     });
 
     it('should handle array field values', function(done) {
@@ -1722,21 +1347,12 @@
         { ref: choiceWidgetRef, data: choiceWidgetDict, }
       ]);
 
-<<<<<<< HEAD
-      AnnotationFactory.create(xref, choiceWidgetRef,
-          pdfManagerMock, idFactoryMock).then((annotation) => {
-        var data = annotation.data;
+      AnnotationFactory.create(xref, choiceWidgetRef, pdfManagerMock,
+          idFactoryMock).then(({ data, }) => {
         expect(data.annotationType).toEqual(AnnotationType.WIDGET);
         expect(data.fieldValue).toEqual(fieldValue);
-      });
-=======
-      AnnotationFactory.create(xref, choiceWidgetRef, pdfManagerMock,
-          idFactoryMock).then(({ data, }) => {
-        expect(data.annotationType).toEqual(AnnotationType.WIDGET);
-        expect(data.fieldValue).toEqual(fieldValue);
-        done();
-      }, done.fail);
->>>>>>> af19ed6e
+        done();
+      }, done.fail);
     });
 
     it('should handle string field values', function(done) {
@@ -1749,21 +1365,12 @@
         { ref: choiceWidgetRef, data: choiceWidgetDict, }
       ]);
 
-<<<<<<< HEAD
-      AnnotationFactory.create(xref, choiceWidgetRef,
-          pdfManagerMock, idFactoryMock).then((annotation) => {
-        var data = annotation.data;
+      AnnotationFactory.create(xref, choiceWidgetRef, pdfManagerMock,
+          idFactoryMock).then(({ data, }) => {
         expect(data.annotationType).toEqual(AnnotationType.WIDGET);
         expect(data.fieldValue).toEqual([fieldValue]);
-      });
-=======
-      AnnotationFactory.create(xref, choiceWidgetRef, pdfManagerMock,
-          idFactoryMock).then(({ data, }) => {
-        expect(data.annotationType).toEqual(AnnotationType.WIDGET);
-        expect(data.fieldValue).toEqual([fieldValue]);
-        done();
-      }, done.fail);
->>>>>>> af19ed6e
+        done();
+      }, done.fail);
     });
 
     it('should handle unknown flags', function(done) {
@@ -1772,24 +1379,14 @@
         { ref: choiceWidgetRef, data: choiceWidgetDict, }
       ]);
 
-<<<<<<< HEAD
-      AnnotationFactory.create(xref, choiceWidgetRef,
-          pdfManagerMock, idFactoryMock).then((annotation) => {
-        var data = annotation.data;
-=======
       AnnotationFactory.create(xref, choiceWidgetRef, pdfManagerMock,
           idFactoryMock).then(({ data, }) => {
->>>>>>> af19ed6e
         expect(data.annotationType).toEqual(AnnotationType.WIDGET);
         expect(data.readOnly).toEqual(false);
         expect(data.combo).toEqual(false);
         expect(data.multiSelect).toEqual(false);
-<<<<<<< HEAD
-      });
-=======
-        done();
-      }, done.fail);
->>>>>>> af19ed6e
+        done();
+      }, done.fail);
     });
 
     it('should not set invalid flags', function(done) {
@@ -1800,24 +1397,14 @@
         { ref: choiceWidgetRef, data: choiceWidgetDict, }
       ]);
 
-<<<<<<< HEAD
-      AnnotationFactory.create(xref, choiceWidgetRef,
-          pdfManagerMock, idFactoryMock).then((annotation) => {
-        var data = annotation.data;
-=======
       AnnotationFactory.create(xref, choiceWidgetRef, pdfManagerMock,
           idFactoryMock).then(({ data, }) => {
->>>>>>> af19ed6e
         expect(data.annotationType).toEqual(AnnotationType.WIDGET);
         expect(data.readOnly).toEqual(false);
         expect(data.combo).toEqual(false);
         expect(data.multiSelect).toEqual(false);
-<<<<<<< HEAD
-      });
-=======
-        done();
-      }, done.fail);
->>>>>>> af19ed6e
+        done();
+      }, done.fail);
     });
 
     it('should set valid flags', function(done) {
@@ -1830,24 +1417,14 @@
         { ref: choiceWidgetRef, data: choiceWidgetDict, }
       ]);
 
-<<<<<<< HEAD
-      AnnotationFactory.create(xref, choiceWidgetRef,
-          pdfManagerMock, idFactoryMock).then((annotation) => {
-        var data = annotation.data;
-=======
       AnnotationFactory.create(xref, choiceWidgetRef, pdfManagerMock,
           idFactoryMock).then(({ data, }) => {
->>>>>>> af19ed6e
         expect(data.annotationType).toEqual(AnnotationType.WIDGET);
         expect(data.readOnly).toEqual(true);
         expect(data.combo).toEqual(true);
         expect(data.multiSelect).toEqual(true);
-<<<<<<< HEAD
-      });
-=======
-        done();
-      }, done.fail);
->>>>>>> af19ed6e
+        done();
+      }, done.fail);
     });
   });
 
@@ -1864,19 +1441,11 @@
       ]);
 
       AnnotationFactory.create(xref, lineRef, pdfManagerMock,
-<<<<<<< HEAD
-          idFactoryMock).then((annotation) => {
-        var data = annotation.data;
+          idFactoryMock).then(({ data, }) => {
         expect(data.annotationType).toEqual(AnnotationType.LINE);
         expect(data.lineCoordinates).toEqual([1, 2, 3, 4]);
-      });
-=======
-          idFactoryMock).then(({ data, }) => {
-        expect(data.annotationType).toEqual(AnnotationType.LINE);
-        expect(data.lineCoordinates).toEqual([1, 2, 3, 4]);
-        done();
-      }, done.fail);
->>>>>>> af19ed6e
+        done();
+      }, done.fail);
     });
   });
 
@@ -1924,23 +1493,13 @@
       fileSpecDict.assignXref(xref);
       fileAttachmentDict.assignXref(xref);
 
-<<<<<<< HEAD
-      AnnotationFactory.create(xref, fileAttachmentRef,
-          pdfManagerMock, idFactoryMock).then((annotation) => {
-        var data = annotation.data;
+      AnnotationFactory.create(xref, fileAttachmentRef, pdfManagerMock,
+          idFactoryMock).then(({ data, }) => {
         expect(data.annotationType).toEqual(AnnotationType.FILEATTACHMENT);
         expect(data.file.filename).toEqual('Test.txt');
         expect(data.file.content).toEqual(stringToBytes('Test attachment'));
-      });
-=======
-      AnnotationFactory.create(xref, fileAttachmentRef, pdfManagerMock,
-          idFactoryMock).then(({ data, }) => {
-        expect(data.annotationType).toEqual(AnnotationType.FILEATTACHMENT);
-        expect(data.file.filename).toEqual('Test.txt');
-        expect(data.file.content).toEqual(stringToBytes('Test attachment'));
-        done();
-      }, done.fail);
->>>>>>> af19ed6e
+        done();
+      }, done.fail);
     });
   });
 
@@ -1963,18 +1522,6 @@
         { ref: popupRef, data: popupDict, }
       ]);
 
-<<<<<<< HEAD
-      AnnotationFactory.create(xref, popupRef,
-          pdfManagerMock, idFactoryMock).then((annotation) => {
-        var data = annotation.data;
-        expect(data.annotationType).toEqual(AnnotationType.POPUP);
-        // Should not modify the `annotationFlags` returned e.g.
-        // through the API.
-        expect(data.annotationFlags).toEqual(25);
-        // The Popup should inherit the `viewable` property of the parent.
-        expect(annotation.viewable).toEqual(true);
-      });
-=======
       AnnotationFactory.create(xref, popupRef, pdfManagerMock,
           idFactoryMock).then(({ data, viewable, }) => {
         expect(data.annotationType).toEqual(AnnotationType.POPUP);
@@ -1985,7 +1532,6 @@
         expect(viewable).toEqual(true);
         done();
       }, done.fail);
->>>>>>> af19ed6e
     });
   });
 });