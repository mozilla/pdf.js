--- conflicted
+++ resolved
@@ -129,16 +129,10 @@
     };
     this.anchor = anchor;
 
-<<<<<<< HEAD
-    let div = document.createElement('div');
-    div.className = 'thumbnail';
-    div.classList.add('mcThumbnail');
-    div.setAttribute('data-page-number', this.id);
-=======
     const div = document.createElement("div");
     div.className = "thumbnail";
+    div.classList.add('mcThumbnail');
     div.setAttribute("data-page-number", this.id);
->>>>>>> 0766898d
     this.div = div;
 
     const ring = document.createElement("div");
