/* -*- Mode: Java; tab-width: 2; indent-tabs-mode: nil; c-basic-offset: 2 -*- */
/* vim: set shiftwidth=2 tabstop=2 autoindent cindent expandtab: */

'use strict';

var kDefaultURL = 'compressed.tracemonkey-pldi-09.pdf';
var kDefaultScale = 'auto';
var kDefaultScaleDelta = 1.1;
var kUnknownScale = 0;
var kCacheSize = 20;
var kCssUnits = 96.0 / 72.0;
var kScrollbarPadding = 40;
var kMinScale = 0.25;
var kMaxScale = 4.0;
var kImageDirectory = './images/';
var kSettingsMemory = 20;
var RenderingStates = {
  INITIAL: 0,
  RUNNING: 1,
  PAUSED: 2,
  FINISHED: 3
};


var mozL10n = document.mozL10n || document.webL10n;

function getFileName(url) {
  var anchor = url.indexOf('#');
  var query = url.indexOf('?');
  var end = Math.min(
    anchor > 0 ? anchor : url.length,
    query > 0 ? query : url.length);
  return url.substring(url.lastIndexOf('/', end) + 1, end);
}

var Cache = function cacheCache(size) {
  var data = [];
  this.push = function cachePush(view) {
    var i = data.indexOf(view);
    if (i >= 0)
      data.splice(i);
    data.push(view);
    if (data.length > size)
      data.shift().destroy();
  };
};

var ProgressBar = (function ProgressBarClosure() {

  function clamp(v, min, max) {
    return Math.min(Math.max(v, min), max);
  }

  function ProgressBar(id, opts) {

    // Fetch the sub-elements for later
    this.div = document.querySelector(id + ' .progress');

    // Get options, with sensible defaults
    this.height = opts.height || 100;
    this.width = opts.width || 100;
    this.units = opts.units || '%';
    this.percent = opts.percent || 0;

    // Initialize heights
    this.div.style.height = this.height + this.units;
  }

  ProgressBar.prototype = {

    updateBar: function ProgressBar_updateBar() {
      var progressSize = this.width * this._percent / 100;

      if (this._percent > 95)
        this.div.classList.add('full');

      this.div.style.width = progressSize + this.units;
    },

    get percent() {
      return this._percent;
    },

    set percent(val) {
      this._percent = clamp(val, 0, 100);
      this.updateBar();
    }
  };

  return ProgressBar;
})();

var FirefoxCom = (function FirefoxComClosure() {
  return {
    /**
     * Creates an event that the extension is listening for and will
     * synchronously respond to.
     * NOTE: It is reccomended to use request() instead since one day we may not
     * be able to synchronously reply.
     * @param {String} action The action to trigger.
     * @param {String} data Optional data to send.
     * @return {*} The response.
     */
    requestSync: function(action, data) {
      var request = document.createTextNode('');
      request.setUserData('action', action, null);
      request.setUserData('data', data, null);
      request.setUserData('sync', true, null);
      document.documentElement.appendChild(request);

      var sender = document.createEvent('Events');
      sender.initEvent('pdf.js.message', true, false);
      request.dispatchEvent(sender);
      var response = request.getUserData('response');
      document.documentElement.removeChild(request);
      return response;
    },
    /**
     * Creates an event that the extension is listening for and will
     * asynchronously respond by calling the callback.
     * @param {String} action The action to trigger.
     * @param {String} data Optional data to send.
     * @param {Function} callback Optional response callback that will be called
     * with one data argument.
     */
    request: function(action, data, callback) {
      var request = document.createTextNode('');
      request.setUserData('action', action, null);
      request.setUserData('data', data, null);
      request.setUserData('sync', false, null);
      if (callback) {
        request.setUserData('callback', callback, null);

        document.addEventListener('pdf.js.response', function listener(event) {
          var node = event.target,
              callback = node.getUserData('callback'),
              response = node.getUserData('response');

          document.documentElement.removeChild(node);

          document.removeEventListener('pdf.js.response', listener, false);
          return callback(response);
        }, false);
      }
      document.documentElement.appendChild(request);

      var sender = document.createEvent('HTMLEvents');
      sender.initEvent('pdf.js.message', true, false);
      return request.dispatchEvent(sender);
    }
  };
})();

// Settings Manager - This is a utility for saving settings
// First we see if localStorage is available
// If not, we use FUEL in FF
var Settings = (function SettingsClosure() {
  var isLocalStorageEnabled = (function localStorageEnabledTest() {
    // Feature test as per http://diveintohtml5.info/storage.html
    // The additional localStorage call is to get around a FF quirk, see
    // bug #495747 in bugzilla
    try {
      return 'localStorage' in window && window['localStorage'] !== null &&
          localStorage;
    } catch (e) {
      return false;
    }
  })();

  var isFirefoxExtension = PDFJS.isFirefoxExtension;

  function Settings(fingerprint) {
    var database = null;
    var index;
    if (isFirefoxExtension)
      database = FirefoxCom.requestSync('getDatabase', null) || '{}';
    else if (isLocalStorageEnabled)
      database = localStorage.getItem('database') || '{}';
    else
      return false;

    database = JSON.parse(database);
    if (!('files' in database))
      database.files = [];
    if (database.files.length >= kSettingsMemory)
      database.files.shift();
    for (var i = 0, length = database.files.length; i < length; i++) {
      var branch = database.files[i];
      if (branch.fingerprint == fingerprint) {
        index = i;
        break;
      }
    }
    if (typeof index != 'number')
      index = database.files.push({fingerprint: fingerprint}) - 1;
    this.file = database.files[index];
    this.database = database;
  }

  Settings.prototype = {
    set: function settingsSet(name, val) {
      if (!('file' in this))
        return false;

      var file = this.file;
      file[name] = val;
      var database = JSON.stringify(this.database);
      if (isFirefoxExtension)
        FirefoxCom.requestSync('setDatabase', database);
      else if (isLocalStorageEnabled)
        localStorage.setItem('database', database);
    },

    get: function settingsGet(name, defaultValue) {
      if (!('file' in this))
        return defaultValue;

      return this.file[name] || defaultValue;
    }
  };

  return Settings;
})();

var cache = new Cache(kCacheSize);
var currentPageNumber = 1;

var PDFView = {
  pages: [],
  thumbnails: [],
  currentScale: kUnknownScale,
  currentScaleValue: null,
  initialBookmark: document.location.hash.substring(1),
  startedTextExtraction: false,
  pageText: [],
  container: null,
  thumbnailContainer: null,
  initialized: false,
  fellback: false,
  pdfDocument: null,
  sidebarOpen: false,
  pageViewScroll: null,
  thumbnailViewScroll: null,
  isFullscreen: false,
  previousScale: null,

  // called once when the document is loaded
  initialize: function pdfViewInitialize() {
    var container = this.container = document.getElementById('viewerContainer');
    this.pageViewScroll = {};
    this.watchScroll(container, this.pageViewScroll, updateViewarea);

    var thumbnailContainer = this.thumbnailContainer =
                             document.getElementById('thumbnailView');
    this.thumbnailViewScroll = {};
    this.watchScroll(thumbnailContainer, this.thumbnailViewScroll,
                     this.renderHighestPriority.bind(this));

    this.initialized = true;
  },

  // Helper function to keep track whether a div was scrolled up or down and
  // then call a callback.
  watchScroll: function pdfViewWatchScroll(viewAreaElement, state, callback) {
    state.down = true;
    state.lastY = viewAreaElement.scrollTop;
    viewAreaElement.addEventListener('scroll', function webViewerScroll(evt) {
      var currentY = viewAreaElement.scrollTop;
      var lastY = state.lastY;
      if (currentY > lastY)
        state.down = true;
      else if (currentY < lastY)
        state.down = false;
      // else do nothing and use previous value
      state.lastY = currentY;
      callback();
    }, true);
  },

  setScale: function pdfViewSetScale(val, resetAutoSettings, noScroll) {
    if (val == this.currentScale)
      return;

    var pages = this.pages;
    for (var i = 0; i < pages.length; i++)
      pages[i].update(val * kCssUnits);

    if (!noScroll && this.currentScale != val)
      this.pages[this.page - 1].scrollIntoView();
    this.currentScale = val;

    var event = document.createEvent('UIEvents');
    event.initUIEvent('scalechange', false, false, window, 0);
    event.scale = val;
    event.resetAutoSettings = resetAutoSettings;
    window.dispatchEvent(event);
  },

  parseScale: function pdfViewParseScale(value, resetAutoSettings, noScroll) {
    if ('custom' == value)
      return;

    var scale = parseFloat(value);
    this.currentScaleValue = value;
    if (scale) {
      this.setScale(scale, true, noScroll);
      return;
    }

    var container = this.container;
    var currentPage = this.pages[this.page - 1];

    var pageWidthScale = (container.clientWidth - kScrollbarPadding) /
                          currentPage.width * currentPage.scale / kCssUnits;
    var pageHeightScale = (container.clientHeight - kScrollbarPadding) /
                           currentPage.height * currentPage.scale / kCssUnits;
    switch (value) {
      case 'page-actual':
        scale = 1;
        break;
      case 'page-width':
        scale = pageWidthScale;
        break;
      case 'page-height':
        scale = pageHeightScale;
        break;
      case 'page-fit':
        scale = Math.min(pageWidthScale, pageHeightScale);
        break;
      case 'auto':
        scale = Math.min(1.0, pageWidthScale);
        break;
    }
    this.setScale(scale, resetAutoSettings, noScroll);

    selectScaleOption(value);
  },

  zoomIn: function pdfViewZoomIn() {
    var newScale = (this.currentScale * kDefaultScaleDelta).toFixed(2);
    newScale = Math.min(kMaxScale, newScale);
    this.parseScale(newScale, true);
  },

  zoomOut: function pdfViewZoomOut() {
    var newScale = (this.currentScale / kDefaultScaleDelta).toFixed(2);
    newScale = Math.max(kMinScale, newScale);
    this.parseScale(newScale, true);
  },

  set page(val) {
    var pages = this.pages;
    var input = document.getElementById('pageNumber');
    if (!(0 < val && val <= pages.length)) {
      var event = document.createEvent('UIEvents');
      event.initUIEvent('pagechange', false, false, window, 0);
      event.pageNumber = this.page;
      window.dispatchEvent(event);
      return;
    }

    pages[val - 1].updateStats();
    currentPageNumber = val;
    var event = document.createEvent('UIEvents');
    event.initUIEvent('pagechange', false, false, window, 0);
    event.pageNumber = val;
    window.dispatchEvent(event);

    // checking if the this.page was called from the updateViewarea function:
    // avoiding the creation of two "set page" method (internal and public)
    if (updateViewarea.inProgress)
      return;

    // Avoid scrolling the first page during loading
    if (this.loading && val == 1)
      return;

    pages[val - 1].scrollIntoView();
  },

  get page() {
    return currentPageNumber;
  },

  get supportsPrinting() {
    var canvas = document.createElement('canvas');
    var value = 'mozPrintCallback' in canvas;
    // shadow
    Object.defineProperty(this, 'supportsPrinting', { value: value,
                                                      enumerable: true,
                                                      configurable: true,
                                                      writable: false });
    return value;
  },

  get supportsFullscreen() {
    var doc = document.documentElement;
    var support = doc.requestFullScreen || doc.mozRequestFullScreen ||
                  doc.webkitRequestFullScreen;
    Object.defineProperty(this, 'supportsFullScreen', { value: support,
                                                        enumerable: true,
                                                        configurable: true,
                                                        writable: false });
    return support;
  },

  open: function pdfViewOpen(url, scale, password) {
    var parameters = {password: password};
    if (typeof url === 'string') { // URL
      this.url = url;
      document.title = decodeURIComponent(getFileName(url)) || url;
      parameters.url = url;
    } else if (url && 'byteLength' in url) { // ArrayBuffer
      parameters.data = url;
    }

    if (!PDFView.loadingBar) {
      PDFView.loadingBar = new ProgressBar('#loadingBar', {});
    }

    this.pdfDocument = null;
    var self = this;
    self.loading = true;
    PDFJS.getDocument(parameters).then(
      function getDocumentCallback(pdfDocument) {
        self.load(pdfDocument, scale);
        self.loading = false;
      },
      function getDocumentError(message, exception) {
        if (exception && exception.name === 'PasswordException') {
          if (exception.code === 'needpassword') {
            var promptString = mozL10n.get('request_password', null,
                                      'PDF is protected by a password:');
            password = prompt(promptString);
            if (password && password.length > 0) {
              return PDFView.open(url, scale, password);
            }
          }
        }

        var loadingIndicator = document.getElementById('loading');
        loadingIndicator.textContent = mozL10n.get('loading_error_indicator',
          null, 'Error');
        var moreInfo = {
          message: message
        };
        self.error(mozL10n.get('loading_error', null,
          'An error occurred while loading the PDF.'), moreInfo);
        self.loading = false;
      },
      function getDocumentProgress(progressData) {
        self.progress(progressData.loaded / progressData.total);
      }
    );
  },

  download: function pdfViewDownload() {
    function noData() {
      FirefoxCom.request('download', { originalUrl: url });
    }

    var url = this.url.split('#')[0];
    if (PDFJS.isFirefoxExtension) {
      // Document isn't ready just try to download with the url.
      if (!this.pdfDocument) {
        noData();
        return;
      }
      this.pdfDocument.getData().then(
        function getDataSuccess(data) {
          var bb = new MozBlobBuilder();
          bb.append(data.buffer);
          var blobUrl = window.URL.createObjectURL(
                          bb.getBlob('application/pdf'));

          FirefoxCom.request('download', { blobUrl: blobUrl, originalUrl: url },
            function response(err) {
              if (err) {
                // This error won't really be helpful because it's likely the
                // fallback won't work either (or is already open).
                PDFView.error('PDF failed to download.');
              }
              window.URL.revokeObjectURL(blobUrl);
            }
          );
        },
        noData // Error ocurred try downloading with just the url.
      );
    } else {
      url += '#pdfjs.action=download', '_parent';
      window.open(url, '_parent');
    }
  },

  fallback: function pdfViewFallback() {
    if (!PDFJS.isFirefoxExtension)
      return;
    // Only trigger the fallback once so we don't spam the user with messages
    // for one PDF.
    if (this.fellback)
      return;
    this.fellback = true;
    var url = this.url.split('#')[0];
    FirefoxCom.request('fallback', url, function response(download) {
      if (!download)
        return;
      PDFView.download();
    });
  },

  navigateTo: function pdfViewNavigateTo(dest) {
    if (typeof dest === 'string')
      dest = this.destinations[dest];
    if (!(dest instanceof Array))
      return; // invalid destination
    // dest array looks like that: <page-ref> </XYZ|FitXXX> <args..>
    var destRef = dest[0];
    var pageNumber = destRef instanceof Object ?
      this.pagesRefMap[destRef.num + ' ' + destRef.gen + ' R'] : (destRef + 1);
    if (pageNumber > this.pages.length)
      pageNumber = this.pages.length;
    if (pageNumber) {
      this.page = pageNumber;
      var currentPage = this.pages[pageNumber - 1];
      currentPage.scrollIntoView(dest);
    }
  },

  getDestinationHash: function pdfViewGetDestinationHash(dest) {
    if (typeof dest === 'string')
      return PDFView.getAnchorUrl('#' + escape(dest));
    if (dest instanceof Array) {
      var destRef = dest[0]; // see navigateTo method for dest format
      var pageNumber = destRef instanceof Object ?
        this.pagesRefMap[destRef.num + ' ' + destRef.gen + ' R'] :
        (destRef + 1);
      if (pageNumber) {
        var pdfOpenParams = PDFView.getAnchorUrl('#page=' + pageNumber);
        var destKind = dest[1];
        if (typeof destKind === 'object' && 'name' in destKind &&
            destKind.name == 'XYZ') {
          var scale = (dest[4] || this.currentScale);
          pdfOpenParams += '&zoom=' + (scale * 100);
          if (dest[2] || dest[3]) {
            pdfOpenParams += ',' + (dest[2] || 0) + ',' + (dest[3] || 0);
          }
        }
        return pdfOpenParams;
      }
    }
    return '';
  },

  /**
   * For the firefox extension we prefix the full url on anchor links so they
   * don't come up as resource:// urls and so open in new tab/window works.
   * @param {String} anchor The anchor hash include the #.
   */
  getAnchorUrl: function getAnchorUrl(anchor) {
    if (PDFJS.isFirefoxExtension)
      return this.url.split('#')[0] + anchor;
    return anchor;
  },

  /**
   * Show the error box.
   * @param {String} message A message that is human readable.
   * @param {Object} moreInfo (optional) Further information about the error
   *                            that is more technical.  Should have a 'message'
   *                            and optionally a 'stack' property.
   */
  error: function pdfViewError(message, moreInfo) {
    var moreInfoText = mozL10n.get('error_build', {build: PDFJS.build},
      'PDF.JS Build: {{build}}') + '\n';
    if (moreInfo) {
      moreInfoText +=
        mozL10n.get('error_message', {message: moreInfo.message},
        'Message: {{message}}');
      if (moreInfo.stack) {
        moreInfoText += '\n' +
          mozL10n.get('error_stack', {stack: moreInfo.stack},
          'Stack: {{stack}}');
      } else {
        if (moreInfo.filename) {
          moreInfoText += '\n' +
            mozL10n.get('error_file', {file: moreInfo.filename},
            'File: {{file}}');
        }
        if (moreInfo.lineNumber) {
          moreInfoText += '\n' +
            mozL10n.get('error_line', {line: moreInfo.lineNumber},
            'Line: {{line}}');
        }
      }
    }
    if (PDFJS.isFirefoxExtension) {
      console.error(message + '\n' + moreInfoText);
      this.fallback();
      return;
    }
    var errorWrapper = document.getElementById('errorWrapper');
    errorWrapper.removeAttribute('hidden');

    var errorMessage = document.getElementById('errorMessage');
    errorMessage.textContent = message;

    var closeButton = document.getElementById('errorClose');
    closeButton.onclick = function() {
      errorWrapper.setAttribute('hidden', 'true');
    };

    var errorMoreInfo = document.getElementById('errorMoreInfo');
    var moreInfoButton = document.getElementById('errorShowMore');
    var lessInfoButton = document.getElementById('errorShowLess');
    moreInfoButton.onclick = function() {
      errorMoreInfo.removeAttribute('hidden');
      moreInfoButton.setAttribute('hidden', 'true');
      lessInfoButton.removeAttribute('hidden');
    };
    lessInfoButton.onclick = function() {
      errorMoreInfo.setAttribute('hidden', 'true');
      moreInfoButton.removeAttribute('hidden');
      lessInfoButton.setAttribute('hidden', 'true');
    };
    moreInfoButton.removeAttribute('hidden');
    lessInfoButton.setAttribute('hidden', 'true');
    errorMoreInfo.value = moreInfoText;

    errorMoreInfo.rows = moreInfoText.split('\n').length - 1;
  },

  progress: function pdfViewProgress(level) {
    var percent = Math.round(level * 100);
    PDFView.loadingBar.percent = percent;
  },

  load: function pdfViewLoad(pdfDocument, scale) {
    function bindOnAfterDraw(pageView, thumbnailView) {
      // when page is painted, using the image as thumbnail base
      pageView.onAfterDraw = function pdfViewLoadOnAfterDraw() {
        thumbnailView.setImage(pageView.canvas);
      };
    }

    this.pdfDocument = pdfDocument;

    var errorWrapper = document.getElementById('errorWrapper');
    errorWrapper.setAttribute('hidden', 'true');

    var loadingBox = document.getElementById('loadingBox');
    loadingBox.setAttribute('hidden', 'true');
    var loadingIndicator = document.getElementById('loading');
    loadingIndicator.textContent = '';

    var thumbsView = document.getElementById('thumbnailView');
    thumbsView.parentNode.scrollTop = 0;

    while (thumbsView.hasChildNodes())
      thumbsView.removeChild(thumbsView.lastChild);

    if ('_loadingInterval' in thumbsView)
      clearInterval(thumbsView._loadingInterval);

    var container = document.getElementById('viewer');
    while (container.hasChildNodes())
      container.removeChild(container.lastChild);

    var pagesCount = pdfDocument.numPages;
    var id = pdfDocument.fingerprint;
    var storedHash = null;
    document.getElementById('numPages').textContent =
      mozL10n.get('page_of', {pageCount: pagesCount}, 'of {{pageCount}}');
    document.getElementById('pageNumber').max = pagesCount;
    PDFView.documentFingerprint = id;
    var store = PDFView.store = new Settings(id);
    if (store.get('exists', false)) {
      var page = store.get('page', '1');
      var zoom = store.get('zoom', PDFView.currentScale);
      var left = store.get('scrollLeft', '0');
      var top = store.get('scrollTop', '0');

      storedHash = 'page=' + page + '&zoom=' + zoom + ',' + left + ',' + top;
    }

    var pages = this.pages = [];
    this.pageText = [];
    this.startedTextExtraction = false;
    var pagesRefMap = {};
    var thumbnails = this.thumbnails = [];
    var pagePromises = [];
    for (var i = 1; i <= pagesCount; i++)
      pagePromises.push(pdfDocument.getPage(i));
    var self = this;
    var pagesPromise = PDFJS.Promise.all(pagePromises);
    pagesPromise.then(function(promisedPages) {
      for (var i = 1; i <= pagesCount; i++) {
        var page = promisedPages[i - 1];
        var pageView = new PageView(container, page, i, scale,
                                    page.stats, self.navigateTo.bind(self));
        var thumbnailView = new ThumbnailView(thumbsView, page, i);
        bindOnAfterDraw(pageView, thumbnailView);

        pages.push(pageView);
        thumbnails.push(thumbnailView);
        var pageRef = page.ref;
        pagesRefMap[pageRef.num + ' ' + pageRef.gen + ' R'] = i;
      }

      self.pagesRefMap = pagesRefMap;
    });

    var destinationsPromise = pdfDocument.getDestinations();
    destinationsPromise.then(function(destinations) {
      self.destinations = destinations;
    });

    // outline and initial view depends on destinations and pagesRefMap
    PDFJS.Promise.all([pagesPromise, destinationsPromise]).then(function() {
      pdfDocument.getOutline().then(function(outline) {
        self.outline = new DocumentOutlineView(outline);
      });

      self.setInitialView(storedHash, scale);
    });

    pdfDocument.getMetadata().then(function(data) {
      var info = data.info, metadata = data.metadata;
      self.documentInfo = info;
      self.metadata = metadata;

      var pdfTitle;
      if (metadata) {
        if (metadata.has('dc:title'))
          pdfTitle = metadata.get('dc:title');
      }

      if (!pdfTitle && info && info['Title'])
        pdfTitle = info['Title'];

      if (pdfTitle)
        document.title = pdfTitle + ' - ' + document.title;
    });
  },

  setInitialView: function pdfViewSetInitialView(storedHash, scale) {
    // Reset the current scale, as otherwise the page's scale might not get
    // updated if the zoom level stayed the same.
    this.currentScale = 0;
    this.currentScaleValue = null;
    if (this.initialBookmark) {
      this.setHash(this.initialBookmark);
      this.initialBookmark = null;
    }
    else if (storedHash)
      this.setHash(storedHash);
    else if (scale) {
      this.parseScale(scale, true);
      this.page = 1;
    }

    if (PDFView.currentScale === kUnknownScale) {
      // Scale was not initialized: invalid bookmark or scale was not specified.
      // Setting the default one.
      this.parseScale(kDefaultScale, true);
    }
  },

  renderHighestPriority: function pdfViewRenderHighestPriority() {
    // Pages have a higher priority than thumbnails, so check them first.
    var visiblePages = this.getVisiblePages();
    var pageView = this.getHighestPriority(visiblePages, this.pages,
                                           this.pageViewScroll.down);
    if (pageView) {
      this.renderView(pageView, 'page');
      return;
    }
    // No pages needed rendering so check thumbnails.
    if (this.sidebarOpen) {
      var visibleThumbs = this.getVisibleThumbs();
      var thumbView = this.getHighestPriority(visibleThumbs,
                                              this.thumbnails,
                                              this.thumbnailViewScroll.down);
      if (thumbView)
        this.renderView(thumbView, 'thumbnail');
    }
  },

  getHighestPriority: function pdfViewGetHighestPriority(visibleViews, views,
                                                         scrolledDown) {
    // The state has changed figure out which page has the highest priority to
    // render next (if any).
    // Priority:
    // 1 visible pages
    // 2 if last scrolled down page after the visible pages
    // 2 if last scrolled up page before the visible pages
    var numVisible = visibleViews.length;
    if (numVisible === 0) {
      info('No visible views.');
      return false;
    }
    for (var i = 0; i < numVisible; ++i) {
      var view = visibleViews[i].view;
      if (!this.isViewFinished(view))
        return view;
    }

    // All the visible views have rendered, try to render next/previous pages.
    if (scrolledDown) {
      var lastVisible = visibleViews[visibleViews.length - 1];
      var nextPageIndex = lastVisible.id;
      // ID's start at 1 so no need to add 1.
      if (views[nextPageIndex] && !this.isViewFinished(views[nextPageIndex]))
        return views[nextPageIndex];
    } else {
      var previousPageIndex = visibleViews[0].id - 2;
      if (views[previousPageIndex] &&
          !this.isViewFinished(views[previousPageIndex]))
        return views[previousPageIndex];
    }
    // Everything that needs to be rendered has been.
    return false;
  },

  isViewFinished: function pdfViewNeedsRendering(view) {
    return view.renderingState === RenderingStates.FINISHED;
  },

  // Render a page or thumbnail view. This calls the appropriate function based
  // on the views state. If the view is already rendered it will return false.
  renderView: function pdfViewRender(view, type) {
    var state = view.renderingState;
    switch (state) {
      case RenderingStates.FINISHED:
        return false;
      case RenderingStates.PAUSED:
        PDFView.highestPriorityPage = type + view.id;
        view.resume();
        break;
      case RenderingStates.RUNNING:
        PDFView.highestPriorityPage = type + view.id;
        break;
      case RenderingStates.INITIAL:
        PDFView.highestPriorityPage = type + view.id;
        view.draw(this.renderHighestPriority.bind(this));
        break;
    }
    return true;
  },

  search: function pdfViewStartSearch() {
    // Limit this function to run every <SEARCH_TIMEOUT>ms.
    var SEARCH_TIMEOUT = 250;
    var lastSeach = this.lastSearch;
    var now = Date.now();
    if (lastSeach && (now - lastSeach) < SEARCH_TIMEOUT) {
      if (!this.searchTimer) {
        this.searchTimer = setTimeout(function resumeSearch() {
            PDFView.search();
          },
          SEARCH_TIMEOUT - (now - lastSeach)
        );
      }
      return;
    }
    this.searchTimer = null;
    this.lastSearch = now;

    function bindLink(link, pageNumber) {
      link.href = '#' + pageNumber;
      link.onclick = function searchBindLink() {
        PDFView.page = pageNumber;
        return false;
      };
    }

    var searchResults = document.getElementById('searchResults');

    var searchTermsInput = document.getElementById('searchTermsInput');
    searchResults.removeAttribute('hidden');
    searchResults.textContent = '';

    var terms = searchTermsInput.value;

    if (!terms)
      return;

    // simple search: removing spaces and hyphens, then scanning every
    terms = terms.replace(/\s-/g, '').toLowerCase();
    var index = PDFView.pageText;
    var pageFound = false;
    for (var i = 0, ii = index.length; i < ii; i++) {
      var pageText = index[i].replace(/\s-/g, '').toLowerCase();
      var j = pageText.indexOf(terms);
      if (j < 0)
        continue;

      var pageNumber = i + 1;
      var textSample = index[i].substr(j, 50);
      var link = document.createElement('a');
      bindLink(link, pageNumber);
      link.textContent = 'Page ' + pageNumber + ': ' + textSample;
      searchResults.appendChild(link);

      pageFound = true;
    }
    if (!pageFound) {
      searchResults.textContent = '';
      var noResults = document.createElement('div');
      noResults.classList.add('noResults');
      noResults.textContent = mozL10n.get('search_terms_not_found', null,
                                              '(Not found)');
      searchResults.appendChild(noResults);
    }
  },

  setHash: function pdfViewSetHash(hash) {
    if (!hash)
      return;

    if (hash.indexOf('=') >= 0) {
      var params = PDFView.parseQueryString(hash);
      // borrowing syntax from "Parameters for Opening PDF Files"
      if ('nameddest' in params) {
        PDFView.navigateTo(params.nameddest);
        return;
      }
      if ('page' in params) {
        var pageNumber = (params.page | 0) || 1;
        this.page = pageNumber;
        if ('zoom' in params) {
          var zoomArgs = params.zoom.split(','); // scale,left,top
          // building destination array

          // If the zoom value, it has to get divided by 100. If it is a string,
          // it should stay as it is.
          var zoomArg = zoomArgs[0];
          var zoomArgNumber = parseFloat(zoomArg);
          if (zoomArgNumber)
            zoomArg = zoomArgNumber / 100;

          var dest = [null, {name: 'XYZ'}, (zoomArgs[1] | 0),
            (zoomArgs[2] | 0), zoomArg];
          var currentPage = this.pages[pageNumber - 1];
          currentPage.scrollIntoView(dest);
        } else
          this.page = params.page; // simple page
        return;
      }
    } else if (/^\d+$/.test(hash)) // page number
      this.page = hash;
    else // named destination
      PDFView.navigateTo(unescape(hash));
  },

  switchSidebarView: function pdfViewSwitchSidebarView(view) {
    var thumbsView = document.getElementById('thumbnailView');
    var outlineView = document.getElementById('outlineView');
    var searchView = document.getElementById('searchView');

    var thumbsButton = document.getElementById('viewThumbnail');
    var outlineButton = document.getElementById('viewOutline');
    var searchButton = document.getElementById('viewSearch');

    switch (view) {
      case 'thumbs':
        thumbsButton.classList.add('toggled');
        outlineButton.classList.remove('toggled');
        searchButton.classList.remove('toggled');
        thumbsView.classList.remove('hidden');
        outlineView.classList.add('hidden');
        searchView.classList.add('hidden');

        PDFView.renderHighestPriority();
        break;

      case 'outline':
        thumbsButton.classList.remove('toggled');
        outlineButton.classList.add('toggled');
        searchButton.classList.remove('toggled');
        thumbsView.classList.add('hidden');
        outlineView.classList.remove('hidden');
        searchView.classList.add('hidden');

        if (outlineButton.getAttribute('disabled'))
          return;
        break;

      case 'search':
        thumbsButton.classList.remove('toggled');
        outlineButton.classList.remove('toggled');
        searchButton.classList.add('toggled');
        thumbsView.classList.add('hidden');
        outlineView.classList.add('hidden');
        searchView.classList.remove('hidden');

        var searchTermsInput = document.getElementById('searchTermsInput');
        searchTermsInput.focus();
        // Start text extraction as soon as the search gets displayed.
        this.extractText();
        break;
    }
  },

  extractText: function() {
    if (this.startedTextExtraction)
      return;
    this.startedTextExtraction = true;
    var self = this;
    function extractPageText(pageIndex) {
      self.pages[pageIndex].pdfPage.getTextContent().then(
        function textContentResolved(textContent) {
          self.pageText[pageIndex] = textContent;
          self.search();
          if ((pageIndex + 1) < self.pages.length)
            extractPageText(pageIndex + 1);
        }
      );
    };
    extractPageText(0);
  },

  getVisiblePages: function pdfViewGetVisiblePages() {
    return this.getVisibleElements(this.container,
                                   this.pages);
  },

  getVisibleThumbs: function pdfViewGetVisibleThumbs() {
    return this.getVisibleElements(this.thumbnailContainer,
                                   this.thumbnails);
  },

  // Generic helper to find out what elements are visible within a scroll pane.
  getVisibleElements: function pdfViewGetVisibleElements(scrollEl, views) {
    var currentHeight = 0, view;
    var top = scrollEl.scrollTop;

    for (var i = 1; i <= views.length; ++i) {
      view = views[i - 1];
      currentHeight = view.el.offsetTop;
      if (currentHeight + view.el.clientHeight > top)
        break;
      currentHeight += view.el.clientHeight;
    }

    var visible = [];
<<<<<<< HEAD
    var bottom = top + scrollEl.clientHeight, nextHeight, hidden, percent;
=======

    // Algorithm broken in fullscreen mode
    if (this.isFullscreen) {
      var currentPage = this.pages[this.page - 1];
      visible.push({
        id: currentPage.id,
        view: currentPage
      });

      return visible;
    }

    var bottom = top + scrollEl.clientHeight;
>>>>>>> 78e7d531
    for (; i <= views.length && currentHeight < bottom; ++i) {
      view = views[i - 1];
      currentHeight = view.el.offsetTop;
      nextHeight = currentHeight + view.el.clientHeight;
      hidden = Math.max(0, top - currentHeight) +
               Math.max(0, nextHeight - bottom);
      percent = Math.floor((view.el.clientHeight - hidden) * 100.0 /
                view.el.clientHeight);
      visible.push({ id: view.id, y: currentHeight,
                     view: view, percent: percent, index: i });
      currentHeight = nextHeight;
    }

    visible.sort(function(a, b) {
      var pc = a.percent - b.percent;
      if (Math.abs(pc) > 0.001)
        return -pc;

      return a.index - b.index; // ensure stability
    });

    return visible;
  },

  // Helper function to parse query string (e.g. ?param1=value&parm2=...).
  parseQueryString: function pdfViewParseQueryString(query) {
    var parts = query.split('&');
    var params = {};
    for (var i = 0, ii = parts.length; i < parts.length; ++i) {
      var param = parts[i].split('=');
      var key = param[0];
      var value = param.length > 1 ? param[1] : null;
      params[unescape(key)] = unescape(value);
    }
    return params;
  },

  beforePrint: function pdfViewSetupBeforePrint() {
    if (!this.supportsPrinting) {
      var printMessage = mozL10n.get('printing_not_supported', null,
          'Warning: Printing is not fully supported by this browser.');
      this.error(printMessage);
      return;
    }
    var body = document.querySelector('body');
    body.setAttribute('data-mozPrintCallback', true);
    for (var i = 0, ii = this.pages.length; i < ii; ++i) {
      this.pages[i].beforePrint();
    }
  },

  afterPrint: function pdfViewSetupAfterPrint() {
    var div = document.getElementById('printContainer');
    while (div.hasChildNodes())
      div.removeChild(div.lastChild);
  },

  fullscreen: function pdfViewFullscreen() {
    var isFullscreen = document.fullscreen || document.mozFullScreen ||
        document.webkitIsFullScreen;

    if (isFullscreen) {
      return false;
    }

    var wrapper = document.getElementById('viewerContainer');
    if (document.documentElement.requestFullScreen) {
      wrapper.requestFullScreen();
    } else if (document.documentElement.mozRequestFullScreen) {
      wrapper.mozRequestFullScreen();
    } else if (document.documentElement.webkitRequestFullScreen) {
      wrapper.webkitRequestFullScreen(Element.ALLOW_KEYBOARD_INPUT);
    } else {
      return false;
    }

    this.isFullscreen = true;
    var currentPage = this.pages[this.page - 1];
    this.previousScale = this.currentScaleValue;
    this.parseScale('page-fit', true);

    // Wait for fullscreen to take effect
    setTimeout(function() {
      currentPage.scrollIntoView();
    }, 0);

    return true;
  },

  exitFullscreen: function pdfViewExitFullscreen() {
    this.isFullscreen = false;
    this.parseScale(this.previousScale);
    this.page = this.page;
  }
};

var PageView = function pageView(container, pdfPage, id, scale,
                                 stats, navigateTo) {
  this.id = id;
  this.pdfPage = pdfPage;

  this.scale = scale || 1.0;
  this.viewport = this.pdfPage.getViewport(this.scale);

  this.renderingState = RenderingStates.INITIAL;
  this.resume = null;

  var anchor = document.createElement('a');
  anchor.name = '' + this.id;

  var div = this.el = document.createElement('div');
  div.id = 'pageContainer' + this.id;
  div.className = 'page';

  container.appendChild(anchor);
  container.appendChild(div);

  this.destroy = function pageViewDestroy() {
    this.update();
    this.pdfPage.destroy();
  };

  this.update = function pageViewUpdate(scale) {
    this.renderingState = RenderingStates.INITIAL;
    this.resume = null;

    this.scale = scale || this.scale;
    var viewport = this.pdfPage.getViewport(this.scale);

    this.viewport = viewport;
    div.style.width = viewport.width + 'px';
    div.style.height = viewport.height + 'px';

    while (div.hasChildNodes())
      div.removeChild(div.lastChild);
    div.removeAttribute('data-loaded');

    delete this.canvas;

    this.loadingIconDiv = document.createElement('div');
    this.loadingIconDiv.className = 'loadingIcon';
    div.appendChild(this.loadingIconDiv);
  };

  Object.defineProperty(this, 'width', {
    get: function PageView_getWidth() {
      return this.viewport.width;
    },
    enumerable: true
  });

  Object.defineProperty(this, 'height', {
    get: function PageView_getHeight() {
      return this.viewport.height;
    },
    enumerable: true
  });

  function setupAnnotations(pdfPage, viewport) {
    function bindLink(link, dest) {
      link.href = PDFView.getDestinationHash(dest);
      link.onclick = function pageViewSetupLinksOnclick() {
        if (dest)
          PDFView.navigateTo(dest);
        return false;
      };
    }
    function createElementWithStyle(tagName, item) {
      var rect = viewport.convertToViewportRectangle(item.rect);
      rect = PDFJS.Util.normalizeRect(rect);
      var element = document.createElement(tagName);
      element.style.left = Math.floor(rect[0]) + 'px';
      element.style.top = Math.floor(rect[1]) + 'px';
      element.style.width = Math.ceil(rect[2] - rect[0]) + 'px';
      element.style.height = Math.ceil(rect[3] - rect[1]) + 'px';
      return element;
    }
    function createCommentAnnotation(type, item) {
      var container = document.createElement('section');
      container.className = 'annotComment';

      var image = createElementWithStyle('img', item);
      var type = item.type;
      var rect = viewport.convertToViewportRectangle(item.rect);
      rect = PDFJS.Util.normalizeRect(rect);
      image.src = kImageDirectory + 'annotation-' + type.toLowerCase() + '.svg';
      image.alt = mozL10n.get('text_annotation_type', {type: type},
        '[{{type}} Annotation]');
      var content = document.createElement('div');
      content.setAttribute('hidden', true);
      var title = document.createElement('h1');
      var text = document.createElement('p');
      content.style.left = Math.floor(rect[2]) + 'px';
      content.style.top = Math.floor(rect[1]) + 'px';
      title.textContent = item.title;

      if (!item.content && !item.title) {
        content.setAttribute('hidden', true);
      } else {
        var e = document.createElement('span');
        var lines = item.content.split('\n');
        for (var i = 0, ii = lines.length; i < ii; ++i) {
          var line = lines[i];
          e.appendChild(document.createTextNode(line));
          if (i < (ii - 1))
            e.appendChild(document.createElement('br'));
        }
        text.appendChild(e);
        image.addEventListener('mouseover', function annotationImageOver() {
           content.removeAttribute('hidden');
        }, false);

        image.addEventListener('mouseout', function annotationImageOut() {
           content.setAttribute('hidden', true);
        }, false);
      }

      content.appendChild(title);
      content.appendChild(text);
      container.appendChild(image);
      container.appendChild(content);

      return container;
    }

    pdfPage.getAnnotations().then(function(items) {
      for (var i = 0; i < items.length; i++) {
        var item = items[i];
        switch (item.type) {
          case 'Link':
            var link = createElementWithStyle('a', item);
            link.href = item.url || '';
            if (!item.url)
              bindLink(link, ('dest' in item) ? item.dest : null);
            div.appendChild(link);
            break;
          case 'Text':
            var comment = createCommentAnnotation(item.name, item);
            if (comment)
              div.appendChild(comment);
            break;
          case 'Widget':
            // TODO: support forms
            PDFView.fallback();
            break;
        }
      }
    });
  }

  this.getPagePoint = function pageViewGetPagePoint(x, y) {
    return this.viewport.convertToPdfPoint(x, y);
  };

  this.scrollIntoView = function pageViewScrollIntoView(dest) {
      if (!dest) {
        div.scrollIntoView(true);
        return;
      }

      var x = 0, y = 0;
      var width = 0, height = 0, widthScale, heightScale;
      var scale = 0;
      switch (dest[1].name) {
        case 'XYZ':
          x = dest[2];
          y = dest[3];
          scale = dest[4];
          break;
        case 'Fit':
        case 'FitB':
          scale = 'page-fit';
          break;
        case 'FitH':
        case 'FitBH':
          y = dest[2];
          scale = 'page-width';
          break;
        case 'FitV':
        case 'FitBV':
          x = dest[2];
          scale = 'page-height';
          break;
        case 'FitR':
          x = dest[2];
          y = dest[3];
          width = dest[4] - x;
          height = dest[5] - y;
          widthScale = (this.container.clientWidth - kScrollbarPadding) /
            width / kCssUnits;
          heightScale = (this.container.clientHeight - kScrollbarPadding) /
            height / kCssUnits;
          scale = Math.min(widthScale, heightScale);
          break;
        default:
          return;
      }

      if (scale && scale !== PDFView.currentScale)
        PDFView.parseScale(scale, true, true);
      else if (PDFView.currentScale === kUnknownScale)
        PDFView.parseScale(kDefaultScale, true, true);

      var boundingRect = [
        this.viewport.convertToViewportPoint(x, y),
        this.viewport.convertToViewportPoint(x + width, y + height)
      ];
      setTimeout(function pageViewScrollIntoViewRelayout() {
        // letting page to re-layout before scrolling
        var scale = PDFView.currentScale;
        var x = Math.min(boundingRect[0][0], boundingRect[1][0]);
        var y = Math.min(boundingRect[0][1], boundingRect[1][1]);
        var width = Math.abs(boundingRect[0][0] - boundingRect[1][0]);
        var height = Math.abs(boundingRect[0][1] - boundingRect[1][1]);

        // using temporary div to scroll it into view
        var tempDiv = document.createElement('div');
        tempDiv.style.position = 'absolute';
        tempDiv.style.left = Math.floor(x) + 'px';
        tempDiv.style.top = Math.floor(y) + 'px';
        tempDiv.style.width = Math.ceil(width) + 'px';
        tempDiv.style.height = Math.ceil(height) + 'px';
        div.appendChild(tempDiv);
        tempDiv.scrollIntoView(true);
        div.removeChild(tempDiv);
      }, 0);
  };

  this.draw = function pageviewDraw(callback) {
    if (this.renderingState !== RenderingStates.INITIAL)
      error('Must be in new state before drawing');

    this.renderingState = RenderingStates.RUNNING;

    var canvas = document.createElement('canvas');
    canvas.id = 'page' + this.id;
    canvas.mozOpaque = true;
    div.appendChild(canvas);
    this.canvas = canvas;

    var textLayerDiv = null;
    if (!PDFJS.disableTextLayer) {
      textLayerDiv = document.createElement('div');
      textLayerDiv.className = 'textLayer';
      div.appendChild(textLayerDiv);
    }
    var textLayer = textLayerDiv ? new TextLayerBuilder(textLayerDiv) : null;

    var scale = this.scale, viewport = this.viewport;
    canvas.width = viewport.width;
    canvas.height = viewport.height;

    var ctx = canvas.getContext('2d');
    ctx.save();
    ctx.fillStyle = 'rgb(255, 255, 255)';
    ctx.fillRect(0, 0, canvas.width, canvas.height);
    ctx.restore();

    // Rendering area

    var self = this;
    function pageViewDrawCallback(error) {
      self.renderingState = RenderingStates.FINISHED;

      if (self.loadingIconDiv) {
        div.removeChild(self.loadingIconDiv);
        delete self.loadingIconDiv;
      }

      if (error) {
        PDFView.error(mozL10n.get('rendering_error', null,
          'An error occurred while rendering the page.'), error);
      }

      self.stats = pdfPage.stats;
      self.updateStats();
      if (self.onAfterDraw)
        self.onAfterDraw();

      cache.push(self);
      callback();
    }

    var renderContext = {
      canvasContext: ctx,
      viewport: this.viewport,
      textLayer: textLayer,
      continueCallback: function pdfViewcContinueCallback(cont) {
        if (PDFView.highestPriorityPage !== 'page' + self.id) {
          self.renderingState = RenderingStates.PAUSED;
          self.resume = function resumeCallback() {
            self.renderingState = RenderingStates.RUNNING;
            cont();
          };
          return;
        }
        cont();
      }
    };
    this.pdfPage.render(renderContext).then(
      function pdfPageRenderCallback() {
        pageViewDrawCallback(null);
      },
      function pdfPageRenderError(error) {
        pageViewDrawCallback(error);
      }
    );

    setupAnnotations(this.pdfPage, this.viewport);
    div.setAttribute('data-loaded', true);
  };

  this.beforePrint = function pageViewBeforePrint() {
    var pdfPage = this.pdfPage;
    var viewport = pdfPage.getViewport(1);

    var canvas = this.canvas = document.createElement('canvas');
    canvas.width = viewport.width;
    canvas.height = viewport.height;
    canvas.style.width = viewport.width + 'pt';
    canvas.style.height = viewport.height + 'pt';

    var printContainer = document.getElementById('printContainer');
    printContainer.appendChild(canvas);

    var self = this;
    canvas.mozPrintCallback = function(obj) {
      var ctx = obj.context;
      var renderContext = {
        canvasContext: ctx,
        viewport: viewport
      };

      pdfPage.render(renderContext).then(function() {
        // Tell the printEngine that rendering this canvas/page has finished.
        obj.done();
        self.pdfPage.destroy();
      }, function(error) {
        console.error(error);
        // Tell the printEngine that rendering this canvas/page has failed.
        // This will make the print proces stop.
        if ('abort' in object)
          obj.abort();
        else
          obj.done();
        self.pdfPage.destroy();
      });
    };
  };

  this.updateStats = function pageViewUpdateStats() {
    if (PDFJS.pdfBug && Stats.enabled) {
      var stats = this.stats;
      Stats.add(this.id, stats);
    }
  };
};

var ThumbnailView = function thumbnailView(container, pdfPage, id) {
  var anchor = document.createElement('a');
  anchor.href = PDFView.getAnchorUrl('#page=' + id);
  anchor.title = mozL10n.get('thumb_page_title', {page: id}, 'Page {{page}}');
  anchor.onclick = function stopNavigation() {
    PDFView.page = id;
    return false;
  };

  var viewport = pdfPage.getViewport(1);
  var pageWidth = this.width = viewport.width;
  var pageHeight = this.height = viewport.height;
  var pageRatio = pageWidth / pageHeight;
  this.id = id;

  var canvasWidth = 98;
  var canvasHeight = canvasWidth / this.width * this.height;
  var scaleX = this.scaleX = (canvasWidth / pageWidth);
  var scaleY = this.scaleY = (canvasHeight / pageHeight);

  var div = this.el = document.createElement('div');
  div.id = 'thumbnailContainer' + id;
  div.className = 'thumbnail';

  anchor.appendChild(div);
  container.appendChild(anchor);

  this.hasImage = false;
  this.renderingState = RenderingStates.INITIAL;

  function getPageDrawContext() {
    var canvas = document.createElement('canvas');
    canvas.id = 'thumbnail' + id;
    canvas.mozOpaque = true;

    canvas.width = canvasWidth;
    canvas.height = canvasHeight;
    canvas.className = 'thumbnailImage';
    canvas.setAttribute('aria-label', mozL10n.get('thumb_page_canvas',
      {page: id}, 'Thumbnail of Page {{page}}'));

    div.setAttribute('data-loaded', true);

    var ring = document.createElement('div');
    ring.className = 'thumbnailSelectionRing';
    ring.appendChild(canvas);
    div.appendChild(ring);

    var ctx = canvas.getContext('2d');
    ctx.save();
    ctx.fillStyle = 'rgb(255, 255, 255)';
    ctx.fillRect(0, 0, canvasWidth, canvasHeight);
    ctx.restore();
    return ctx;
  }

  this.drawingRequired = function thumbnailViewDrawingRequired() {
    return !this.hasImage;
  };

  this.draw = function thumbnailViewDraw(callback) {
    if (this.renderingState !== RenderingStates.INITIAL)
      error('Must be in new state before drawing');

    this.renderingState = RenderingStates.RUNNING;
    if (this.hasImage) {
      callback();
      return;
    }

    var self = this;
    var ctx = getPageDrawContext();
    var drawViewport = pdfPage.getViewport(scaleX);
    var renderContext = {
      canvasContext: ctx,
      viewport: drawViewport,
      continueCallback: function(cont) {
        if (PDFView.highestPriorityPage !== 'thumbnail' + self.id) {
          self.renderingState = RenderingStates.PAUSED;
          self.resume = function() {
            self.renderingState = RenderingStates.RUNNING;
            cont();
          };
          return;
        }
        cont();
      }
    };
    pdfPage.render(renderContext).then(
      function pdfPageRenderCallback() {
        self.renderingState = RenderingStates.FINISHED;
        callback();
      },
      function pdfPageRenderError(error) {
        self.renderingState = RenderingStates.FINISHED;
        callback();
      }
    );
    this.hasImage = true;
  };

  this.setImage = function thumbnailViewSetImage(img) {
    if (this.hasImage || !img)
      return;
    this.renderingState = RenderingStates.FINISHED;
    var ctx = getPageDrawContext();
    ctx.drawImage(img, 0, 0, img.width, img.height,
                  0, 0, ctx.canvas.width, ctx.canvas.height);

    this.hasImage = true;
  };
};

var DocumentOutlineView = function documentOutlineView(outline) {
  var outlineView = document.getElementById('outlineView');
  while (outlineView.firstChild)
    outlineView.removeChild(outlineView.firstChild);

  function bindItemLink(domObj, item) {
    domObj.href = PDFView.getDestinationHash(item.dest);
    domObj.onclick = function documentOutlineViewOnclick(e) {
      PDFView.navigateTo(item.dest);
      return false;
    };
  }

  if (!outline) {
    var noOutline = document.createElement('div');
    noOutline.classList.add('noOutline');
    noOutline.textContent = mozL10n.get('no_outline', null,
      'No Outline Available');
    outlineView.appendChild(noOutline);
    return;
  }

  var queue = [{parent: outlineView, items: outline}];
  while (queue.length > 0) {
    var levelData = queue.shift();
    var i, n = levelData.items.length;
    for (i = 0; i < n; i++) {
      var item = levelData.items[i];
      var div = document.createElement('div');
      div.className = 'outlineItem';
      var a = document.createElement('a');
      bindItemLink(a, item);
      a.textContent = item.title;
      div.appendChild(a);

      if (item.items.length > 0) {
        var itemsDiv = document.createElement('div');
        itemsDiv.className = 'outlineItems';
        div.appendChild(itemsDiv);
        queue.push({parent: itemsDiv, items: item.items});
      }

      levelData.parent.appendChild(div);
    }
  }
};

// optimised CSS custom property getter/setter
var CustomStyle = (function CustomStyleClosure() {

  // As noted on: http://www.zachstronaut.com/posts/2009/02/17/
  //              animate-css-transforms-firefox-webkit.html
  // in some versions of IE9 it is critical that ms appear in this list
  // before Moz
  var prefixes = ['ms', 'Moz', 'Webkit', 'O'];
  var _cache = { };

  function CustomStyle() {
  }

  CustomStyle.getProp = function get(propName, element) {
    // check cache only when no element is given
    if (arguments.length == 1 && typeof _cache[propName] == 'string') {
      return _cache[propName];
    }

    element = element || document.documentElement;
    var style = element.style, prefixed, uPropName;

    // test standard property first
    if (typeof style[propName] == 'string') {
      return (_cache[propName] = propName);
    }

    // capitalize
    uPropName = propName.charAt(0).toUpperCase() + propName.slice(1);

    // test vendor specific properties
    for (var i = 0, l = prefixes.length; i < l; i++) {
      prefixed = prefixes[i] + uPropName;
      if (typeof style[prefixed] == 'string') {
        return (_cache[propName] = prefixed);
      }
    }

    //if all fails then set to undefined
    return (_cache[propName] = 'undefined');
  }

  CustomStyle.setProp = function set(propName, element, str) {
    var prop = this.getProp(propName);
    if (prop != 'undefined')
      element.style[prop] = str;
  }

  return CustomStyle;
})();

var TextLayerBuilder = function textLayerBuilder(textLayerDiv) {
  this.textLayerDiv = textLayerDiv;

  this.beginLayout = function textLayerBuilderBeginLayout() {
    this.textDivs = [];
    this.textLayerQueue = [];
  };

  this.endLayout = function textLayerBuilderEndLayout() {
    var self = this;
    var textDivs = this.textDivs;
    var textLayerDiv = this.textLayerDiv;
    var renderTimer = null;
    var renderingDone = false;
    var renderInterval = 0;
    var resumeInterval = 500; // in ms

    var canvas = document.createElement('canvas');
    var ctx = canvas.getContext('2d');

    // Render the text layer, one div at a time
    function renderTextLayer() {
      if (textDivs.length === 0) {
        clearInterval(renderTimer);
        renderingDone = true;
        return;
      }
      var textDiv = textDivs.shift();
      if (textDiv.dataset.textLength > 0) {
        textLayerDiv.appendChild(textDiv);

        if (textDiv.dataset.textLength > 1) { // avoid div by zero
          // Adjust div width to match canvas text

          ctx.font = textDiv.style.fontSize + ' sans-serif';
          var width = ctx.measureText(textDiv.textContent).width;

          var textScale = textDiv.dataset.canvasWidth / width;

          CustomStyle.setProp('transform' , textDiv,
            'scale(' + textScale + ', 1)');
          CustomStyle.setProp('transformOrigin' , textDiv, '0% 0%');
        }
      } // textLength > 0
    }
    renderTimer = setInterval(renderTextLayer, renderInterval);

    // Stop rendering when user scrolls. Resume after XXX milliseconds
    // of no scroll events
    var scrollTimer = null;
    function textLayerOnScroll() {
      if (renderingDone) {
        window.removeEventListener('scroll', textLayerOnScroll, false);
        return;
      }

      // Immediately pause rendering
      clearInterval(renderTimer);

      clearTimeout(scrollTimer);
      scrollTimer = setTimeout(function textLayerScrollTimer() {
        // Resume rendering
        renderTimer = setInterval(renderTextLayer, renderInterval);
      }, resumeInterval);
    }; // textLayerOnScroll

    window.addEventListener('scroll', textLayerOnScroll, false);
  }; // endLayout

  this.appendText = function textLayerBuilderAppendText(text,
                                                        fontName, fontSize) {
    var textDiv = document.createElement('div');

    // vScale and hScale already contain the scaling to pixel units
    var fontHeight = fontSize * text.geom.vScale;
    textDiv.dataset.canvasWidth = text.canvasWidth * text.geom.hScale;
    textDiv.dataset.fontName = fontName;

    textDiv.style.fontSize = fontHeight + 'px';
    textDiv.style.left = text.geom.x + 'px';
    textDiv.style.top = (text.geom.y - fontHeight) + 'px';
    textDiv.textContent = PDFJS.bidi(text, -1);
    textDiv.dir = text.direction;
    textDiv.dataset.textLength = text.length;
    this.textDivs.push(textDiv);
  };
};

window.addEventListener('load', function webViewerLoad(evt) {
  PDFView.initialize();
  var params = PDFView.parseQueryString(document.location.search.substring(1));

  var file = PDFJS.isFirefoxExtension ?
              window.location.toString() : params.file || kDefaultURL;

  if (PDFJS.isFirefoxExtension || !window.File || !window.FileReader ||
      !window.FileList || !window.Blob) {
    document.getElementById('openFile').setAttribute('hidden', 'true');
  } else {
    document.getElementById('fileInput').value = null;
  }

  // Special debugging flags in the hash section of the URL.
  var hash = document.location.hash.substring(1);
  var hashParams = PDFView.parseQueryString(hash);

  if ('disableWorker' in hashParams)
    PDFJS.disableWorker = (hashParams['disableWorker'] === 'true');

  if (!PDFJS.isFirefoxExtension) {
    var locale = navigator.language;
    if ('locale' in hashParams)
      locale = hashParams['locale'];
    mozL10n.language.code = locale;
  }

  if ('disableTextLayer' in hashParams)
    PDFJS.disableTextLayer = (hashParams['disableTextLayer'] === 'true');

  if ('pdfBug' in hashParams &&
      (!PDFJS.isFirefoxExtension || FirefoxCom.requestSync('pdfBugEnabled'))) {
    PDFJS.pdfBug = true;
    var pdfBug = hashParams['pdfBug'];
    var enabled = pdfBug.split(',');
    PDFBug.enable(enabled);
    PDFBug.init();
  }

  if (!PDFJS.isFirefoxExtension ||
    (PDFJS.isFirefoxExtension && FirefoxCom.requestSync('searchEnabled'))) {
    document.querySelector('#viewSearch').classList.remove('hidden');
  }

  if (!PDFView.supportsPrinting) {
    document.getElementById('print').classList.add('hidden');
  }

  if (!PDFView.supportsFullscreen) {
    document.getElementById('fullscreen').classList.add('hidden');
  }

  // Listen for warnings to trigger the fallback UI.  Errors should be caught
  // and call PDFView.error() so we don't need to listen for those.
  PDFJS.LogManager.addLogger({
    warn: function() {
      PDFView.fallback();
    }
  });

  var mainContainer = document.getElementById('mainContainer');
  var outerContainer = document.getElementById('outerContainer');
  mainContainer.addEventListener('transitionend', function(e) {
    if (e.target == mainContainer) {
      var event = document.createEvent('UIEvents');
      event.initUIEvent('resize', false, false, window, 0);
      window.dispatchEvent(event);
      outerContainer.classList.remove('sidebarMoving');
    }
  }, true);

  document.getElementById('sidebarToggle').addEventListener('click',
    function() {
      this.classList.toggle('toggled');
      outerContainer.classList.add('sidebarMoving');
      outerContainer.classList.toggle('sidebarOpen');
      PDFView.sidebarOpen = outerContainer.classList.contains('sidebarOpen');
      PDFView.renderHighestPriority();
    });

  PDFView.open(file, 0);
}, true);

function updateViewarea() {
  var i, stillFullyVisible, page;

  if (!PDFView.initialized)
    return;

  PDFView.renderHighestPriority();

  var currentId = PDFView.page;
<<<<<<< HEAD
  var visible = PDFView.getVisiblePages();
  for (i = 1, stillFullyVisible = false; i <= visible.length; ++i) {
    page = visible[i - 1];
    if (page.percent < 100) {
      break;
    }
    if (page.id === PDFView.page) {
      stillFullyVisible = true;
      break;
    }
  }
  if (!stillFullyVisible)
    PDFView.page = visible[0].id;

  updateViewarea.inProgress = false;
=======
  var firstPage = visiblePages[0];

  if (!PDFView.isFullscreen) {
    updateViewarea.inProgress = true; // used in "set page"
    PDFView.page = firstPage.id;
    updateViewarea.inProgress = false;
  }
>>>>>>> 78e7d531

  var currentScale = PDFView.currentScale;
  var currentScaleValue = PDFView.currentScaleValue;
  var normalizedScaleValue = currentScaleValue == currentScale ?
    currentScale * 100 : currentScaleValue;

  var pageNumber = firstPage.id;
  var pdfOpenParams = '#page=' + pageNumber;
  pdfOpenParams += '&zoom=' + normalizedScaleValue;
  var currentPage = PDFView.pages[pageNumber - 1];
  var topLeft = currentPage.getPagePoint(PDFView.container.scrollLeft,
    (PDFView.container.scrollTop - firstPage.y));
  pdfOpenParams += ',' + Math.round(topLeft[0]) + ',' + Math.round(topLeft[1]);

  var store = PDFView.store;
  store.set('exists', true);
  store.set('page', pageNumber);
  store.set('zoom', normalizedScaleValue);
  store.set('scrollLeft', Math.round(topLeft[0]));
  store.set('scrollTop', Math.round(topLeft[1]));
  var href = PDFView.getAnchorUrl(pdfOpenParams);
  document.getElementById('viewBookmark').href = href;
}

window.addEventListener('resize', function webViewerResize(evt) {
  if (PDFView.initialized &&
      (document.getElementById('pageWidthOption').selected ||
      document.getElementById('pageFitOption').selected ||
      document.getElementById('pageAutoOption').selected))
      PDFView.parseScale(document.getElementById('scaleSelect').value);
  updateViewarea();
});

window.addEventListener('hashchange', function webViewerHashchange(evt) {
  PDFView.setHash(document.location.hash.substring(1));
});

window.addEventListener('change', function webViewerChange(evt) {
  var files = evt.target.files;
  if (!files || files.length == 0)
    return;

  // Read the local file into a Uint8Array.
  var fileReader = new FileReader();
  fileReader.onload = function webViewerChangeFileReaderOnload(evt) {
    var data = evt.target.result;
    var buffer = new ArrayBuffer(data.length);
    var uint8Array = new Uint8Array(buffer);

    for (var i = 0; i < data.length; i++)
      uint8Array[i] = data.charCodeAt(i);

    PDFView.open(uint8Array, 0);
  };

  // Read as a binary string since "readAsArrayBuffer" is not yet
  // implemented in Firefox.
  var file = files[0];
  fileReader.readAsBinaryString(file);
  document.title = file.name;

  // URL does not reflect proper document location - hiding some icons.
  document.getElementById('viewBookmark').setAttribute('hidden', 'true');
  document.getElementById('download').setAttribute('hidden', 'true');
}, true);

function selectScaleOption(value) {
  var options = document.getElementById('scaleSelect').options;
  var predefinedValueFound = false;
  for (var i = 0; i < options.length; i++) {
    var option = options[i];
    if (option.value != value) {
      option.selected = false;
      continue;
    }
    option.selected = true;
    predefinedValueFound = true;
  }
  return predefinedValueFound;
}

window.addEventListener('localized', function localized(evt) {
  document.getElementsByTagName('html')[0].dir = mozL10n.language.direction;
}, true);

window.addEventListener('scalechange', function scalechange(evt) {
  var customScaleOption = document.getElementById('customScaleOption');
  customScaleOption.selected = false;

  if (!evt.resetAutoSettings &&
       (document.getElementById('pageWidthOption').selected ||
        document.getElementById('pageFitOption').selected ||
        document.getElementById('pageAutoOption').selected)) {
      updateViewarea();
      return;
  }

  var predefinedValueFound = selectScaleOption('' + evt.scale);
  if (!predefinedValueFound) {
    customScaleOption.textContent = Math.round(evt.scale * 10000) / 100 + '%';
    customScaleOption.selected = true;
  }

  updateViewarea();
}, true);

window.addEventListener('pagechange', function pagechange(evt) {
  var page = evt.pageNumber;
  if (document.getElementById('pageNumber').value != page) {
    document.getElementById('pageNumber').value = page;
    var selected = document.querySelector('.thumbnail.selected');
    if (selected)
      selected.classList.remove('selected');
    var thumbnail = document.getElementById('thumbnailContainer' + page);
    thumbnail.classList.add('selected');
    var visibleThumbs = PDFView.getVisibleThumbs();
    var numVisibleThumbs = visibleThumbs.length;
    // If the thumbnail isn't currently visible scroll it into view.
    if (numVisibleThumbs > 0) {
      var first = visibleThumbs[0].id;
      // Account for only one thumbnail being visible.
      var last = numVisibleThumbs > 1 ?
                  visibleThumbs[numVisibleThumbs - 1].id : first;
      if (page <= first || page >= last)
        thumbnail.scrollIntoView();
    }

  }
  document.getElementById('previous').disabled = (page <= 1);
  document.getElementById('next').disabled = (page >= PDFView.pages.length);
}, true);

// Firefox specific event, so that we can prevent browser from zooming
window.addEventListener('DOMMouseScroll', function(evt) {
  if (evt.ctrlKey) {
    evt.preventDefault();

    var ticks = evt.detail;
    var direction = (ticks > 0) ? 'zoomOut' : 'zoomIn';
    for (var i = 0, length = Math.abs(ticks); i < length; i++)
      PDFView[direction]();
  }
}, false);

window.addEventListener('keydown', function keydown(evt) {
  var handled = false;
  var cmd = (evt.ctrlKey ? 1 : 0) |
            (evt.altKey ? 2 : 0) |
            (evt.shiftKey ? 4 : 0) |
            (evt.metaKey ? 8 : 0);

  // First, handle the key bindings that are independent whether an input
  // control is selected or not.
  if (cmd == 1 || cmd == 8) { // either CTRL or META key.
    switch (evt.keyCode) {
      case 61: // FF/Mac '='
      case 107: // FF '+' and '='
      case 187: // Chrome '+'
        PDFView.zoomIn();
        handled = true;
        break;
      case 109: // FF '-'
      case 189: // Chrome '-'
        PDFView.zoomOut();
        handled = true;
        break;
      case 48: // '0'
        PDFView.parseScale(kDefaultScale, true);
        handled = true;
        break;
    }
  }

  if (handled) {
    evt.preventDefault();
    return;
  }

  // Some shortcuts should not get handled if a control/input element
  // is selected.
  var curElement = document.activeElement;
  if (curElement && curElement.tagName == 'INPUT')
    return;
  var controlsElement = document.getElementById('controls');
  while (curElement) {
    if (curElement === controlsElement && !PDFView.isFullscreen)
      return; // ignoring if the 'controls' element is focused
    curElement = curElement.parentNode;
  }

  if (cmd == 0) { // no control key pressed at all.
    switch (evt.keyCode) {
      case 37: // left arrow
      case 75: // 'k'
      case 80: // 'p'
        PDFView.page--;
        handled = true;
        break;
      case 39: // right arrow
      case 74: // 'j'
      case 78: // 'n'
        PDFView.page++;
        handled = true;
        break;

      case 32: // spacebar
        if (PDFView.isFullscreen) {
          PDFView.page++;
          handled = true;
        }
        break;
    }
  }

  if (handled) {
    evt.preventDefault();
  }
});

window.addEventListener('beforeprint', function beforePrint(evt) {
  PDFView.beforePrint();
});

window.addEventListener('afterprint', function afterPrint(evt) {
  PDFView.afterPrint();
});

(function fullscreenClosure() {
  function fullscreenChange(e) {
    var isFullscreen = document.fullscreen || document.mozFullScreen ||
        document.webkitIsFullScreen;

    if (!isFullscreen) {
      PDFView.exitFullscreen();
    }
  }

  window.addEventListener('fullscreenchange', fullscreenChange, false);
  window.addEventListener('mozfullscreenchange', fullscreenChange, false);
  window.addEventListener('webkitfullscreenchange', fullscreenChange, false);
})();<|MERGE_RESOLUTION|>--- conflicted
+++ resolved
@@ -1043,9 +1043,6 @@
     }
 
     var visible = [];
-<<<<<<< HEAD
-    var bottom = top + scrollEl.clientHeight, nextHeight, hidden, percent;
-=======
 
     // Algorithm broken in fullscreen mode
     if (this.isFullscreen) {
@@ -1058,8 +1055,7 @@
       return visible;
     }
 
-    var bottom = top + scrollEl.clientHeight;
->>>>>>> 78e7d531
+    var bottom = top + scrollEl.clientHeight, nextHeight, hidden, percent;
     for (; i <= views.length && currentHeight < bottom; ++i) {
       view = views[i - 1];
       currentHeight = view.el.offsetTop;
@@ -1910,31 +1906,25 @@
   PDFView.renderHighestPriority();
 
   var currentId = PDFView.page;
-<<<<<<< HEAD
-  var visible = PDFView.getVisiblePages();
-  for (i = 1, stillFullyVisible = false; i <= visible.length; ++i) {
-    page = visible[i - 1];
-    if (page.percent < 100) {
-      break;
-    }
-    if (page.id === PDFView.page) {
-      stillFullyVisible = true;
-      break;
-    }
-  }
-  if (!stillFullyVisible)
-    PDFView.page = visible[0].id;
-
-  updateViewarea.inProgress = false;
-=======
-  var firstPage = visiblePages[0];
 
   if (!PDFView.isFullscreen) {
-    updateViewarea.inProgress = true; // used in "set page"
-    PDFView.page = firstPage.id;
+    var visible = PDFView.getVisiblePages();
+    for (i = 1, stillFullyVisible = false; i <= visible.length; ++i) {
+      page = visible[i - 1];
+      
+      if (page.percent < 100)
+        break;
+        
+      if (page.id === PDFView.page) {
+        stillFullyVisible = true;
+        break;
+      }
+    }
+    if (!stillFullyVisible)
+      PDFView.page = visible[0].id;
+
     updateViewarea.inProgress = false;
   }
->>>>>>> 78e7d531
 
   var currentScale = PDFView.currentScale;
   var currentScaleValue = PDFView.currentScaleValue;
