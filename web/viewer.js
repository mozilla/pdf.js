/* -*- Mode: Java; tab-width: 2; indent-tabs-mode: nil; c-basic-offset: 2 -*- */
/* vim: set shiftwidth=2 tabstop=2 autoindent cindent expandtab: */

'use strict';

var kDefaultURL = 'compressed.tracemonkey-pldi-09.pdf';
var kDefaultScale = 'auto';
var kDefaultScaleDelta = 1.1;
var kUnknownScale = 0;
var kCacheSize = 20;
var kCssUnits = 96.0 / 72.0;
var kScrollbarPadding = 40;
var kMinScale = 0.25;
var kMaxScale = 4.0;
var kImageDirectory = './images/';
var kSettingsMemory = 20;
var RenderingStates = {
  INITIAL: 0,
  RUNNING: 1,
  PAUSED: 2,
  FINISHED: 3
};


var mozL10n = document.mozL10n || document.webL10n;

function getFileName(url) {
  var anchor = url.indexOf('#');
  var query = url.indexOf('?');
  var end = Math.min(
    anchor > 0 ? anchor : url.length,
    query > 0 ? query : url.length);
  return url.substring(url.lastIndexOf('/', end) + 1, end);
}

var Cache = function cacheCache(size) {
  var data = [];
  this.push = function cachePush(view) {
    var i = data.indexOf(view);
    if (i >= 0)
      data.splice(i);
    data.push(view);
    if (data.length > size)
      data.shift().destroy();
  };
};

var ProgressBar = (function ProgressBarClosure() {

  function clamp(v, min, max) {
    return Math.min(Math.max(v, min), max);
  }

  function ProgressBar(id, opts) {

    // Fetch the sub-elements for later
    this.div = document.querySelector(id + ' .progress');

    // Get options, with sensible defaults
    this.height = opts.height || 100;
    this.width = opts.width || 100;
    this.units = opts.units || '%';

    // Initialize heights
    this.div.style.height = this.height + this.units;
  }

  ProgressBar.prototype = {

    updateBar: function ProgressBar_updateBar() {
      if (this._indeterminate) {
        this.div.classList.add('indeterminate');
        return;
      }

      var progressSize = this.width * this._percent / 100;

      if (this._percent > 95)
        this.div.classList.add('full');
      else
        this.div.classList.remove('full');
      this.div.classList.remove('indeterminate');

      this.div.style.width = progressSize + this.units;
    },

    get percent() {
      return this._percent;
    },

    set percent(val) {
      this._indeterminate = isNaN(val);
      this._percent = clamp(val, 0, 100);
      this.updateBar();
    }
  };

  return ProgressBar;
})();

//#if FIREFOX || MOZCENTRAL
//#include firefoxcom.js
//#endif

// Settings Manager - This is a utility for saving settings
// First we see if localStorage is available
// If not, we use FUEL in FF
var Settings = (function SettingsClosure() {
  var isLocalStorageEnabled = (function localStorageEnabledTest() {
    // Feature test as per http://diveintohtml5.info/storage.html
    // The additional localStorage call is to get around a FF quirk, see
    // bug #495747 in bugzilla
    try {
      return 'localStorage' in window && window['localStorage'] !== null &&
          localStorage;
    } catch (e) {
      return false;
    }
  })();

  function Settings(fingerprint) {
    var database = null;
    var index;
//#if !(FIREFOX || MOZCENTRAL)
    if (isLocalStorageEnabled)
      database = localStorage.getItem('database') || '{}';
    else
      return;
//#else
//  database = FirefoxCom.requestSync('getDatabase', null) || '{}';
//#endif

    database = JSON.parse(database);
    if (!('files' in database))
      database.files = [];
    if (database.files.length >= kSettingsMemory)
      database.files.shift();
    for (var i = 0, length = database.files.length; i < length; i++) {
      var branch = database.files[i];
      if (branch.fingerprint == fingerprint) {
        index = i;
        break;
      }
    }
    if (typeof index != 'number')
      index = database.files.push({fingerprint: fingerprint}) - 1;
    this.file = database.files[index];
    this.database = database;
  }

  Settings.prototype = {
    set: function settingsSet(name, val) {
      if (!('file' in this))
        return false;

      var file = this.file;
      file[name] = val;
      var database = JSON.stringify(this.database);
//#if !(FIREFOX || MOZCENTRAL)
      if (isLocalStorageEnabled)
        localStorage.setItem('database', database);
//#else
//    FirefoxCom.requestSync('setDatabase', database);
//#endif
    },

    get: function settingsGet(name, defaultValue) {
      if (!('file' in this))
        return defaultValue;

      return this.file[name] || defaultValue;
    }
  };

  return Settings;
})();

var cache = new Cache(kCacheSize);
var currentPageNumber = 1;

var PDFView = {
  pages: [],
  thumbnails: [],
  currentScale: kUnknownScale,
  currentScaleValue: null,
  initialBookmark: document.location.hash.substring(1),
  startedTextExtraction: false,
  pageText: [],
  searchTerms: '',
  highlightedPageIdx: -1,
  container: null,
  thumbnailContainer: null,
  initialized: false,
  fellback: false,
  pdfDocument: null,
  sidebarOpen: false,
  pageViewScroll: null,
  thumbnailViewScroll: null,
  isFullscreen: false,
  previousScale: null,

  // called once when the document is loaded
  initialize: function pdfViewInitialize() {
    var container = this.container = document.getElementById('viewerContainer');
    this.pageViewScroll = {};
    this.watchScroll(container, this.pageViewScroll, updateViewarea);

    var thumbnailContainer = this.thumbnailContainer =
                             document.getElementById('thumbnailView');
    this.thumbnailViewScroll = {};
    this.watchScroll(thumbnailContainer, this.thumbnailViewScroll,
                     this.renderHighestPriority.bind(this));

    this.initialized = true;
  },

  // Helper function to keep track whether a div was scrolled up or down and
  // then call a callback.
  watchScroll: function pdfViewWatchScroll(viewAreaElement, state, callback) {
    state.down = true;
    state.lastY = viewAreaElement.scrollTop;
    viewAreaElement.addEventListener('scroll', function webViewerScroll(evt) {
      var currentY = viewAreaElement.scrollTop;
      var lastY = state.lastY;
      if (currentY > lastY)
        state.down = true;
      else if (currentY < lastY)
        state.down = false;
      // else do nothing and use previous value
      state.lastY = currentY;
      callback();
    }, true);
  },

  setScale: function pdfViewSetScale(val, resetAutoSettings, noScroll) {
    if (val == this.currentScale)
      return;

    var pages = this.pages;
    for (var i = 0; i < pages.length; i++)
      pages[i].update(val * kCssUnits);

    if (!noScroll && this.currentScale != val)
      this.pages[this.page - 1].scrollIntoView();
    this.currentScale = val;

    var event = document.createEvent('UIEvents');
    event.initUIEvent('scalechange', false, false, window, 0);
    event.scale = val;
    event.resetAutoSettings = resetAutoSettings;
    window.dispatchEvent(event);
  },

  parseScale: function pdfViewParseScale(value, resetAutoSettings, noScroll) {
    if ('custom' == value)
      return;

    var scale = parseFloat(value);
    this.currentScaleValue = value;
    if (scale) {
      this.setScale(scale, true, noScroll);
      return;
    }

    var container = this.container;
    var currentPage = this.pages[this.page - 1];

    var pageWidthScale = (container.clientWidth - kScrollbarPadding) /
                          currentPage.width * currentPage.scale / kCssUnits;
    var pageHeightScale = (container.clientHeight - kScrollbarPadding) /
                           currentPage.height * currentPage.scale / kCssUnits;
    switch (value) {
      case 'page-actual':
        scale = 1;
        break;
      case 'page-width':
        scale = pageWidthScale;
        break;
      case 'page-height':
        scale = pageHeightScale;
        break;
      case 'page-fit':
        scale = Math.min(pageWidthScale, pageHeightScale);
        break;
      case 'auto':
        scale = Math.min(1.0, pageWidthScale);
        break;
    }
    this.setScale(scale, resetAutoSettings, noScroll);

    selectScaleOption(value);
  },

  zoomIn: function pdfViewZoomIn() {
    var newScale = (this.currentScale * kDefaultScaleDelta).toFixed(2);
    newScale = Math.min(kMaxScale, newScale);
    this.parseScale(newScale, true);
  },

  zoomOut: function pdfViewZoomOut() {
    var newScale = (this.currentScale / kDefaultScaleDelta).toFixed(2);
    newScale = Math.max(kMinScale, newScale);
    this.parseScale(newScale, true);
  },

  set page(val) {
    var pages = this.pages;
    var input = document.getElementById('pageNumber');
    var event = document.createEvent('UIEvents');
    event.initUIEvent('pagechange', false, false, window, 0);

    if (!(0 < val && val <= pages.length)) {
      event.pageNumber = this.page;
      window.dispatchEvent(event);
      return;
    }

    pages[val - 1].updateStats();
    currentPageNumber = val;
    event.pageNumber = val;
    window.dispatchEvent(event);

    // checking if the this.page was called from the updateViewarea function:
    // avoiding the creation of two "set page" method (internal and public)
    if (updateViewarea.inProgress)
      return;

    // Avoid scrolling the first page during loading
    if (this.loading && val == 1)
      return;

    pages[val - 1].scrollIntoView();
  },

  get page() {
    return currentPageNumber;
  },

  get pageObj() {
    return this.pages[this.page - 1];
  },

  get supportsPrinting() {
    var canvas = document.createElement('canvas');
    var value = 'mozPrintCallback' in canvas;
    // shadow
    Object.defineProperty(this, 'supportsPrinting', { value: value,
                                                      enumerable: true,
                                                      configurable: true,
                                                      writable: false });
    return value;
  },

  get supportsFullscreen() {
    var doc = document.documentElement;
    var support = doc.requestFullScreen || doc.mozRequestFullScreen ||
                  doc.webkitRequestFullScreen;
    Object.defineProperty(this, 'supportsFullScreen', { value: support,
                                                        enumerable: true,
                                                        configurable: true,
                                                        writable: false });
    return support;
  },

  initPassiveLoading: function pdfViewInitPassiveLoading() {
    if (!PDFView.loadingBar) {
      PDFView.loadingBar = new ProgressBar('#loadingBar', {});
    }

    window.addEventListener('message', function window_message(e) {
      var args = e.data;

      if (typeof args !== 'object' || !('pdfjsLoadAction' in args))
        return;
      switch (args.pdfjsLoadAction) {
        case 'progress':
          PDFView.progress(args.loaded / args.total);
          break;
        case 'complete':
          if (!args.data) {
            PDFView.error(mozL10n.get('loading_error', null,
                          'An error occurred while loading the PDF.'), e);
            break;
          }
          PDFView.open(args.data, 0);
          break;
      }
    });
    FirefoxCom.requestSync('initPassiveLoading', null);
  },

  setTitleUsingUrl: function pdfViewSetTitleUsingUrl(url) {
    this.url = url;
    document.title = decodeURIComponent(getFileName(url)) || url;
  },

  open: function pdfViewOpen(url, scale, password) {
    var parameters = {password: password};
    if (typeof url === 'string') { // URL
      this.setTitleUsingUrl(url);
      parameters.url = url;
    } else if (url && 'byteLength' in url) { // ArrayBuffer
      parameters.data = url;
    }

    if (!PDFView.loadingBar) {
      PDFView.loadingBar = new ProgressBar('#loadingBar', {});
    }

    this.pdfDocument = null;
    var self = this;
    self.loading = true;
    PDFJS.getDocument(parameters).then(
      function getDocumentCallback(pdfDocument) {
        self.load(pdfDocument, scale);
        self.loading = false;
      },
      function getDocumentError(message, exception) {
        if (exception && exception.name === 'PasswordException') {
          if (exception.code === 'needpassword') {
            var promptString = mozL10n.get('request_password', null,
                                      'PDF is protected by a password:');
            password = prompt(promptString);
            if (password && password.length > 0) {
              return PDFView.open(url, scale, password);
            }
          }
        }

        var loadingIndicator = document.getElementById('loading');
        loadingIndicator.textContent = mozL10n.get('loading_error_indicator',
          null, 'Error');
        var moreInfo = {
          message: message
        };
        self.error(mozL10n.get('loading_error', null,
          'An error occurred while loading the PDF.'), moreInfo);
        self.loading = false;
      },
      function getDocumentProgress(progressData) {
        self.progress(progressData.loaded / progressData.total);
      }
    );
  },

  download: function pdfViewDownload() {
    function noData() {
      FirefoxCom.request('download', { originalUrl: url });
    }

    var url = this.url.split('#')[0];
//#if !(FIREFOX || MOZCENTRAL)
    url += '#pdfjs.action=download';
    window.open(url, '_parent');
//#else
//  // Document isn't ready just try to download with the url.
//  if (!this.pdfDocument) {
//    noData();
//    return;
//  }
//  this.pdfDocument.getData().then(
//    function getDataSuccess(data) {
//      var bb = new MozBlobBuilder();
//      bb.append(data.buffer);
//      var blobUrl = window.URL.createObjectURL(
//                      bb.getBlob('application/pdf'));
//
//      FirefoxCom.request('download', { blobUrl: blobUrl, originalUrl: url },
//        function response(err) {
//          if (err) {
//            // This error won't really be helpful because it's likely the
//            // fallback won't work either (or is already open).
//            PDFView.error('PDF failed to download.');
//          }
//          window.URL.revokeObjectURL(blobUrl);
//        }
//      );
//    },
//    noData // Error occurred try downloading with just the url.
//  );
//#endif
  },

  fallback: function pdfViewFallback() {
//#if !(FIREFOX || MOZCENTRAL)
//  return;
//#else
//  // Only trigger the fallback once so we don't spam the user with messages
//  // for one PDF.
//  if (this.fellback)
//    return;
//  this.fellback = true;
//  var url = this.url.split('#')[0];
//  FirefoxCom.request('fallback', url, function response(download) {
//    if (!download)
//      return;
//    PDFView.download();
//  });
//#endif
  },

  navigateTo: function pdfViewNavigateTo(dest) {
    if (typeof dest === 'string')
      dest = this.destinations[dest];
    if (!(dest instanceof Array))
      return; // invalid destination
    // dest array looks like that: <page-ref> </XYZ|FitXXX> <args..>
    var destRef = dest[0];
    var pageNumber = destRef instanceof Object ?
      this.pagesRefMap[destRef.num + ' ' + destRef.gen + ' R'] : (destRef + 1);
    if (pageNumber > this.pages.length)
      pageNumber = this.pages.length;
    if (pageNumber) {
      this.page = pageNumber;
      var currentPage = this.pages[pageNumber - 1];
      currentPage.scrollIntoView(dest);
    }
  },

  getDestinationHash: function pdfViewGetDestinationHash(dest) {
    if (typeof dest === 'string')
      return PDFView.getAnchorUrl('#' + escape(dest));
    if (dest instanceof Array) {
      var destRef = dest[0]; // see navigateTo method for dest format
      var pageNumber = destRef instanceof Object ?
        this.pagesRefMap[destRef.num + ' ' + destRef.gen + ' R'] :
        (destRef + 1);
      if (pageNumber) {
        var pdfOpenParams = PDFView.getAnchorUrl('#page=' + pageNumber);
        var destKind = dest[1];
        if (typeof destKind === 'object' && 'name' in destKind &&
            destKind.name == 'XYZ') {
          var scale = (dest[4] || this.currentScale);
          pdfOpenParams += '&zoom=' + (scale * 100);
          if (dest[2] || dest[3]) {
            pdfOpenParams += ',' + (dest[2] || 0) + ',' + (dest[3] || 0);
          }
        }
        return pdfOpenParams;
      }
    }
    return '';
  },

  /**
   * For the firefox extension we prefix the full url on anchor links so they
   * don't come up as resource:// urls and so open in new tab/window works.
   * @param {String} anchor The anchor hash include the #.
   */
  getAnchorUrl: function getAnchorUrl(anchor) {
//#if !(FIREFOX || MOZCENTRAL)
    return anchor;
//#else
//  return this.url.split('#')[0] + anchor;
//#endif
  },

  /**
   * Show the error box.
   * @param {String} message A message that is human readable.
   * @param {Object} moreInfo (optional) Further information about the error
   *                            that is more technical.  Should have a 'message'
   *                            and optionally a 'stack' property.
   */
  error: function pdfViewError(message, moreInfo) {
    var moreInfoText = mozL10n.get('error_build', {build: PDFJS.build},
      'PDF.JS Build: {{build}}') + '\n';
    if (moreInfo) {
      moreInfoText +=
        mozL10n.get('error_message', {message: moreInfo.message},
        'Message: {{message}}');
      if (moreInfo.stack) {
        moreInfoText += '\n' +
          mozL10n.get('error_stack', {stack: moreInfo.stack},
          'Stack: {{stack}}');
      } else {
        if (moreInfo.filename) {
          moreInfoText += '\n' +
            mozL10n.get('error_file', {file: moreInfo.filename},
            'File: {{file}}');
        }
        if (moreInfo.lineNumber) {
          moreInfoText += '\n' +
            mozL10n.get('error_line', {line: moreInfo.lineNumber},
            'Line: {{line}}');
        }
      }
    }

    var loadingBox = document.getElementById('loadingBox');
    loadingBox.setAttribute('hidden', 'true');

//#if !(FIREFOX || MOZCENTRAL)
    var errorWrapper = document.getElementById('errorWrapper');
    errorWrapper.removeAttribute('hidden');

    var errorMessage = document.getElementById('errorMessage');
    errorMessage.textContent = message;

    var closeButton = document.getElementById('errorClose');
    closeButton.onclick = function() {
      errorWrapper.setAttribute('hidden', 'true');
    };

    var errorMoreInfo = document.getElementById('errorMoreInfo');
    var moreInfoButton = document.getElementById('errorShowMore');
    var lessInfoButton = document.getElementById('errorShowLess');
    moreInfoButton.onclick = function() {
      errorMoreInfo.removeAttribute('hidden');
      moreInfoButton.setAttribute('hidden', 'true');
      lessInfoButton.removeAttribute('hidden');
    };
    lessInfoButton.onclick = function() {
      errorMoreInfo.setAttribute('hidden', 'true');
      moreInfoButton.removeAttribute('hidden');
      lessInfoButton.setAttribute('hidden', 'true');
    };
    moreInfoButton.removeAttribute('hidden');
    lessInfoButton.setAttribute('hidden', 'true');
    errorMoreInfo.value = moreInfoText;

    errorMoreInfo.rows = moreInfoText.split('\n').length - 1;
//#else
//  console.error(message + '\n' + moreInfoText);
//  this.fallback();
//#endif
  },

  progress: function pdfViewProgress(level) {
    var percent = Math.round(level * 100);
    PDFView.loadingBar.percent = percent;
  },

  load: function pdfViewLoad(pdfDocument, scale) {
    function bindOnAfterDraw(pageView, thumbnailView) {
      // when page is painted, using the image as thumbnail base
      pageView.onAfterDraw = function pdfViewLoadOnAfterDraw() {
        thumbnailView.setImage(pageView.canvas);
      };
    }

    this.pdfDocument = pdfDocument;

    var errorWrapper = document.getElementById('errorWrapper');
    errorWrapper.setAttribute('hidden', 'true');

    var loadingBox = document.getElementById('loadingBox');
    loadingBox.setAttribute('hidden', 'true');
    var loadingIndicator = document.getElementById('loading');
    loadingIndicator.textContent = '';

    var thumbsView = document.getElementById('thumbnailView');
    thumbsView.parentNode.scrollTop = 0;

    while (thumbsView.hasChildNodes())
      thumbsView.removeChild(thumbsView.lastChild);

    if ('_loadingInterval' in thumbsView)
      clearInterval(thumbsView._loadingInterval);

    var container = document.getElementById('viewer');
    while (container.hasChildNodes())
      container.removeChild(container.lastChild);

    var pagesCount = pdfDocument.numPages;
    var id = pdfDocument.fingerprint;
    var storedHash = null;
    document.getElementById('numPages').textContent =
      mozL10n.get('page_of', {pageCount: pagesCount}, 'of {{pageCount}}');
    document.getElementById('pageNumber').max = pagesCount;
    PDFView.documentFingerprint = id;
    var store = PDFView.store = new Settings(id);
    if (store.get('exists', false)) {
      var page = store.get('page', '1');
      var zoom = store.get('zoom', PDFView.currentScale);
      var left = store.get('scrollLeft', '0');
      var top = store.get('scrollTop', '0');

      storedHash = 'page=' + page + '&zoom=' + zoom + ',' + left + ',' + top;
    }

    var pages = this.pages = [];
    this.pageText = [];
    this.startedTextExtraction = false;
    var pagesRefMap = {};
    var thumbnails = this.thumbnails = [];
    var pagePromises = [];
    for (var i = 1; i <= pagesCount; i++)
      pagePromises.push(pdfDocument.getPage(i));
    var self = this;
    var pagesPromise = PDFJS.Promise.all(pagePromises);
    pagesPromise.then(function(promisedPages) {
      for (var i = 1; i <= pagesCount; i++) {
        var page = promisedPages[i - 1];
        var pageView = new PageView(container, page, i, scale,
                                    page.stats, self.navigateTo.bind(self));
        var thumbnailView = new ThumbnailView(thumbsView, page, i);
        bindOnAfterDraw(pageView, thumbnailView);

        pages.push(pageView);
        thumbnails.push(thumbnailView);
        var pageRef = page.ref;
        pagesRefMap[pageRef.num + ' ' + pageRef.gen + ' R'] = i;
      }

      self.pagesRefMap = pagesRefMap;
    });

    var destinationsPromise = pdfDocument.getDestinations();
    destinationsPromise.then(function(destinations) {
      self.destinations = destinations;
    });

    // outline and initial view depends on destinations and pagesRefMap
    PDFJS.Promise.all([pagesPromise, destinationsPromise]).then(function() {
      pdfDocument.getOutline().then(function(outline) {
        self.outline = new DocumentOutlineView(outline);
      });

      self.setInitialView(storedHash, scale);
    });

    pdfDocument.getMetadata().then(function(data) {
      var info = data.info, metadata = data.metadata;
      self.documentInfo = info;
      self.metadata = metadata;

      var pdfTitle;
      if (metadata) {
        if (metadata.has('dc:title'))
          pdfTitle = metadata.get('dc:title');
      }

      if (!pdfTitle && info && info['Title'])
        pdfTitle = info['Title'];

      if (pdfTitle)
        document.title = pdfTitle + ' - ' + document.title;
    });
  },

  setInitialView: function pdfViewSetInitialView(storedHash, scale) {
    // Reset the current scale, as otherwise the page's scale might not get
    // updated if the zoom level stayed the same.
    this.currentScale = 0;
    this.currentScaleValue = null;
    if (this.initialBookmark) {
      this.setHash(this.initialBookmark);
      this.initialBookmark = null;
    }
    else if (storedHash)
      this.setHash(storedHash);
    else if (scale) {
      this.parseScale(scale, true);
      this.page = 1;
    }

    if (PDFView.currentScale === kUnknownScale) {
      // Scale was not initialized: invalid bookmark or scale was not specified.
      // Setting the default one.
      this.parseScale(kDefaultScale, true);
    }
  },

  renderHighestPriority: function pdfViewRenderHighestPriority() {
    // Pages have a higher priority than thumbnails, so check them first.
    var visiblePages = this.getVisiblePages();
    var pageView = this.getHighestPriority(visiblePages, this.pages,
                                           this.pageViewScroll.down);
    if (pageView) {
      this.renderView(pageView, 'page');
      return;
    }
    // No pages needed rendering so check thumbnails.
    if (this.sidebarOpen) {
      var visibleThumbs = this.getVisibleThumbs();
      var thumbView = this.getHighestPriority(visibleThumbs,
                                              this.thumbnails,
                                              this.thumbnailViewScroll.down);
      if (thumbView)
        this.renderView(thumbView, 'thumbnail');
    }
  },

  getHighestPriority: function pdfViewGetHighestPriority(visible, views,
                                                         scrolledDown) {
    // The state has changed figure out which page has the highest priority to
    // render next (if any).
    // Priority:
    // 1 visible pages
    // 2 if last scrolled down page after the visible pages
    // 2 if last scrolled up page before the visible pages
    var visibleViews = visible.views;

    var numVisible = visibleViews.length;
    if (numVisible === 0) {
      return false;
    }
    for (var i = 0; i < numVisible; ++i) {
      var view = visibleViews[i].view;
      if (!this.isViewFinished(view))
        return view;
    }

    // All the visible views have rendered, try to render next/previous pages.
    if (scrolledDown) {
      var nextPageIndex = visible.last.id;
      // ID's start at 1 so no need to add 1.
      if (views[nextPageIndex] && !this.isViewFinished(views[nextPageIndex]))
        return views[nextPageIndex];
    } else {
      var previousPageIndex = visible.first.id - 2;
      if (views[previousPageIndex] &&
          !this.isViewFinished(views[previousPageIndex]))
        return views[previousPageIndex];
    }
    // Everything that needs to be rendered has been.
    return false;
  },

  isViewFinished: function pdfViewNeedsRendering(view) {
    return view.renderingState === RenderingStates.FINISHED;
  },

  // Render a page or thumbnail view. This calls the appropriate function based
  // on the views state. If the view is already rendered it will return false.
  renderView: function pdfViewRender(view, type) {
    var state = view.renderingState;
    switch (state) {
      case RenderingStates.FINISHED:
        return false;
      case RenderingStates.PAUSED:
        PDFView.highestPriorityPage = type + view.id;
        view.resume();
        break;
      case RenderingStates.RUNNING:
        PDFView.highestPriorityPage = type + view.id;
        break;
      case RenderingStates.INITIAL:
        PDFView.highestPriorityPage = type + view.id;
        view.draw(this.renderHighestPriority.bind(this));
        break;
    }
    return true;
  },

  search: function pdfViewStartSearch() {
    // Limit this function to run every <SEARCH_TIMEOUT>ms.
    var SEARCH_TIMEOUT = 250;
    var lastSearch = this.lastSearch;
    var now = Date.now();
    if (lastSearch && (now - lastSearch) < SEARCH_TIMEOUT) {
      if (!this.searchTimer) {
        this.searchTimer = setTimeout(function resumeSearch() {
            PDFView.search();
          },
          SEARCH_TIMEOUT - (now - lastSearch)
        );
      }
      return;
    }
    this.searchTimer = null;
    this.lastSearch = now;

    function bindLink(link, pageNumber, matchIdx) {
      link.href = '#' + pageNumber;
      link.onclick = function searchBindLink() {
        PDFView.page = pageNumber;

        var textLayer = PDFView.pageObj.textLayer;
        if (textLayer) {
          if (PDFView.highlightedPageIdx !== -1)
            PDFView.pages[PDFView.highlightedPageIdx].textLayer.highlight(-1);

          textLayer.highlight(matchIdx);
          PDFView.highlightedPageIdx = pageNumber - 1;
        }

        return false;
      };
    }

    var searchResults = document.getElementById('searchResults');

    var searchTermsInput = document.getElementById('searchTermsInput');
    searchResults.removeAttribute('hidden');
    searchResults.textContent = '';

    var terms = searchTermsInput.value;
    var termsLen = terms.length;

    PDFView.searchTerms = terms;

    if (!terms)
      return;

    terms = terms.toLowerCase();

    var index = PDFView.pageText;
    var pageFound = false;
    for (var i = 0, ii = index.length; i < ii; i++) {
      var pageNumber = i + 1;

      var pageText = index[i].text;
      var pageTextLower = index[i].textLower;

      var matchIdx = -termsLen;
      while (true) {
        matchIdx = pageTextLower.indexOf(terms, matchIdx + termsLen);
        if (matchIdx === -1) {
          break;
        }

        var textSample = pageText.substr(matchIdx, 50);
        var link = document.createElement('a');
        bindLink(link, pageNumber, matchIdx);
        link.textContent = 'Page ' + pageNumber + ': ' + textSample;
        link.setAttribute('data-matchIdx', matchIdx);
        searchResults.appendChild(link);

        pageFound = true;
      }
    }
    if (!pageFound) {
      searchResults.textContent = '';
      var noResults = document.createElement('div');
      noResults.classList.add('noResults');
      noResults.textContent = mozL10n.get('search_terms_not_found', null,
                                              '(Not found)');
      searchResults.appendChild(noResults);
    }
  },

  setHash: function pdfViewSetHash(hash) {
    if (!hash)
      return;

    if (hash.indexOf('=') >= 0) {
      var params = PDFView.parseQueryString(hash);
      // borrowing syntax from "Parameters for Opening PDF Files"
      if ('nameddest' in params) {
        PDFView.navigateTo(params.nameddest);
        return;
      }
      if ('page' in params) {
        var pageNumber = (params.page | 0) || 1;
        if ('zoom' in params) {
          var zoomArgs = params.zoom.split(','); // scale,left,top
          // building destination array

          // If the zoom value, it has to get divided by 100. If it is a string,
          // it should stay as it is.
          var zoomArg = zoomArgs[0];
          var zoomArgNumber = parseFloat(zoomArg);
          if (zoomArgNumber)
            zoomArg = zoomArgNumber / 100;

          var dest = [null, {name: 'XYZ'}, (zoomArgs[1] | 0),
            (zoomArgs[2] | 0), zoomArg];
          var currentPage = this.pages[pageNumber - 1];
          currentPage.scrollIntoView(dest);
        } else {
          this.page = pageNumber; // simple page
        }
      }
    } else if (/^\d+$/.test(hash)) // page number
      this.page = hash;
    else // named destination
      PDFView.navigateTo(unescape(hash));
  },

  switchSidebarView: function pdfViewSwitchSidebarView(view) {
    var thumbsView = document.getElementById('thumbnailView');
    var outlineView = document.getElementById('outlineView');
    var searchView = document.getElementById('searchView');

    var thumbsButton = document.getElementById('viewThumbnail');
    var outlineButton = document.getElementById('viewOutline');
    var searchButton = document.getElementById('viewSearch');

    switch (view) {
      case 'thumbs':
        thumbsButton.classList.add('toggled');
        outlineButton.classList.remove('toggled');
        searchButton.classList.remove('toggled');
        thumbsView.classList.remove('hidden');
        outlineView.classList.add('hidden');
        searchView.classList.add('hidden');

        PDFView.renderHighestPriority();
        break;

      case 'outline':
        thumbsButton.classList.remove('toggled');
        outlineButton.classList.add('toggled');
        searchButton.classList.remove('toggled');
        thumbsView.classList.add('hidden');
        outlineView.classList.remove('hidden');
        searchView.classList.add('hidden');

        if (outlineButton.getAttribute('disabled'))
          return;
        break;

      case 'search':
        thumbsButton.classList.remove('toggled');
        outlineButton.classList.remove('toggled');
        searchButton.classList.add('toggled');
        thumbsView.classList.add('hidden');
        outlineView.classList.add('hidden');
        searchView.classList.remove('hidden');

        var searchTermsInput = document.getElementById('searchTermsInput');
        searchTermsInput.focus();
        // Start text extraction as soon as the search gets displayed.
        this.extractText();
        break;
    }
  },

  extractText: function() {
    if (this.startedTextExtraction)
      return;
    this.startedTextExtraction = true;
    var self = this;
    function extractPageText(pageIndex) {
      self.pages[pageIndex].pdfPage.getTextContent().then(
        function textContentResolved(data) {
          data.textLower = data.text.toLowerCase();
          self.pageText[pageIndex] = data;
          self.search();
          if ((pageIndex + 1) < self.pages.length)
            extractPageText(pageIndex + 1);
        }
      );
    }
    extractPageText(0);
  },

  getVisiblePages: function pdfViewGetVisiblePages() {
    return this.getVisibleElements(this.container,
                                   this.pages, true);
  },

  getVisibleThumbs: function pdfViewGetVisibleThumbs() {
    return this.getVisibleElements(this.thumbnailContainer,
                                   this.thumbnails);
  },

  // Generic helper to find out what elements are visible within a scroll pane.
  getVisibleElements: function pdfViewGetVisibleElements(
      scrollEl, views, sortByVisibility) {
    var currentHeight = 0, view;
    var top = scrollEl.scrollTop;

    for (var i = 1, ii = views.length; i <= ii; ++i) {
      view = views[i - 1];
      currentHeight = view.el.offsetTop;
      if (currentHeight + view.el.clientHeight > top)
        break;
      currentHeight += view.el.clientHeight;
    }

    var visible = [];

    // Algorithm broken in fullscreen mode
    if (this.isFullscreen) {
      var currentPage = this.pages[this.page - 1];
      visible.push({
        id: currentPage.id,
        view: currentPage
      });

      return { first: currentPage, last: currentPage, views: visible};
    }

    var bottom = top + scrollEl.clientHeight;
    var nextHeight, hidden, percent, viewHeight;
    for (; i <= ii && currentHeight < bottom; ++i) {
      view = views[i - 1];
      viewHeight = view.el.clientHeight;
      currentHeight = view.el.offsetTop;
      nextHeight = currentHeight + viewHeight;
      hidden = Math.max(0, top - currentHeight) +
               Math.max(0, nextHeight - bottom);
      percent = Math.floor((viewHeight - hidden) * 100.0 / viewHeight);
      visible.push({ id: view.id, y: currentHeight,
                     view: view, percent: percent });
      currentHeight = nextHeight;
    }

    var first = visible[0];
    var last = visible[visible.length - 1];

    if (sortByVisibility) {
      visible.sort(function(a, b) {
        var pc = a.percent - b.percent;
        if (Math.abs(pc) > 0.001)
          return -pc;

        return a.id - b.id; // ensure stability
      });
    }

    return {first: first, last: last, views: visible};
  },

  // Helper function to parse query string (e.g. ?param1=value&parm2=...).
  parseQueryString: function pdfViewParseQueryString(query) {
    var parts = query.split('&');
    var params = {};
    for (var i = 0, ii = parts.length; i < parts.length; ++i) {
      var param = parts[i].split('=');
      var key = param[0];
      var value = param.length > 1 ? param[1] : null;
      params[unescape(key)] = unescape(value);
    }
    return params;
  },

  beforePrint: function pdfViewSetupBeforePrint() {
    if (!this.supportsPrinting) {
      var printMessage = mozL10n.get('printing_not_supported', null,
          'Warning: Printing is not fully supported by this browser.');
      this.error(printMessage);
      return;
    }
    var body = document.querySelector('body');
    body.setAttribute('data-mozPrintCallback', true);
    for (var i = 0, ii = this.pages.length; i < ii; ++i) {
      this.pages[i].beforePrint();
    }
  },

  afterPrint: function pdfViewSetupAfterPrint() {
    var div = document.getElementById('printContainer');
    while (div.hasChildNodes())
      div.removeChild(div.lastChild);
  },

  fullscreen: function pdfViewFullscreen() {
    var isFullscreen = document.fullscreen || document.mozFullScreen ||
        document.webkitIsFullScreen;

    if (isFullscreen) {
      return false;
    }

    var wrapper = document.getElementById('viewerContainer');
    if (document.documentElement.requestFullScreen) {
      wrapper.requestFullScreen();
    } else if (document.documentElement.mozRequestFullScreen) {
      wrapper.mozRequestFullScreen();
    } else if (document.documentElement.webkitRequestFullScreen) {
      wrapper.webkitRequestFullScreen(Element.ALLOW_KEYBOARD_INPUT);
    } else {
      return false;
    }

    this.isFullscreen = true;
    var currentPage = this.pages[this.page - 1];
    this.previousScale = this.currentScaleValue;
    this.parseScale('page-fit', true);

    // Wait for fullscreen to take effect
    setTimeout(function() {
      currentPage.scrollIntoView();
    }, 0);

    return true;
  },

  exitFullscreen: function pdfViewExitFullscreen() {
    this.isFullscreen = false;
    this.parseScale(this.previousScale);
    this.page = this.page;
  }
};

var PageView = function pageView(container, pdfPage, id, scale,
                                 stats, navigateTo) {
  this.id = id;
  this.pdfPage = pdfPage;

  this.scale = scale || 1.0;
  this.viewport = this.pdfPage.getViewport(this.scale);

  this.renderingState = RenderingStates.INITIAL;
  this.resume = null;

  var anchor = document.createElement('a');
  anchor.name = '' + this.id;

  var div = this.el = document.createElement('div');
  div.id = 'pageContainer' + this.id;
  div.className = 'page';

  container.appendChild(anchor);
  container.appendChild(div);

  this.destroy = function pageViewDestroy() {
    this.update();
    this.pdfPage.destroy();
  };

  this.update = function pageViewUpdate(scale) {
    this.renderingState = RenderingStates.INITIAL;
    this.resume = null;

    this.scale = scale || this.scale;
    var viewport = this.pdfPage.getViewport(this.scale);

    this.viewport = viewport;
    div.style.width = viewport.width + 'px';
    div.style.height = viewport.height + 'px';

    while (div.hasChildNodes())
      div.removeChild(div.lastChild);
    div.removeAttribute('data-loaded');

    delete this.canvas;

    this.loadingIconDiv = document.createElement('div');
    this.loadingIconDiv.className = 'loadingIcon';
    div.appendChild(this.loadingIconDiv);
  };

  Object.defineProperty(this, 'width', {
    get: function PageView_getWidth() {
      return this.viewport.width;
    },
    enumerable: true
  });

  Object.defineProperty(this, 'height', {
    get: function PageView_getHeight() {
      return this.viewport.height;
    },
    enumerable: true
  });

  function setupAnnotations(pdfPage, viewport) {
    function bindLink(link, dest) {
      link.href = PDFView.getDestinationHash(dest);
      link.onclick = function pageViewSetupLinksOnclick() {
        if (dest)
          PDFView.navigateTo(dest);
        return false;
      };
    }
    function createElementWithStyle(tagName, item) {
      var rect = viewport.convertToViewportRectangle(item.rect);
      rect = PDFJS.Util.normalizeRect(rect);
      var element = document.createElement(tagName);
      element.style.left = Math.floor(rect[0]) + 'px';
      element.style.top = Math.floor(rect[1]) + 'px';
      element.style.width = Math.ceil(rect[2] - rect[0]) + 'px';
      element.style.height = Math.ceil(rect[3] - rect[1]) + 'px';
      return element;
    }
    function createCommentAnnotation(type, item) {
      var container = document.createElement('section');
      container.className = 'annotComment';

      var image = createElementWithStyle('img', item);
      var type = item.type;
      var rect = viewport.convertToViewportRectangle(item.rect);
      rect = PDFJS.Util.normalizeRect(rect);
      image.src = kImageDirectory + 'annotation-' + type.toLowerCase() + '.svg';
      image.alt = mozL10n.get('text_annotation_type', {type: type},
        '[{{type}} Annotation]');
      var content = document.createElement('div');
      content.setAttribute('hidden', true);
      var title = document.createElement('h1');
      var text = document.createElement('p');
      content.style.left = Math.floor(rect[2]) + 'px';
      content.style.top = Math.floor(rect[1]) + 'px';
      title.textContent = item.title;

      if (!item.content && !item.title) {
        content.setAttribute('hidden', true);
      } else {
        var e = document.createElement('span');
        var lines = item.content.split('\n');
        for (var i = 0, ii = lines.length; i < ii; ++i) {
          var line = lines[i];
          e.appendChild(document.createTextNode(line));
          if (i < (ii - 1))
            e.appendChild(document.createElement('br'));
        }
        text.appendChild(e);
        image.addEventListener('mouseover', function annotationImageOver() {
           content.removeAttribute('hidden');
        }, false);

        image.addEventListener('mouseout', function annotationImageOut() {
           content.setAttribute('hidden', true);
        }, false);
      }

      content.appendChild(title);
      content.appendChild(text);
      container.appendChild(image);
      container.appendChild(content);

      return container;
    }

    pdfPage.getAnnotations().then(function(items) {
      for (var i = 0; i < items.length; i++) {
        var item = items[i];
        switch (item.type) {
          case 'Link':
            var link = createElementWithStyle('a', item);
            link.href = item.url || '';
            if (!item.url)
              bindLink(link, ('dest' in item) ? item.dest : null);
            div.appendChild(link);
            break;
          case 'Text':
            var comment = createCommentAnnotation(item.name, item);
            if (comment)
              div.appendChild(comment);
            break;
          case 'Widget':
            // TODO: support forms
            PDFView.fallback();
            break;
        }
      }
    });
  }

  this.getPagePoint = function pageViewGetPagePoint(x, y) {
    return this.viewport.convertToPdfPoint(x, y);
  };

  this.scrollIntoView = function pageViewScrollIntoView(dest) {
      if (!dest) {
        div.scrollIntoView(true);
        return;
      }

      var x = 0, y = 0;
      var width = 0, height = 0, widthScale, heightScale;
      var scale = 0;
      switch (dest[1].name) {
        case 'XYZ':
          x = dest[2];
          y = dest[3];
          scale = dest[4];
          break;
        case 'Fit':
        case 'FitB':
          scale = 'page-fit';
          break;
        case 'FitH':
        case 'FitBH':
          y = dest[2];
          scale = 'page-width';
          break;
        case 'FitV':
        case 'FitBV':
          x = dest[2];
          scale = 'page-height';
          break;
        case 'FitR':
          x = dest[2];
          y = dest[3];
          width = dest[4] - x;
          height = dest[5] - y;
          widthScale = (this.container.clientWidth - kScrollbarPadding) /
            width / kCssUnits;
          heightScale = (this.container.clientHeight - kScrollbarPadding) /
            height / kCssUnits;
          scale = Math.min(widthScale, heightScale);
          break;
        default:
          return;
      }

      if (scale && scale !== PDFView.currentScale)
        PDFView.parseScale(scale, true, true);
      else if (PDFView.currentScale === kUnknownScale)
        PDFView.parseScale(kDefaultScale, true, true);

      var boundingRect = [
        this.viewport.convertToViewportPoint(x, y),
        this.viewport.convertToViewportPoint(x + width, y + height)
      ];
      setTimeout(function pageViewScrollIntoViewRelayout() {
        // letting page to re-layout before scrolling
        var scale = PDFView.currentScale;
        var x = Math.min(boundingRect[0][0], boundingRect[1][0]);
        var y = Math.min(boundingRect[0][1], boundingRect[1][1]);
        var width = Math.abs(boundingRect[0][0] - boundingRect[1][0]);
        var height = Math.abs(boundingRect[0][1] - boundingRect[1][1]);

        // using temporary div to scroll it into view
        var tempDiv = document.createElement('div');
        tempDiv.style.position = 'absolute';
        tempDiv.style.left = Math.floor(x) + 'px';
        tempDiv.style.top = Math.floor(y) + 'px';
        tempDiv.style.width = Math.ceil(width) + 'px';
        tempDiv.style.height = Math.ceil(height) + 'px';
        div.appendChild(tempDiv);
        tempDiv.scrollIntoView(true);
        div.removeChild(tempDiv);
      }, 0);
  };

  this.draw = function pageviewDraw(callback) {
    if (this.renderingState !== RenderingStates.INITIAL)
      error('Must be in new state before drawing');

    this.renderingState = RenderingStates.RUNNING;

    var canvas = document.createElement('canvas');
    canvas.id = 'page' + this.id;
    canvas.mozOpaque = true;
    div.appendChild(canvas);
    this.canvas = canvas;

    var textLayerDiv = null;
    if (!PDFJS.disableTextLayer) {
      if (!this.textLayer) {
        textLayerDiv = document.createElement('div');
        textLayerDiv.className = 'textLayer';
        this.textLayer = new TextLayer(this.id, textLayerDiv);
      }
      div.appendChild(this.textLayer.textLayerDiv);
    }

    var scale = this.scale, viewport = this.viewport;
    canvas.width = viewport.width;
    canvas.height = viewport.height;

    var ctx = canvas.getContext('2d');
    ctx.save();
    ctx.fillStyle = 'rgb(255, 255, 255)';
    ctx.fillRect(0, 0, canvas.width, canvas.height);
    ctx.restore();

    // Rendering area

    var self = this;
    function pageViewDrawCallback(error) {
      self.renderingState = RenderingStates.FINISHED;

      if (self.loadingIconDiv) {
        div.removeChild(self.loadingIconDiv);
        delete self.loadingIconDiv;
      }

      if (error) {
        PDFView.error(mozL10n.get('rendering_error', null,
          'An error occurred while rendering the page.'), error);
      }

      self.stats = pdfPage.stats;
      self.updateStats();
      if (self.onAfterDraw)
        self.onAfterDraw();

      cache.push(self);
      callback();
    }

    var renderContext = {
      canvasContext: ctx,
      viewport: this.viewport,
      textLayer: this.textLayer,
      continueCallback: function pdfViewcContinueCallback(cont) {
        if (PDFView.highestPriorityPage !== 'page' + self.id) {
          self.renderingState = RenderingStates.PAUSED;
          self.resume = function resumeCallback() {
            self.renderingState = RenderingStates.RUNNING;
            cont();
          };
          return;
        }
        cont();
      }
    };
    this.pdfPage.render(renderContext).then(
      function pdfPageRenderCallback() {
        pageViewDrawCallback(null);
      },
      function pdfPageRenderError(error) {
        pageViewDrawCallback(error);
      }
    );

    setupAnnotations(this.pdfPage, this.viewport);
    div.setAttribute('data-loaded', true);
  };

  this.beforePrint = function pageViewBeforePrint() {
    var pdfPage = this.pdfPage;
    var viewport = pdfPage.getViewport(1);

    var canvas = this.canvas = document.createElement('canvas');
    canvas.width = viewport.width;
    canvas.height = viewport.height;
    canvas.style.width = viewport.width + 'pt';
    canvas.style.height = viewport.height + 'pt';

    var printContainer = document.getElementById('printContainer');
    printContainer.appendChild(canvas);

    var self = this;
    canvas.mozPrintCallback = function(obj) {
      var ctx = obj.context;
      var renderContext = {
        canvasContext: ctx,
        viewport: viewport
      };

      pdfPage.render(renderContext).then(function() {
        // Tell the printEngine that rendering this canvas/page has finished.
        obj.done();
        self.pdfPage.destroy();
      }, function(error) {
        console.error(error);
        // Tell the printEngine that rendering this canvas/page has failed.
        // This will make the print proces stop.
        if ('abort' in object)
          obj.abort();
        else
          obj.done();
        self.pdfPage.destroy();
      });
    };
  };

  this.updateStats = function pageViewUpdateStats() {
    if (PDFJS.pdfBug && Stats.enabled) {
      var stats = this.stats;
      Stats.add(this.id, stats);
    }
  };
};

var ThumbnailView = function thumbnailView(container, pdfPage, id) {
  var anchor = document.createElement('a');
  anchor.href = PDFView.getAnchorUrl('#page=' + id);
  anchor.title = mozL10n.get('thumb_page_title', {page: id}, 'Page {{page}}');
  anchor.onclick = function stopNavigation() {
    PDFView.page = id;
    return false;
  };

  var viewport = pdfPage.getViewport(1);
  var pageWidth = this.width = viewport.width;
  var pageHeight = this.height = viewport.height;
  var pageRatio = pageWidth / pageHeight;
  this.id = id;

  var canvasWidth = 98;
  var canvasHeight = canvasWidth / this.width * this.height;
  var scaleX = this.scaleX = (canvasWidth / pageWidth);
  var scaleY = this.scaleY = (canvasHeight / pageHeight);

  var div = this.el = document.createElement('div');
  div.id = 'thumbnailContainer' + id;
  div.className = 'thumbnail';

  anchor.appendChild(div);
  container.appendChild(anchor);

  this.hasImage = false;
  this.renderingState = RenderingStates.INITIAL;

  function getPageDrawContext() {
    var canvas = document.createElement('canvas');
    canvas.id = 'thumbnail' + id;
    canvas.mozOpaque = true;

    canvas.width = canvasWidth;
    canvas.height = canvasHeight;
    canvas.className = 'thumbnailImage';
    canvas.setAttribute('aria-label', mozL10n.get('thumb_page_canvas',
      {page: id}, 'Thumbnail of Page {{page}}'));

    div.setAttribute('data-loaded', true);

    var ring = document.createElement('div');
    ring.className = 'thumbnailSelectionRing';
    ring.appendChild(canvas);
    div.appendChild(ring);

    var ctx = canvas.getContext('2d');
    ctx.save();
    ctx.fillStyle = 'rgb(255, 255, 255)';
    ctx.fillRect(0, 0, canvasWidth, canvasHeight);
    ctx.restore();
    return ctx;
  }

  this.drawingRequired = function thumbnailViewDrawingRequired() {
    return !this.hasImage;
  };

  this.draw = function thumbnailViewDraw(callback) {
    if (this.renderingState !== RenderingStates.INITIAL)
      error('Must be in new state before drawing');

    this.renderingState = RenderingStates.RUNNING;
    if (this.hasImage) {
      callback();
      return;
    }

    var self = this;
    var ctx = getPageDrawContext();
    var drawViewport = pdfPage.getViewport(scaleX);
    var renderContext = {
      canvasContext: ctx,
      viewport: drawViewport,
      continueCallback: function(cont) {
        if (PDFView.highestPriorityPage !== 'thumbnail' + self.id) {
          self.renderingState = RenderingStates.PAUSED;
          self.resume = function() {
            self.renderingState = RenderingStates.RUNNING;
            cont();
          };
          return;
        }
        cont();
      }
    };
    pdfPage.render(renderContext).then(
      function pdfPageRenderCallback() {
        self.renderingState = RenderingStates.FINISHED;
        callback();
      },
      function pdfPageRenderError(error) {
        self.renderingState = RenderingStates.FINISHED;
        callback();
      }
    );
    this.hasImage = true;
  };

  this.setImage = function thumbnailViewSetImage(img) {
    if (this.hasImage || !img)
      return;
    this.renderingState = RenderingStates.FINISHED;
    var ctx = getPageDrawContext();
    ctx.drawImage(img, 0, 0, img.width, img.height,
                  0, 0, ctx.canvas.width, ctx.canvas.height);

    this.hasImage = true;
  };
};

var DocumentOutlineView = function documentOutlineView(outline) {
  var outlineView = document.getElementById('outlineView');
  while (outlineView.firstChild)
    outlineView.removeChild(outlineView.firstChild);

  function bindItemLink(domObj, item, matchIdx) {
    domObj.href = PDFView.getDestinationHash(item.dest);
    domObj.onclick = function documentOutlineViewOnclick(e) {
      PDFView.navigateTo(item.dest);
      var textLayer = PDFView.pageObj.textLayer;
      if (textLayer) {
        textLayer.highlight(matchIdx);
      }
      return false;
    };
  }

  if (!outline) {
    var noOutline = document.createElement('div');
    noOutline.classList.add('noOutline');
    noOutline.textContent = mozL10n.get('no_outline', null,
      'No Outline Available');
    outlineView.appendChild(noOutline);
    return;
  }

  var queue = [{parent: outlineView, items: outline}];
  while (queue.length > 0) {
    var levelData = queue.shift();
    var i, n = levelData.items.length;
    for (i = 0; i < n; i++) {
      var item = levelData.items[i];
      var div = document.createElement('div');
      div.className = 'outlineItem';
      var a = document.createElement('a');
      bindItemLink(a, item);
      a.textContent = item.title;
      div.appendChild(a);

      if (item.items.length > 0) {
        var itemsDiv = document.createElement('div');
        itemsDiv.className = 'outlineItems';
        div.appendChild(itemsDiv);
        queue.push({parent: itemsDiv, items: item.items});
      }

      levelData.parent.appendChild(div);
    }
  }
};

// optimised CSS custom property getter/setter
var CustomStyle = (function CustomStyleClosure() {

  // As noted on: http://www.zachstronaut.com/posts/2009/02/17/
  //              animate-css-transforms-firefox-webkit.html
  // in some versions of IE9 it is critical that ms appear in this list
  // before Moz
  var prefixes = ['ms', 'Moz', 'Webkit', 'O'];
  var _cache = { };

  function CustomStyle() {
  }

  CustomStyle.getProp = function get(propName, element) {
    // check cache only when no element is given
    if (arguments.length == 1 && typeof _cache[propName] == 'string') {
      return _cache[propName];
    }

    element = element || document.documentElement;
    var style = element.style, prefixed, uPropName;

    // test standard property first
    if (typeof style[propName] == 'string') {
      return (_cache[propName] = propName);
    }

    // capitalize
    uPropName = propName.charAt(0).toUpperCase() + propName.slice(1);

    // test vendor specific properties
    for (var i = 0, l = prefixes.length; i < l; i++) {
      prefixed = prefixes[i] + uPropName;
      if (typeof style[prefixed] == 'string') {
        return (_cache[propName] = prefixed);
      }
    }

    //if all fails then set to undefined
    return (_cache[propName] = 'undefined');
  };

  CustomStyle.setProp = function set(propName, element, str) {
    var prop = this.getProp(propName);
    if (prop != 'undefined')
      element.style[prop] = str;
  };

  return CustomStyle;
})();

var TextLayer = (function TextLayerClosure() {
  var measureCanvas = document.createElement('canvas');
  var measureCtx = measureCanvas.getContext('2d');

  // Timeout value for rendering one div after the other.
  var renderInterval = 0;
  // Timespan to continue rendering after the last scrolling on the page.
  var scrollRenderTimout = 500; // in ms

  function TextLayer(pageNum, textLayerDiv) {
    this.textLayerDiv = textLayerDiv;
    this.textDivs = [];
    this.renderIdx = 0;
    this.renderTimer = null;
    this.resumeRenderTimer = null;
    this.renderingDone = false;

    this.pageIdx = pageNum - 1;

    this.highlightedIdx = -1;
    this.highlightedOffset = 0;

    this.onScroll = this.onScroll.bind(this);
    this.renderTextLayer = this.renderTextLayer.bind(this);
    this.setupRenderTimer = this.setupRenderTimer.bind(this);
  }

  TextLayer.prototype = {
    setHighlightIdx: function(idx) {
      var self = this;
      var hlIdx = this.highlightedIdx;
      var textDivs = this.textDivs;

      function secureClassList(i, opp) {
        var div = textDivs[i];
        if (!div)
          return;

        if (opp == "add") {
          div.scrollIntoView();
          
          var text = div.textContent;
          var offset = self.highlightedOffset;
          var endIdx = offset + PDFView.searchTerms.length;

          var pre  = text.substring(0, offset);
          var high = text.substring(offset, endIdx);
          var post = text.substring(endIdx);

          var preDom  = document.createTextNode(pre);
          var highDom = document.createElement('span');
          var postDom = document.createTextNode(post);

          highDom.textContent = high;

          // XXX Better do proper removal?
          div.innerHTML = '';
          div.appendChild(preDom);
          div.appendChild(highDom);
          div.appendChild(postDom);
        } else {
          // Remove all highlight spans
          // XXX This is hacky - better idea?
          div.textContent = div.textContent;
        }
      }

      secureClassList(hlIdx, 'remove');
      secureClassList(idx, 'add');

      this.highlightedIdx = idx;
    },

    highlight: function textLayerHighlight(matchIdx) {
      if (matchIdx === -1) {
        this.highlightedOffset = -1;
        this.setHighlightIdx(-1);
      }
      var mapping = PDFView.pageText[this.pageIdx].mapping;
      
      // Find the div where the match starts
      // XXX Convert the linear search to a binary one.
      var i = 0;
      while (i !== mapping.length -1 && matchIdx >= mapping[i+1]) {
        i++;
        if (i == mapping.length) {
          console.error("Could not find matching mapping");
        }
      }
 
      this.highlightedOffset = matchIdx - mapping[i];
      this.setHighlightIdx(i);
    },

    beginLayout: function textLayerBuilderBeginLayout() {
      var textDivs = this.textDivs;
      var textLayerDiv = this.textLayerDiv;
      // Remove available divs.
      for (var i = 0; i < textDivs.length; i++) {
        textLayerDiv.removeChild(textDivs[i]);
      }

      // Reset the variables.
      this.textDivs = [];
      this.renderIdx = 0;
      this.renderingDone = false;
    },

    // Render the text layer, one div at a time
<<<<<<< HEAD
    renderTextLayer: function textLayerRenderTextLayer() { 
      var textDivs = this.textDivs;
      if (this.renderIdx == textDivs.length) { 
        clearInterval(this.renderTimer); 
        this.renderingDone = true;
        window.removeEventListener('scroll', this.textLayerOnScroll, false);
=======
    function renderTextLayer() {
      if (textDivs.length === 0) {
        clearInterval(renderTimer);
        renderingDone = true;
        self.textLayerDiv = textLayerDiv = canvas = ctx = null;
>>>>>>> e0796cef
        return;
      }

      var textDiv = textDivs[this.renderIdx];
      this.renderIdx += 1;

      if (textDiv.dataset.textLength > 0) {
        this.textLayerDiv.appendChild(textDiv);

        if (textDiv.dataset.textLength > 1) { // avoid div by zero
          // Adjust div width to match canvas text

          measureCtx.font = textDiv.style.fontSize + ' sans-serif';
          var width = measureCtx.measureText(textDiv.textContent).width;

          var textScale = textDiv.dataset.canvasWidth / width;

          CustomStyle.setProp('transform' , textDiv,
            'scale(' + textScale + ', 1)');
          CustomStyle.setProp('transformOrigin' , textDiv, '0% 0%');
        }
      } // textLength > 0
    },

    setupRenderTimer: function textLayerSetupRenderTimer() {
      this.renderTimer = setInterval(this.renderTextLayer, renderInterval);
    },

    // Stop rendering when user scrolls. Resume after XXX milliseconds
    // of no scroll events
    onScroll: function textLayerOnScroll() {
      // Immediately pause rendering
      clearInterval(this.renderTimer);

      clearTimeout(this.resumeRenderTimer);

      // Resume rendering after some timeout.
      this.resumeRenderTimer = setTimeout(
        this.setupRenderTimer, 
        scrollRenderTimout
      );
    },

    endLayout: function textLayerBuilderEndLayout() {
      var textDivs = this.textDivs;
      var textLayerDiv = this.textLayerDiv;

      this.setupRenderTimer();
      window.addEventListener('scroll', this.onScroll, false);
    },

    appendText: function textLayerBuilderAppendText(text, fontName, fontSize) {
      var textDiv = document.createElement('div');

      // vScale and hScale already contain the scaling to pixel units
      var fontHeight = fontSize * text.geom.vScale;
      textDiv.dataset.canvasWidth = text.canvasWidth * text.geom.hScale;
      textDiv.dataset.fontName = fontName;

      textDiv.style.fontSize = fontHeight + 'px';
      textDiv.style.left = text.geom.x + 'px';
      textDiv.style.top = (text.geom.y - fontHeight) + 'px';
      textDiv.textContent = PDFJS.bidi(text, -1);
      textDiv.dir = text.direction;
      textDiv.dataset.textLength = text.length;
      var len = this.textDivs.push(textDiv);

      if (len - 1 == this.highlightedIdx) {
        this.setHighlightIdx(this.highlightedIdx);
      }
    }
  }

<<<<<<< HEAD
  // 

  return TextLayer;
})();
=======
      // Immediately pause rendering
      clearInterval(renderTimer);

      clearTimeout(scrollTimer);
      scrollTimer = setTimeout(function textLayerScrollTimer() {
        // Resume rendering
        renderTimer = setInterval(renderTextLayer, renderInterval);
      }, resumeInterval);
    } // textLayerOnScroll

    window.addEventListener('scroll', textLayerOnScroll, false);
  }; // endLayout

  this.appendText = function textLayerBuilderAppendText(text,
                                                        fontName, fontSize) {
    var textDiv = document.createElement('div');

    // vScale and hScale already contain the scaling to pixel units
    var fontHeight = fontSize * text.geom.vScale;
    textDiv.dataset.canvasWidth = text.canvasWidth * text.geom.hScale;
    textDiv.dataset.fontName = fontName;

    textDiv.style.fontSize = fontHeight + 'px';
    textDiv.style.left = text.geom.x + 'px';
    textDiv.style.top = (text.geom.y - fontHeight) + 'px';
    textDiv.textContent = PDFJS.bidi(text, -1);
    textDiv.dir = text.direction;
    textDiv.dataset.textLength = text.length;
    this.textDivs.push(textDiv);
  };
};
>>>>>>> e0796cef

document.addEventListener('DOMContentLoaded', function webViewerLoad(evt) {
  PDFView.initialize();
  var params = PDFView.parseQueryString(document.location.search.substring(1));

//#if !(FIREFOX || MOZCENTRAL)
  var file = params.file || kDefaultURL;
//#else
//var file = window.location.toString()
//#endif

//#if !(FIREFOX || MOZCENTRAL)
  if (!window.File || !window.FileReader || !window.FileList || !window.Blob) {
    document.getElementById('openFile').setAttribute('hidden', 'true');
  } else {
    document.getElementById('fileInput').value = null;
  }
//#else
//document.getElementById('openFile').setAttribute('hidden', 'true');
//#endif

  // Special debugging flags in the hash section of the URL.
  var hash = document.location.hash.substring(1);
  var hashParams = PDFView.parseQueryString(hash);

  if ('disableWorker' in hashParams)
    PDFJS.disableWorker = (hashParams['disableWorker'] === 'true');

//#if !(FIREFOX || MOZCENTRAL)
  var locale = navigator.language;
  if ('locale' in hashParams)
    locale = hashParams['locale'];
  mozL10n.language.code = locale;
//#endif

  if ('textLayer' in hashParams) {
    switch (hashParams['textLayer']) {
      case 'off':
        PDFJS.disableTextLayer = true;
        break;
      case 'visible':
      case 'shadow':
      case 'hover':
        var viewer = document.getElementById('viewer');
        viewer.classList.add('textLayer-' + hashParams['textLayer']);
        break;
    }
  }

//#if !(FIREFOX || MOZCENTRAL)
  if ('pdfBug' in hashParams) {
//#else
//if ('pdfBug' in hashParams && FirefoxCom.requestSync('pdfBugEnabled')) {
//#endif
    PDFJS.pdfBug = true;
    var pdfBug = hashParams['pdfBug'];
    var enabled = pdfBug.split(',');
    PDFBug.enable(enabled);
    PDFBug.init();
  }

//#if !(FIREFOX || MOZCENTRAL)
//#else
//if (FirefoxCom.requestSync('searchEnabled')) {
//  document.querySelector('#viewSearch').classList.remove('hidden');
//}
//#endif

  if (!PDFView.supportsPrinting) {
    document.getElementById('print').classList.add('hidden');
  }

  if (!PDFView.supportsFullscreen) {
    document.getElementById('fullscreen').classList.add('hidden');
  }

  // Listen for warnings to trigger the fallback UI.  Errors should be caught
  // and call PDFView.error() so we don't need to listen for those.
  PDFJS.LogManager.addLogger({
    warn: function() {
      PDFView.fallback();
    }
  });

  var mainContainer = document.getElementById('mainContainer');
  var outerContainer = document.getElementById('outerContainer');
  mainContainer.addEventListener('transitionend', function(e) {
    if (e.target == mainContainer) {
      var event = document.createEvent('UIEvents');
      event.initUIEvent('resize', false, false, window, 0);
      window.dispatchEvent(event);
      outerContainer.classList.remove('sidebarMoving');
    }
  }, true);

  document.getElementById('sidebarToggle').addEventListener('click',
    function() {
      this.classList.toggle('toggled');
      outerContainer.classList.add('sidebarMoving');
      outerContainer.classList.toggle('sidebarOpen');
      PDFView.sidebarOpen = outerContainer.classList.contains('sidebarOpen');
      PDFView.renderHighestPriority();
    });

//#if (FIREFOX || MOZCENTRAL)
//if (FirefoxCom.requestSync('getLoadingType') == 'passive') {
//  PDFView.setTitleUsingUrl(file);
//  PDFView.initPassiveLoading();
//  return;
//}
//#endif

//#if !B2G
  PDFView.open(file, 0);
//#endif
}, true);

function updateViewarea() {

  if (!PDFView.initialized)
    return;
  var visible = PDFView.getVisiblePages();
  var visiblePages = visible.views;

  PDFView.renderHighestPriority();

  var currentId = PDFView.page;
  var firstPage = visible.first;

  for (var i = 0, ii = visiblePages.length, stillFullyVisible = false;
       i < ii; ++i) {
    var page = visiblePages[i];

    if (page.percent < 100)
      break;

    if (page.id === PDFView.page) {
      stillFullyVisible = true;
      break;
    }
  }

  if (!stillFullyVisible) {
    currentId = visiblePages[0].id;
  }

  if (!PDFView.isFullscreen) {
    updateViewarea.inProgress = true; // used in "set page"
    PDFView.page = currentId;
    updateViewarea.inProgress = false;
  }

  var currentScale = PDFView.currentScale;
  var currentScaleValue = PDFView.currentScaleValue;
  var normalizedScaleValue = currentScaleValue == currentScale ?
    currentScale * 100 : currentScaleValue;

  var pageNumber = firstPage.id;
  var pdfOpenParams = '#page=' + pageNumber;
  pdfOpenParams += '&zoom=' + normalizedScaleValue;
  var currentPage = PDFView.pages[pageNumber - 1];
  var topLeft = currentPage.getPagePoint(PDFView.container.scrollLeft,
    (PDFView.container.scrollTop - firstPage.y));
  pdfOpenParams += ',' + Math.round(topLeft[0]) + ',' + Math.round(topLeft[1]);

  var store = PDFView.store;
  store.set('exists', true);
  store.set('page', pageNumber);
  store.set('zoom', normalizedScaleValue);
  store.set('scrollLeft', Math.round(topLeft[0]));
  store.set('scrollTop', Math.round(topLeft[1]));
  var href = PDFView.getAnchorUrl(pdfOpenParams);
  document.getElementById('viewBookmark').href = href;
}

window.addEventListener('resize', function webViewerResize(evt) {
  if (PDFView.initialized &&
      (document.getElementById('pageWidthOption').selected ||
      document.getElementById('pageFitOption').selected ||
      document.getElementById('pageAutoOption').selected))
      PDFView.parseScale(document.getElementById('scaleSelect').value);
  updateViewarea();
});

window.addEventListener('hashchange', function webViewerHashchange(evt) {
  PDFView.setHash(document.location.hash.substring(1));
});

window.addEventListener('change', function webViewerChange(evt) {
  var files = evt.target.files;
  if (!files || files.length == 0)
    return;

  // Read the local file into a Uint8Array.
  var fileReader = new FileReader();
  fileReader.onload = function webViewerChangeFileReaderOnload(evt) {
    var buffer = evt.target.result;
    var uint8Array = new Uint8Array(buffer);
    PDFView.open(uint8Array, 0);
  };

  var file = files[0];
  fileReader.readAsArrayBuffer(file);
  PDFView.setTitleUsingUrl(file.name);

  // URL does not reflect proper document location - hiding some icons.
  document.getElementById('viewBookmark').setAttribute('hidden', 'true');
  document.getElementById('download').setAttribute('hidden', 'true');
}, true);

function selectScaleOption(value) {
  var options = document.getElementById('scaleSelect').options;
  var predefinedValueFound = false;
  for (var i = 0; i < options.length; i++) {
    var option = options[i];
    if (option.value != value) {
      option.selected = false;
      continue;
    }
    option.selected = true;
    predefinedValueFound = true;
  }
  return predefinedValueFound;
}

window.addEventListener('localized', function localized(evt) {
  document.getElementsByTagName('html')[0].dir = mozL10n.language.direction;
}, true);

window.addEventListener('scalechange', function scalechange(evt) {
  var customScaleOption = document.getElementById('customScaleOption');
  customScaleOption.selected = false;

  if (!evt.resetAutoSettings &&
       (document.getElementById('pageWidthOption').selected ||
        document.getElementById('pageFitOption').selected ||
        document.getElementById('pageAutoOption').selected)) {
      updateViewarea();
      return;
  }

  var predefinedValueFound = selectScaleOption('' + evt.scale);
  if (!predefinedValueFound) {
    customScaleOption.textContent = Math.round(evt.scale * 10000) / 100 + '%';
    customScaleOption.selected = true;
  }

  updateViewarea();
}, true);

window.addEventListener('pagechange', function pagechange(evt) {
  var page = evt.pageNumber;
  if (document.getElementById('pageNumber').value != page) {
    document.getElementById('pageNumber').value = page;
    var selected = document.querySelector('.thumbnail.selected');
    if (selected)
      selected.classList.remove('selected');
    var thumbnail = document.getElementById('thumbnailContainer' + page);
    thumbnail.classList.add('selected');
    var visibleThumbs = PDFView.getVisibleThumbs();
    var numVisibleThumbs = visibleThumbs.views.length;
    // If the thumbnail isn't currently visible scroll it into view.
    if (numVisibleThumbs > 0) {
      var first = visibleThumbs.first.id;
      // Account for only one thumbnail being visible.
      var last = numVisibleThumbs > 1 ?
                  visibleThumbs.last.id : first;
      if (page <= first || page >= last)
        thumbnail.scrollIntoView();
    }

  }
  document.getElementById('previous').disabled = (page <= 1);
  document.getElementById('next').disabled = (page >= PDFView.pages.length);
}, true);

// Firefox specific event, so that we can prevent browser from zooming
window.addEventListener('DOMMouseScroll', function(evt) {
  if (evt.ctrlKey) {
    evt.preventDefault();

    var ticks = evt.detail;
    var direction = (ticks > 0) ? 'zoomOut' : 'zoomIn';
    for (var i = 0, length = Math.abs(ticks); i < length; i++)
      PDFView[direction]();
  }
}, false);

window.addEventListener('keydown', function keydown(evt) {
  var handled = false;
  var cmd = (evt.ctrlKey ? 1 : 0) |
            (evt.altKey ? 2 : 0) |
            (evt.shiftKey ? 4 : 0) |
            (evt.metaKey ? 8 : 0);

  // First, handle the key bindings that are independent whether an input
  // control is selected or not.
  if (cmd == 1 || cmd == 8) { // either CTRL or META key.
    switch (evt.keyCode) {
      case 61: // FF/Mac '='
      case 107: // FF '+' and '='
      case 187: // Chrome '+'
        PDFView.zoomIn();
        handled = true;
        break;
      case 109: // FF '-'
      case 189: // Chrome '-'
        PDFView.zoomOut();
        handled = true;
        break;
      case 48: // '0'
        PDFView.parseScale(kDefaultScale, true);
        handled = true;
        break;
    }
  }

  if (handled) {
    evt.preventDefault();
    return;
  }

  // Some shortcuts should not get handled if a control/input element
  // is selected.
  var curElement = document.activeElement;
  if (curElement && curElement.tagName == 'INPUT')
    return;
  var controlsElement = document.getElementById('controls');
  while (curElement) {
    if (curElement === controlsElement && !PDFView.isFullscreen)
      return; // ignoring if the 'controls' element is focused
    curElement = curElement.parentNode;
  }

  if (cmd == 0) { // no control key pressed at all.
    switch (evt.keyCode) {
      case 37: // left arrow
      case 75: // 'k'
      case 80: // 'p'
        PDFView.page--;
        handled = true;
        break;
      case 39: // right arrow
      case 74: // 'j'
      case 78: // 'n'
        PDFView.page++;
        handled = true;
        break;

      case 32: // spacebar
        if (PDFView.isFullscreen) {
          PDFView.page++;
          handled = true;
        }
        break;
    }
  }

  if (handled) {
    evt.preventDefault();
  }
});

window.addEventListener('beforeprint', function beforePrint(evt) {
  PDFView.beforePrint();
});

window.addEventListener('afterprint', function afterPrint(evt) {
  PDFView.afterPrint();
});

(function fullscreenClosure() {
  function fullscreenChange(e) {
    var isFullscreen = document.fullscreen || document.mozFullScreen ||
        document.webkitIsFullScreen;

    if (!isFullscreen) {
      PDFView.exitFullscreen();
    }
  }

  window.addEventListener('fullscreenchange', fullscreenChange, false);
  window.addEventListener('mozfullscreenchange', fullscreenChange, false);
  window.addEventListener('webkitfullscreenchange', fullscreenChange, false);
})();

//#if B2G
//window.navigator.mozSetMessageHandler('activity', function(activity) {
//  var url = activity.source.data.url;
//  // Temporarily get the data here since the cross domain xhr is broken in
//  // the worker currently, see bug 761227.
//  var params = {
//    url: url,
//    error: function(e) {
//      PDFView.error(mozL10n.get('loading_error', null,
//                    'An error occurred while loading the PDF.'), e);
//    }
//  };
//  PDFJS.getPdf(params, function successCallback(data) {
//    PDFView.open(data, 0);
//  });
//});
//#endif<|MERGE_RESOLUTION|>--- conflicted
+++ resolved
@@ -1796,7 +1796,8 @@
 
         if (opp == "add") {
           div.scrollIntoView();
-          
+          document.querySelector('div#viewerContainer').scrollTop -= 30;
+
           var text = div.textContent;
           var offset = self.highlightedOffset;
           var endIdx = offset + PDFView.searchTerms.length;
@@ -1810,6 +1811,7 @@
           var postDom = document.createTextNode(post);
 
           highDom.textContent = high;
+          highDom.className = 'highlight';
 
           // XXX Better do proper removal?
           div.innerHTML = '';
@@ -1865,20 +1867,13 @@
     },
 
     // Render the text layer, one div at a time
-<<<<<<< HEAD
     renderTextLayer: function textLayerRenderTextLayer() { 
       var textDivs = this.textDivs;
-      if (this.renderIdx == textDivs.length) { 
+
+      if (textDivs.length === 0 || this.renderIdx == textDivs.length) { 
         clearInterval(this.renderTimer); 
         this.renderingDone = true;
         window.removeEventListener('scroll', this.textLayerOnScroll, false);
-=======
-    function renderTextLayer() {
-      if (textDivs.length === 0) {
-        clearInterval(renderTimer);
-        renderingDone = true;
-        self.textLayerDiv = textLayerDiv = canvas = ctx = null;
->>>>>>> e0796cef
         return;
       }
 
@@ -1952,44 +1947,8 @@
     }
   }
 
-<<<<<<< HEAD
-  // 
-
   return TextLayer;
 })();
-=======
-      // Immediately pause rendering
-      clearInterval(renderTimer);
-
-      clearTimeout(scrollTimer);
-      scrollTimer = setTimeout(function textLayerScrollTimer() {
-        // Resume rendering
-        renderTimer = setInterval(renderTextLayer, renderInterval);
-      }, resumeInterval);
-    } // textLayerOnScroll
-
-    window.addEventListener('scroll', textLayerOnScroll, false);
-  }; // endLayout
-
-  this.appendText = function textLayerBuilderAppendText(text,
-                                                        fontName, fontSize) {
-    var textDiv = document.createElement('div');
-
-    // vScale and hScale already contain the scaling to pixel units
-    var fontHeight = fontSize * text.geom.vScale;
-    textDiv.dataset.canvasWidth = text.canvasWidth * text.geom.hScale;
-    textDiv.dataset.fontName = fontName;
-
-    textDiv.style.fontSize = fontHeight + 'px';
-    textDiv.style.left = text.geom.x + 'px';
-    textDiv.style.top = (text.geom.y - fontHeight) + 'px';
-    textDiv.textContent = PDFJS.bidi(text, -1);
-    textDiv.dir = text.direction;
-    textDiv.dataset.textLength = text.length;
-    this.textDivs.push(textDiv);
-  };
-};
->>>>>>> e0796cef
 
 document.addEventListener('DOMContentLoaded', function webViewerLoad(evt) {
   PDFView.initialize();
