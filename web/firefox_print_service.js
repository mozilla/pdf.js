--- conflicted
+++ resolved
@@ -13,20 +13,6 @@
  * limitations under the License.
  */
 
-<<<<<<< HEAD
-import { AppOptions } from "./app_options.js";
-import { CSS_UNITS } from "./ui_utils.js";
-import { PDFPrintServiceFactory } from "./app.js";
-import { shadow } from "pdfjs-lib";
-
-// Creates a placeholder with div and canvas with right size for the page.
-function composePage(pdfDocument, pageNumber, size, printContainer) {
-  const canvas = document.createElement("canvas");
-
-  // The size of the canvas in pixels for printing.
-  const PRINT_RESOLUTION = AppOptions.get("printResolution") || 150;
-  const PRINT_UNITS = PRINT_RESOLUTION / 72.0;
-=======
 import { RenderingCancelledException, shadow } from "pdfjs-lib";
 import { CSS_UNITS } from "./ui_utils.js";
 import { PDFPrintServiceFactory } from "./app.js";
@@ -44,7 +30,6 @@
 
   // The size of the canvas in pixels for printing.
   const PRINT_UNITS = printResolution / 72.0;
->>>>>>> e389ed62
   canvas.width = Math.floor(size.width * PRINT_UNITS);
   canvas.height = Math.floor(size.height * PRINT_UNITS);
 
@@ -56,8 +41,6 @@
   canvasWrapper.appendChild(canvas);
   printContainer.appendChild(canvasWrapper);
 
-<<<<<<< HEAD
-=======
   // A callback for a given page may be executed multiple times for different
   // print operations (think of changing the print settings in the browser).
   //
@@ -66,7 +49,6 @@
   // keep track of the last scheduled task in order to properly cancel it before
   // starting the next one.
   let currentRenderTask = null;
->>>>>>> e389ed62
   canvas.mozPrintCallback = function (obj) {
     // Printing/rendering the page.
     const ctx = obj.context;
@@ -76,11 +58,6 @@
     ctx.fillRect(0, 0, canvas.width, canvas.height);
     ctx.restore();
 
-<<<<<<< HEAD
-    pdfDocument
-      .getPage(pageNumber)
-      .then(function (pdfPage) {
-=======
     let thisRenderTask = null;
     pdfDocument
       .getPage(pageNumber)
@@ -89,32 +66,20 @@
           currentRenderTask.cancel();
           currentRenderTask = null;
         }
->>>>>>> e389ed62
         const renderContext = {
           canvasContext: ctx,
           transform: [PRINT_UNITS, 0, 0, PRINT_UNITS, 0, 0],
           viewport: pdfPage.getViewport({ scale: 1, rotation: size.rotation }),
           intent: "print",
-<<<<<<< HEAD
-        };
-        return pdfPage.render(renderContext).promise;
-=======
           annotationStorage: pdfDocument.annotationStorage,
           optionalContentConfigPromise,
         };
         currentRenderTask = thisRenderTask = pdfPage.render(renderContext);
         return thisRenderTask.promise;
->>>>>>> e389ed62
       })
       .then(
         function () {
           // Tell the printEngine that rendering this canvas/page has finished.
-<<<<<<< HEAD
-          obj.done();
-        },
-        function (error) {
-          console.error(error);
-=======
           if (currentRenderTask === thisRenderTask) {
             currentRenderTask = null;
           }
@@ -130,7 +95,6 @@
             currentRenderTask = null;
           }
 
->>>>>>> e389ed62
           // Tell the printEngine that rendering this canvas/page has failed.
           // This will make the print process stop.
           if ("abort" in obj) {
@@ -160,9 +124,6 @@
 
 FirefoxPrintService.prototype = {
   layout() {
-<<<<<<< HEAD
-    const { pdfDocument, pagesOverview, printContainer } = this;
-=======
     const {
       pdfDocument,
       pagesOverview,
@@ -170,15 +131,11 @@
       _printResolution,
       _optionalContentConfigPromise,
     } = this;
->>>>>>> e389ed62
 
     const body = document.querySelector("body");
     body.setAttribute("data-pdfjsprinting", true);
 
     for (let i = 0, ii = pagesOverview.length; i < ii; ++i) {
-<<<<<<< HEAD
-      composePage(pdfDocument, i + 1, pagesOverview[i], printContainer);
-=======
       composePage(
         pdfDocument,
         /* pageNumber = */ i + 1,
@@ -187,7 +144,6 @@
         _printResolution,
         _optionalContentConfigPromise
       );
->>>>>>> e389ed62
     }
   },
 
