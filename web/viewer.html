--- conflicted
+++ resolved
@@ -22,40 +22,30 @@
 -->
 <html dir="ltr" mozdisallowselectionprint>
   <head>
-    <meta charset="utf-8" />
-    <meta
-      name="viewport"
-      content="width=device-width, initial-scale=1, maximum-scale=1"
-    />
-    <!--#if GENERIC || CHROME-->
-    <meta name="google" content="notranslate" />
-    <!--#endif-->
-    <!--#if GENERIC-->
-    <meta http-equiv="X-UA-Compatible" content="IE=edge" />
-    <!--#endif-->
+    <meta charset="utf-8">
+    <meta name="viewport" content="width=device-width, initial-scale=1, maximum-scale=1">
+<!--#if GENERIC || CHROME-->
+    <meta name="google" content="notranslate">
+<!--#endif-->
+<!--#if GENERIC-->
+    <meta http-equiv="X-UA-Compatible" content="IE=edge">
+<!--#endif-->
     <title>PDF.js viewer</title>
 
-    <!--#if MOZCENTRAL-->
-    <!--#include viewer-snippet-firefox-extension.html-->
-    <!--#endif-->
-    <!--#if CHROME-->
-    <!--#include viewer-snippet-chrome-extension.html-->
-    <!--#endif-->
-
-    <link rel="stylesheet" href="viewer.css" />
-    <!--#if !PRODUCTION-->
-    <link
-      rel="resource"
-      type="application/l10n"
-      href="locale/locale.properties"
-    />
-    <!--#endif-->
-
-    <!--#if !PRODUCTION-->
-    <script
-      defer
-      src="../node_modules/es-module-shims/dist/es-module-shims.js"
-    ></script>
+<!--#if MOZCENTRAL-->
+<!--#include viewer-snippet-firefox-extension.html-->
+<!--#endif-->
+<!--#if CHROME-->
+<!--#include viewer-snippet-chrome-extension.html-->
+<!--#endif-->
+
+    <link rel="stylesheet" href="viewer.css">
+<!--#if !PRODUCTION-->
+    <link rel="resource" type="application/l10n" href="locale/locale.properties">
+<!--#endif-->
+
+<!--#if !PRODUCTION-->
+    <script defer src="../node_modules/es-module-shims/dist/es-module-shims.js"></script>
     <script type="importmap-shim">
       {
         "imports": {
@@ -67,58 +57,25 @@
     </script>
 
     <script src="viewer.js" type="module-shim"></script>
-    <!--#endif-->
-
-    <!--#if (GENERIC && !MINIFIED) -->
-    <!--#include viewer-snippet.html-->
-    <!--#endif-->
-
-    <!--#if !MINIFIED -->
-    <!--<script src="viewer.js"></script>-->
-    <!--#else-->
-    <!--#include viewer-snippet-minified.html-->
-    <!--#endif-->
+<!--#endif-->
+
+<!--#if (GENERIC && !MINIFIED) -->
+<!--#include viewer-snippet.html-->
+<!--#endif-->
+
+<!--#if !MINIFIED -->
+<!--<script src="viewer.js"></script>-->
+<!--#else-->
+<!--#include viewer-snippet-minified.html-->
+<!--#endif-->
+
   </head>
 
   <body tabindex="1">
     <div id="outerContainer">
+
       <div id="sidebarContainer">
         <div id="toolbarSidebar">
-<<<<<<< HEAD
-          <div class="splitToolbarButton toggled">
-            <button
-              id="viewThumbnail"
-              class="toolbarButton toggled"
-              title="Show Thumbnails"
-              tabindex="2"
-              data-l10n-id="thumbs"
-            >
-              <span data-l10n-id="thumbs_label">Thumbnails</span>
-            </button>
-            <button
-              id="viewOutline"
-              class="toolbarButton"
-              title="Show Document Outline (double-click to expand/collapse all items)"
-              tabindex="3"
-              data-l10n-id="document_outline"
-            >
-              <span data-l10n-id="document_outline_label"
-                >Document Outline</span
-              >
-            </button>
-            <button
-              id="viewAttachments"
-              class="toolbarButton"
-              title="Show Attachments"
-              tabindex="4"
-              data-l10n-id="attachments"
-            >
-              <span data-l10n-id="attachments_label">Attachments</span>
-            </button>
-            <button id="viewLayers" class="toolbarButton" title="Show Layers (double-click to reset all layers to the default state)" tabindex="5" data-l10n-id="layers">
-               <span data-l10n-id="layers_label">Layers</span>
-            </button>
-=======
           <div id="toolbarSidebarLeft">
             <div class="splitToolbarButton toggled">
               <button id="viewThumbnail" class="toolbarButton toggled" title="Show Thumbnails" tabindex="2" data-l10n-id="thumbs">
@@ -144,7 +101,6 @@
                 <span data-l10n-id="current_outline_item_label">Current Outline Item</span>
               </button>
             </div>
->>>>>>> upstream/master
           </div>
         </div>
         <div id="sidebarContent">
@@ -163,647 +119,225 @@
       <div id="mainContainer">
         <div class="findbar hidden doorHanger" id="findbar">
           <div id="findbarInputContainer">
-            <input
-              id="findInput"
-              class="toolbarField"
-              title="Find"
-              placeholder="Find in document…"
-              tabindex="91"
-              data-l10n-id="find_input"
-            />
-            <textarea
-              id="findInputMultiline"
-              placeholder="Multiple search terms. Each line is a search term."
-              data-l10n-id="find_input_line_by_line"
-              lines="3"
-              class="toolbarField hidden"
-            >
-            </textarea>
+            <input id="findInput" class="toolbarField" title="Find" placeholder="Find in document…" tabindex="91" data-l10n-id="find_input">
             <div class="splitToolbarButton">
-              <button
-                id="findPrevious"
-                class="toolbarButton findPrevious"
-                title="Find the previous occurrence of the phrase"
-                tabindex="92"
-                data-l10n-id="find_previous"
-              >
+              <button id="findPrevious" class="toolbarButton findPrevious" title="Find the previous occurrence of the phrase" tabindex="92" data-l10n-id="find_previous">
                 <span data-l10n-id="find_previous_label">Previous</span>
               </button>
               <div class="splitToolbarButtonSeparator"></div>
-              <button
-                id="findNext"
-                class="toolbarButton findNext"
-                title="Find the next occurrence of the phrase"
-                tabindex="93"
-                data-l10n-id="find_next"
-              >
+              <button id="findNext" class="toolbarButton findNext" title="Find the next occurrence of the phrase" tabindex="93" data-l10n-id="find_next">
                 <span data-l10n-id="find_next_label">Next</span>
               </button>
             </div>
           </div>
 
           <div id="findbarOptionsOneContainer">
-            <input
-              type="checkbox"
-              id="findHighlightAll"
-              class="toolbarField"
-              tabindex="94"
-            />
-            <label
-              for="findHighlightAll"
-              class="toolbarLabel"
-              data-l10n-id="find_highlight"
-              >Highlight all</label
-            >
-            <input
-              type="checkbox"
-              id="findMatchCase"
-              class="toolbarField"
-              tabindex="95"
-            />
-            <label
-              for="findMatchCase"
-              class="toolbarLabel"
-              data-l10n-id="find_match_case_label"
-              >Match case</label
-            >
+            <input type="checkbox" id="findHighlightAll" class="toolbarField" tabindex="94">
+            <label for="findHighlightAll" class="toolbarLabel" data-l10n-id="find_highlight">Highlight all</label>
+            <input type="checkbox" id="findMatchCase" class="toolbarField" tabindex="95">
+            <label for="findMatchCase" class="toolbarLabel" data-l10n-id="find_match_case_label">Match case</label>
           </div>
           <div id="findbarOptionsTwoContainer">
-            <input
-              type="checkbox"
-              id="findEntireWord"
-              class="toolbarField"
-              tabindex="96"
-            />
-            <label
-              for="findEntireWord"
-              class="toolbarLabel"
-              data-l10n-id="find_entire_word_label"
-              >Whole words</label
-            >
-            <input
-              type="checkbox"
-              id="findMultipleSearchTexts"
-              class="toolbarField"
-            /><label
-              for="findMultipleSearchTexts"
-              data-l10n-id="find_multiple_texts_label"
-              class="toolbarLabel"
-              >Buscar multiples términos</label
-            ><input
-              type="checkbox"
-              id="individualWordsMode"
-              class="toolbarField hidden"
-            /><label
-              for="individualWordsMode"
-              id="individualWordsModeLabel"
-              data-l10n-id="find_individual_words_label"
-              class="toolbarLabel hidden"
-              >separados por límites de palabras</label
-            >
-            <input
-              type="checkbox"
-              id="findIgnoreAccents"
-              class="toolbarField"
-            /><label
-              for="findIgnoreAccents"
-              data-l10n-id="find_ignore_accents"
-              class="toolbarLabel"
-              >Ignorar acentos y diacríticos</label
-            >
-            <input
-              type="checkbox"
-              id="findFuzzy"
-              class="toolbarField"
-            /><label
-              for="findFuzzy"
-              data-l10n-id="find_fuzzy"
-              class="toolbarLabel"
-              >Fuzzy search</label
-            >
-          <span id="findResultsCount" class="toolbarLabel hidden"></span>
+            <input type="checkbox" id="findEntireWord" class="toolbarField" tabindex="96">
+            <label for="findEntireWord" class="toolbarLabel" data-l10n-id="find_entire_word_label">Whole words</label>
+            <span id="findResultsCount" class="toolbarLabel hidden"></span>
           </div>
 
           <div id="findbarMessageContainer">
             <span id="findMsg" class="toolbarLabel"></span>
           </div>
-        </div>
-        <!-- findbar -->
-
-        <div
-          id="secondaryToolbar"
-          class="secondaryToolbar hidden doorHangerRight"
-        >
+        </div>  <!-- findbar -->
+
+        <div id="secondaryToolbar" class="secondaryToolbar hidden doorHangerRight">
           <div id="secondaryToolbarButtonContainer">
-            <button
-              id="secondaryPresentationMode"
-              class="secondaryToolbarButton presentationMode visibleLargeView"
-              title="Switch to Presentation Mode"
-              tabindex="51"
-              data-l10n-id="presentation_mode"
-            >
-              <span data-l10n-id="presentation_mode_label"
-                >Presentation Mode</span
-              >
-            </button>
-
-            <button
-              id="secondaryOpenFile"
-              class="secondaryToolbarButton openFile visibleLargeView"
-              title="Open File"
-              tabindex="52"
-              data-l10n-id="open_file"
-            >
+            <button id="secondaryPresentationMode" class="secondaryToolbarButton presentationMode visibleLargeView" title="Switch to Presentation Mode" tabindex="51" data-l10n-id="presentation_mode">
+              <span data-l10n-id="presentation_mode_label">Presentation Mode</span>
+            </button>
+
+            <button id="secondaryOpenFile" class="secondaryToolbarButton openFile visibleLargeView" title="Open File" tabindex="52" data-l10n-id="open_file">
               <span data-l10n-id="open_file_label">Open</span>
             </button>
 
-            <button
-              id="secondaryPrint"
-              class="secondaryToolbarButton print visibleMediumView"
-              title="Print"
-              tabindex="53"
-              data-l10n-id="print"
-            >
+            <button id="secondaryPrint" class="secondaryToolbarButton print visibleMediumView" title="Print" tabindex="53" data-l10n-id="print">
               <span data-l10n-id="print_label">Print</span>
             </button>
 
-            <button
-              id="secondaryDownload"
-              class="secondaryToolbarButton download visibleMediumView"
-              title="Download"
-              tabindex="54"
-              data-l10n-id="download"
-            >
+            <button id="secondaryDownload" class="secondaryToolbarButton download visibleMediumView" title="Download" tabindex="54" data-l10n-id="download">
               <span data-l10n-id="download_label">Download</span>
             </button>
 
-            <a
-              href="#"
-              id="secondaryViewBookmark"
-              class="secondaryToolbarButton bookmark visibleSmallView"
-              title="Current view (copy or open in new window)"
-              tabindex="55"
-              data-l10n-id="bookmark"
-            >
+            <a href="#" id="secondaryViewBookmark" class="secondaryToolbarButton bookmark visibleSmallView" title="Current view (copy or open in new window)" tabindex="55" data-l10n-id="bookmark">
               <span data-l10n-id="bookmark_label">Current View</span>
             </a>
 
             <div class="horizontalToolbarSeparator visibleLargeView"></div>
 
-            <button
-              id="firstPage"
-              class="secondaryToolbarButton firstPage"
-              title="Go to First Page"
-              tabindex="56"
-              data-l10n-id="first_page"
-            >
+            <button id="firstPage" class="secondaryToolbarButton firstPage" title="Go to First Page" tabindex="56" data-l10n-id="first_page">
               <span data-l10n-id="first_page_label">Go to First Page</span>
             </button>
-            <button
-              id="lastPage"
-              class="secondaryToolbarButton lastPage"
-              title="Go to Last Page"
-              tabindex="57"
-              data-l10n-id="last_page"
-            >
+            <button id="lastPage" class="secondaryToolbarButton lastPage" title="Go to Last Page" tabindex="57" data-l10n-id="last_page">
               <span data-l10n-id="last_page_label">Go to Last Page</span>
             </button>
 
             <div class="horizontalToolbarSeparator"></div>
 
-            <button
-              id="pageRotateCw"
-              class="secondaryToolbarButton rotateCw"
-              title="Rotate Clockwise"
-              tabindex="58"
-              data-l10n-id="page_rotate_cw"
-            >
+            <button id="pageRotateCw" class="secondaryToolbarButton rotateCw" title="Rotate Clockwise" tabindex="58" data-l10n-id="page_rotate_cw">
               <span data-l10n-id="page_rotate_cw_label">Rotate Clockwise</span>
             </button>
-            <button
-              id="pageRotateCcw"
-              class="secondaryToolbarButton rotateCcw"
-              title="Rotate Counterclockwise"
-              tabindex="59"
-              data-l10n-id="page_rotate_ccw"
-            >
-              <span data-l10n-id="page_rotate_ccw_label"
-                >Rotate Counterclockwise</span
-              >
+            <button id="pageRotateCcw" class="secondaryToolbarButton rotateCcw" title="Rotate Counterclockwise" tabindex="59" data-l10n-id="page_rotate_ccw">
+              <span data-l10n-id="page_rotate_ccw_label">Rotate Counterclockwise</span>
             </button>
 
             <div class="horizontalToolbarSeparator"></div>
 
-            <button
-              id="cursorSelectTool"
-              class="secondaryToolbarButton selectTool toggled"
-              title="Enable Text Selection Tool"
-              tabindex="60"
-              data-l10n-id="cursor_text_select_tool"
-            >
-              <span data-l10n-id="cursor_text_select_tool_label"
-                >Text Selection Tool</span
-              >
-            </button>
-            <button
-              id="cursorHandTool"
-              class="secondaryToolbarButton handTool"
-              title="Enable Hand Tool"
-              tabindex="61"
-              data-l10n-id="cursor_hand_tool"
-            >
+            <button id="cursorSelectTool" class="secondaryToolbarButton selectTool toggled" title="Enable Text Selection Tool" tabindex="60" data-l10n-id="cursor_text_select_tool">
+              <span data-l10n-id="cursor_text_select_tool_label">Text Selection Tool</span>
+            </button>
+            <button id="cursorHandTool" class="secondaryToolbarButton handTool" title="Enable Hand Tool" tabindex="61" data-l10n-id="cursor_hand_tool">
               <span data-l10n-id="cursor_hand_tool_label">Hand Tool</span>
             </button>
 
             <div class="horizontalToolbarSeparator"></div>
 
-            <button
-              id="scrollVertical"
-              class="secondaryToolbarButton scrollModeButtons scrollVertical toggled"
-              title="Use Vertical Scrolling"
-              tabindex="62"
-              data-l10n-id="scroll_vertical"
-            >
-              <span data-l10n-id="scroll_vertical_label"
-                >Vertical Scrolling</span
-              >
-            </button>
-            <button
-              id="scrollHorizontal"
-              class="secondaryToolbarButton scrollModeButtons scrollHorizontal"
-              title="Use Horizontal Scrolling"
-              tabindex="63"
-              data-l10n-id="scroll_horizontal"
-            >
-              <span data-l10n-id="scroll_horizontal_label"
-                >Horizontal Scrolling</span
-              >
-            </button>
-            <button
-              id="scrollWrapped"
-              class="secondaryToolbarButton scrollModeButtons scrollWrapped"
-              title="Use Wrapped Scrolling"
-              tabindex="64"
-              data-l10n-id="scroll_wrapped"
-            >
+            <button id="scrollVertical" class="secondaryToolbarButton scrollModeButtons scrollVertical toggled" title="Use Vertical Scrolling" tabindex="62" data-l10n-id="scroll_vertical">
+              <span data-l10n-id="scroll_vertical_label">Vertical Scrolling</span>
+            </button>
+            <button id="scrollHorizontal" class="secondaryToolbarButton scrollModeButtons scrollHorizontal" title="Use Horizontal Scrolling" tabindex="63" data-l10n-id="scroll_horizontal">
+              <span data-l10n-id="scroll_horizontal_label">Horizontal Scrolling</span>
+            </button>
+            <button id="scrollWrapped" class="secondaryToolbarButton scrollModeButtons scrollWrapped" title="Use Wrapped Scrolling" tabindex="64" data-l10n-id="scroll_wrapped">
               <span data-l10n-id="scroll_wrapped_label">Wrapped Scrolling</span>
             </button>
 
             <div class="horizontalToolbarSeparator scrollModeButtons"></div>
 
-            <button
-              id="spreadNone"
-              class="secondaryToolbarButton spreadModeButtons spreadNone toggled"
-              title="Do not join page spreads"
-              tabindex="65"
-              data-l10n-id="spread_none"
-            >
+            <button id="spreadNone" class="secondaryToolbarButton spreadModeButtons spreadNone toggled" title="Do not join page spreads" tabindex="65" data-l10n-id="spread_none">
               <span data-l10n-id="spread_none_label">No Spreads</span>
             </button>
-            <button
-              id="spreadOdd"
-              class="secondaryToolbarButton spreadModeButtons spreadOdd"
-              title="Join page spreads starting with odd-numbered pages"
-              tabindex="66"
-              data-l10n-id="spread_odd"
-            >
+            <button id="spreadOdd" class="secondaryToolbarButton spreadModeButtons spreadOdd" title="Join page spreads starting with odd-numbered pages" tabindex="66" data-l10n-id="spread_odd">
               <span data-l10n-id="spread_odd_label">Odd Spreads</span>
             </button>
-            <button
-              id="spreadEven"
-              class="secondaryToolbarButton spreadModeButtons spreadEven"
-              title="Join page spreads starting with even-numbered pages"
-              tabindex="67"
-              data-l10n-id="spread_even"
-            >
+            <button id="spreadEven" class="secondaryToolbarButton spreadModeButtons spreadEven" title="Join page spreads starting with even-numbered pages" tabindex="67" data-l10n-id="spread_even">
               <span data-l10n-id="spread_even_label">Even Spreads</span>
             </button>
 
             <div class="horizontalToolbarSeparator spreadModeButtons"></div>
 
-            <button
-              id="documentProperties"
-              class="secondaryToolbarButton documentProperties"
-              title="Document Properties…"
-              tabindex="68"
-              data-l10n-id="document_properties"
-            >
-              <span data-l10n-id="document_properties_label"
-                >Document Properties…</span
-              >
-            </button>
-          </div>
-        </div>
-        <!-- secondaryToolbar -->
+            <button id="documentProperties" class="secondaryToolbarButton documentProperties" title="Document Properties…" tabindex="68" data-l10n-id="document_properties">
+              <span data-l10n-id="document_properties_label">Document Properties…</span>
+            </button>
+          </div>
+        </div>  <!-- secondaryToolbar -->
 
         <div class="toolbar">
           <div id="toolbarContainer">
             <div id="toolbarViewer">
               <div id="toolbarViewerLeft">
-<<<<<<< HEAD
-                <button
-                  id="sidebarToggle"
-                  class="toolbarButton"
-                  title="Toggle Sidebar"
-                  tabindex="11"
-                  data-l10n-id="toggle_sidebar"
-                >
-                  <span data-l10n-id="toggle_sidebar_label"
-                    >Toggle Sidebar</span
-                  >
-                </button>
-                <div class="toolbarButtonSpacer"></div>
-                <button
-                  id="viewFind"
-                  class="toolbarButton"
-                  title="Find in Document"
-                  tabindex="12"
-                  data-l10n-id="findbar"
-                >
-=======
                 <button id="sidebarToggle" class="toolbarButton" title="Toggle Sidebar" tabindex="11" data-l10n-id="toggle_sidebar" aria-expanded="false" aria-controls="sidebarContainer">
                   <span data-l10n-id="toggle_sidebar_label">Toggle Sidebar</span>
                 </button>
                 <div class="toolbarButtonSpacer"></div>
                 <button id="viewFind" class="toolbarButton" title="Find in Document" tabindex="12" data-l10n-id="findbar" aria-expanded="false" aria-controls="findbar">
->>>>>>> 3d33313e
                   <span data-l10n-id="findbar_label">Find</span>
                 </button>
                 <div class="splitToolbarButton hiddenSmallView">
-                  <button
-                    class="toolbarButton pageUp"
-                    title="Previous Page"
-                    id="previous"
-                    tabindex="13"
-                    data-l10n-id="previous"
-                  >
+                  <button class="toolbarButton pageUp" title="Previous Page" id="previous" tabindex="13" data-l10n-id="previous">
                     <span data-l10n-id="previous_label">Previous</span>
                   </button>
                   <div class="splitToolbarButtonSeparator"></div>
-                  <button
-                    class="toolbarButton pageDown"
-                    title="Next Page"
-                    id="next"
-                    tabindex="14"
-                    data-l10n-id="next"
-                  >
+                  <button class="toolbarButton pageDown" title="Next Page" id="next" tabindex="14" data-l10n-id="next">
                     <span data-l10n-id="next_label">Next</span>
                   </button>
                 </div>
-                <input
-                  type="number"
-                  id="pageNumber"
-                  class="toolbarField pageNumber"
-                  title="Page"
-                  value="1"
-                  size="4"
-                  min="1"
-                  tabindex="15"
-                  data-l10n-id="page"
-                  autocomplete="off"
-                />
+                <input type="number" id="pageNumber" class="toolbarField pageNumber" title="Page" value="1" size="4" min="1" tabindex="15" data-l10n-id="page" autocomplete="off">
                 <span id="numPages" class="toolbarLabel"></span>
               </div>
               <div id="toolbarViewerRight">
-                <button
-                  id="presentationMode"
-                  class="toolbarButton presentationMode hiddenLargeView"
-                  title="Switch to Presentation Mode"
-                  tabindex="31"
-                  data-l10n-id="presentation_mode"
-                >
-                  <span data-l10n-id="presentation_mode_label"
-                    >Presentation Mode</span
-                  >
-                </button>
-
-                <button
-                  id="openFile"
-                  class="toolbarButton openFile hiddenLargeView"
-                  title="Open File"
-                  tabindex="32"
-                  data-l10n-id="open_file"
-                >
+                <button id="presentationMode" class="toolbarButton presentationMode hiddenLargeView" title="Switch to Presentation Mode" tabindex="31" data-l10n-id="presentation_mode">
+                  <span data-l10n-id="presentation_mode_label">Presentation Mode</span>
+                </button>
+
+                <button id="openFile" class="toolbarButton openFile hiddenLargeView" title="Open File" tabindex="32" data-l10n-id="open_file">
                   <span data-l10n-id="open_file_label">Open</span>
                 </button>
 
-                <button
-                  id="print"
-                  class="toolbarButton print hiddenMediumView"
-                  title="Print"
-                  tabindex="33"
-                  data-l10n-id="print"
-                >
+                <button id="print" class="toolbarButton print hiddenMediumView" title="Print" tabindex="33" data-l10n-id="print">
                   <span data-l10n-id="print_label">Print</span>
                 </button>
 
-                <button
-                  id="download"
-                  class="toolbarButton download hiddenMediumView"
-                  title="Download"
-                  tabindex="34"
-                  data-l10n-id="download"
-                >
+                <button id="download" class="toolbarButton download hiddenMediumView" title="Download" tabindex="34" data-l10n-id="download">
                   <span data-l10n-id="download_label">Download</span>
                 </button>
-                <a
-                  href="#"
-                  id="viewBookmark"
-                  class="toolbarButton bookmark hiddenSmallView"
-                  title="Current view (copy or open in new window)"
-                  tabindex="35"
-                  data-l10n-id="bookmark"
-                >
+                <a href="#" id="viewBookmark" class="toolbarButton bookmark hiddenSmallView" title="Current view (copy or open in new window)" tabindex="35" data-l10n-id="bookmark">
                   <span data-l10n-id="bookmark_label">Current View</span>
                 </a>
 
                 <div class="verticalToolbarSeparator hiddenSmallView"></div>
 
-<<<<<<< HEAD
-                <button
-                  id="secondaryToolbarToggle"
-                  class="toolbarButton"
-                  title="Tools"
-                  tabindex="36"
-                  data-l10n-id="tools"
-                >
-=======
                 <button id="secondaryToolbarToggle" class="toolbarButton" title="Tools" tabindex="36" data-l10n-id="tools" aria-expanded="false" aria-controls="secondaryToolbar">
->>>>>>> 3d33313e
                   <span data-l10n-id="tools_label">Tools</span>
                 </button>
               </div>
               <div id="toolbarViewerMiddle">
                 <div class="splitToolbarButton">
-                  <button
-                    id="zoomOut"
-                    class="toolbarButton zoomOut"
-                    title="Zoom Out"
-                    tabindex="21"
-                    data-l10n-id="zoom_out"
-                  >
+                  <button id="zoomOut" class="toolbarButton zoomOut" title="Zoom Out" tabindex="21" data-l10n-id="zoom_out">
                     <span data-l10n-id="zoom_out_label">Zoom Out</span>
                   </button>
                   <div class="splitToolbarButtonSeparator"></div>
-                  <button
-                    id="zoomIn"
-                    class="toolbarButton zoomIn"
-                    title="Zoom In"
-                    tabindex="22"
-                    data-l10n-id="zoom_in"
-                  >
+                  <button id="zoomIn" class="toolbarButton zoomIn" title="Zoom In" tabindex="22" data-l10n-id="zoom_in">
                     <span data-l10n-id="zoom_in_label">Zoom In</span>
-                  </button>
+                   </button>
                 </div>
                 <span id="scaleSelectContainer" class="dropdownToolbarButton">
-                  <select
-                    id="scaleSelect"
-                    title="Zoom"
-                    tabindex="23"
-                    data-l10n-id="zoom"
-                  >
-                    <option
-                      id="pageAutoOption"
-                      title=""
-                      value="auto"
-                      selected="selected"
-                      data-l10n-id="page_scale_auto"
-                      >Automatic Zoom</option
-                    >
-                    <option
-                      id="pageActualOption"
-                      title=""
-                      value="page-actual"
-                      data-l10n-id="page_scale_actual"
-                      >Actual Size</option
-                    >
-                    <option
-                      id="pageFitOption"
-                      title=""
-                      value="page-fit"
-                      data-l10n-id="page_scale_fit"
-                      >Page Fit</option
-                    >
-                    <option
-                      id="pageWidthOption"
-                      title=""
-                      value="page-width"
-                      data-l10n-id="page_scale_width"
-                      >Page Width</option
-                    >
-                    <option
-                      id="customScaleOption"
-                      title=""
-                      value="custom"
-                      disabled="disabled"
-                      hidden="true"
-                    ></option>
-                    <option
-                      title=""
-                      value="0.5"
-                      data-l10n-id="page_scale_percent"
-                      data-l10n-args='{ "scale": 50 }'
-                      >50%</option
-                    >
-                    <option
-                      title=""
-                      value="0.75"
-                      data-l10n-id="page_scale_percent"
-                      data-l10n-args='{ "scale": 75 }'
-                      >75%</option
-                    >
-                    <option
-                      title=""
-                      value="1"
-                      data-l10n-id="page_scale_percent"
-                      data-l10n-args='{ "scale": 100 }'
-                      >100%</option
-                    >
-                    <option
-                      title=""
-                      value="1.25"
-                      data-l10n-id="page_scale_percent"
-                      data-l10n-args='{ "scale": 125 }'
-                      >125%</option
-                    >
-                    <option
-                      title=""
-                      value="1.5"
-                      data-l10n-id="page_scale_percent"
-                      data-l10n-args='{ "scale": 150 }'
-                      >150%</option
-                    >
-                    <option
-                      title=""
-                      value="2"
-                      data-l10n-id="page_scale_percent"
-                      data-l10n-args='{ "scale": 200 }'
-                      >200%</option
-                    >
-                    <option
-                      title=""
-                      value="3"
-                      data-l10n-id="page_scale_percent"
-                      data-l10n-args='{ "scale": 300 }'
-                      >300%</option
-                    >
-                    <option
-                      title=""
-                      value="4"
-                      data-l10n-id="page_scale_percent"
-                      data-l10n-args='{ "scale": 400 }'
-                      >400%</option
-                    >
+                  <select id="scaleSelect" title="Zoom" tabindex="23" data-l10n-id="zoom">
+                    <option id="pageAutoOption" title="" value="auto" selected="selected" data-l10n-id="page_scale_auto">Automatic Zoom</option>
+                    <option id="pageActualOption" title="" value="page-actual" data-l10n-id="page_scale_actual">Actual Size</option>
+                    <option id="pageFitOption" title="" value="page-fit" data-l10n-id="page_scale_fit">Page Fit</option>
+                    <option id="pageWidthOption" title="" value="page-width" data-l10n-id="page_scale_width">Page Width</option>
+                    <option id="customScaleOption" title="" value="custom" disabled="disabled" hidden="true"></option>
+                    <option title="" value="0.5" data-l10n-id="page_scale_percent" data-l10n-args='{ "scale": 50 }'>50%</option>
+                    <option title="" value="0.75" data-l10n-id="page_scale_percent" data-l10n-args='{ "scale": 75 }'>75%</option>
+                    <option title="" value="1" data-l10n-id="page_scale_percent" data-l10n-args='{ "scale": 100 }'>100%</option>
+                    <option title="" value="1.25" data-l10n-id="page_scale_percent" data-l10n-args='{ "scale": 125 }'>125%</option>
+                    <option title="" value="1.5" data-l10n-id="page_scale_percent" data-l10n-args='{ "scale": 150 }'>150%</option>
+                    <option title="" value="2" data-l10n-id="page_scale_percent" data-l10n-args='{ "scale": 200 }'>200%</option>
+                    <option title="" value="3" data-l10n-id="page_scale_percent" data-l10n-args='{ "scale": 300 }'>300%</option>
+                    <option title="" value="4" data-l10n-id="page_scale_percent" data-l10n-args='{ "scale": 400 }'>400%</option>
                   </select>
                 </span>
               </div>
             </div>
             <div id="loadingBar">
               <div class="progress">
-                <div class="glimmer"></div>
+                <div class="glimmer">
+                </div>
               </div>
             </div>
           </div>
         </div>
 
         <menu type="context" id="viewerContextMenu">
-          <menuitem
-            id="contextFirstPage"
-            label="First Page"
-            data-l10n-id="first_page"
-          ></menuitem>
-          <menuitem
-            id="contextLastPage"
-            label="Last Page"
-            data-l10n-id="last_page"
-          ></menuitem>
-          <menuitem
-            id="contextPageRotateCw"
-            label="Rotate Clockwise"
-            data-l10n-id="page_rotate_cw"
-          ></menuitem>
-          <menuitem
-            id="contextPageRotateCcw"
-            label="Rotate Counter-Clockwise"
-            data-l10n-id="page_rotate_ccw"
-          ></menuitem>
+          <menuitem id="contextFirstPage" label="First Page"
+                    data-l10n-id="first_page"></menuitem>
+          <menuitem id="contextLastPage" label="Last Page"
+                    data-l10n-id="last_page"></menuitem>
+          <menuitem id="contextPageRotateCw" label="Rotate Clockwise"
+                    data-l10n-id="page_rotate_cw"></menuitem>
+          <menuitem id="contextPageRotateCcw" label="Rotate Counter-Clockwise"
+                    data-l10n-id="page_rotate_ccw"></menuitem>
         </menu>
 
         <div id="viewerContainer" tabindex="0">
           <div id="viewer" class="pdfViewer"></div>
         </div>
 
-        <div id="errorWrapper" hidden="true">
+        <div id="errorWrapper" hidden='true'>
           <div id="errorMessageLeft">
             <span id="errorMessage"></span>
             <button id="errorShowMore" data-l10n-id="error_more_info">
               More Information
             </button>
-            <button
-              id="errorShowLess"
-              data-l10n-id="error_less_info"
-              hidden="true"
-            >
+            <button id="errorShowLess" data-l10n-id="error_less_info" hidden='true'>
               Less Information
             </button>
           </div>
@@ -813,154 +347,99 @@
             </button>
           </div>
           <div class="clearBoth"></div>
-          <textarea
-            id="errorMoreInfo"
-            hidden="true"
-            readonly="readonly"
-          ></textarea>
-        </div>
-      </div>
-      <!-- mainContainer -->
+          <textarea id="errorMoreInfo" hidden='true' readonly="readonly"></textarea>
+        </div>
+      </div> <!-- mainContainer -->
 
       <div id="overlayContainer" class="hidden">
         <div id="passwordOverlay" class="container hidden">
           <div class="dialog">
             <div class="row">
-              <p id="passwordText" data-l10n-id="password_label">
-                Enter the password to open this PDF file:
-              </p>
-            </div>
-            <div class="row">
-              <input type="password" id="password" class="toolbarField" />
+              <p id="passwordText" data-l10n-id="password_label">Enter the password to open this PDF file:</p>
+            </div>
+            <div class="row">
+              <input type="password" id="password" class="toolbarField">
             </div>
             <div class="buttonRow">
-              <button id="passwordCancel" class="overlayButton">
-                <span data-l10n-id="password_cancel">Cancel</span>
-              </button>
-              <button id="passwordSubmit" class="overlayButton">
-                <span data-l10n-id="password_ok">OK</span>
-              </button>
+              <button id="passwordCancel" class="overlayButton"><span data-l10n-id="password_cancel">Cancel</span></button>
+              <button id="passwordSubmit" class="overlayButton"><span data-l10n-id="password_ok">OK</span></button>
             </div>
           </div>
         </div>
         <div id="documentPropertiesOverlay" class="container hidden">
           <div class="dialog">
             <div class="row">
-              <span data-l10n-id="document_properties_file_name"
-                >File name:</span
-              >
-              <p id="fileNameField">-</p>
-            </div>
-            <div class="row">
-              <span data-l10n-id="document_properties_file_size"
-                >File size:</span
-              >
-              <p id="fileSizeField">-</p>
+              <span data-l10n-id="document_properties_file_name">File name:</span> <p id="fileNameField">-</p>
+            </div>
+            <div class="row">
+              <span data-l10n-id="document_properties_file_size">File size:</span> <p id="fileSizeField">-</p>
             </div>
             <div class="separator"></div>
             <div class="row">
-              <span data-l10n-id="document_properties_title">Title:</span>
-              <p id="titleField">-</p>
-            </div>
-            <div class="row">
-              <span data-l10n-id="document_properties_author">Author:</span>
-              <p id="authorField">-</p>
-            </div>
-            <div class="row">
-              <span data-l10n-id="document_properties_subject">Subject:</span>
-              <p id="subjectField">-</p>
-            </div>
-            <div class="row">
-              <span data-l10n-id="document_properties_keywords">Keywords:</span>
-              <p id="keywordsField">-</p>
-            </div>
-            <div class="row">
-              <span data-l10n-id="document_properties_creation_date"
-                >Creation Date:</span
-              >
-              <p id="creationDateField">-</p>
-            </div>
-            <div class="row">
-              <span data-l10n-id="document_properties_modification_date"
-                >Modification Date:</span
-              >
-              <p id="modificationDateField">-</p>
-            </div>
-            <div class="row">
-              <span data-l10n-id="document_properties_creator">Creator:</span>
-              <p id="creatorField">-</p>
+              <span data-l10n-id="document_properties_title">Title:</span> <p id="titleField">-</p>
+            </div>
+            <div class="row">
+              <span data-l10n-id="document_properties_author">Author:</span> <p id="authorField">-</p>
+            </div>
+            <div class="row">
+              <span data-l10n-id="document_properties_subject">Subject:</span> <p id="subjectField">-</p>
+            </div>
+            <div class="row">
+              <span data-l10n-id="document_properties_keywords">Keywords:</span> <p id="keywordsField">-</p>
+            </div>
+            <div class="row">
+              <span data-l10n-id="document_properties_creation_date">Creation Date:</span> <p id="creationDateField">-</p>
+            </div>
+            <div class="row">
+              <span data-l10n-id="document_properties_modification_date">Modification Date:</span> <p id="modificationDateField">-</p>
+            </div>
+            <div class="row">
+              <span data-l10n-id="document_properties_creator">Creator:</span> <p id="creatorField">-</p>
             </div>
             <div class="separator"></div>
             <div class="row">
-              <span data-l10n-id="document_properties_producer"
-                >PDF Producer:</span
-              >
-              <p id="producerField">-</p>
-            </div>
-            <div class="row">
-              <span data-l10n-id="document_properties_version"
-                >PDF Version:</span
-              >
-              <p id="versionField">-</p>
-            </div>
-            <div class="row">
-              <span data-l10n-id="document_properties_page_count"
-                >Page Count:</span
-              >
-              <p id="pageCountField">-</p>
-            </div>
-            <div class="row">
-              <span data-l10n-id="document_properties_page_size"
-                >Page Size:</span
-              >
-              <p id="pageSizeField">-</p>
+              <span data-l10n-id="document_properties_producer">PDF Producer:</span> <p id="producerField">-</p>
+            </div>
+            <div class="row">
+              <span data-l10n-id="document_properties_version">PDF Version:</span> <p id="versionField">-</p>
+            </div>
+            <div class="row">
+              <span data-l10n-id="document_properties_page_count">Page Count:</span> <p id="pageCountField">-</p>
+            </div>
+            <div class="row">
+              <span data-l10n-id="document_properties_page_size">Page Size:</span> <p id="pageSizeField">-</p>
             </div>
             <div class="separator"></div>
             <div class="row">
-              <span data-l10n-id="document_properties_linearized"
-                >Fast Web View:</span
-              >
-              <p id="linearizedField">-</p>
+              <span data-l10n-id="document_properties_linearized">Fast Web View:</span> <p id="linearizedField">-</p>
             </div>
             <div class="buttonRow">
-              <button id="documentPropertiesClose" class="overlayButton">
-                <span data-l10n-id="document_properties_close">Close</span>
-              </button>
-            </div>
-          </div>
-        </div>
-        <!--#if !MOZCENTRAL-->
+              <button id="documentPropertiesClose" class="overlayButton"><span data-l10n-id="document_properties_close">Close</span></button>
+            </div>
+          </div>
+        </div>
+<!--#if !MOZCENTRAL-->
         <div id="printServiceOverlay" class="container hidden">
           <div class="dialog">
             <div class="row">
-              <span data-l10n-id="print_progress_message"
-                >Preparing document for printing…</span
-              >
+              <span data-l10n-id="print_progress_message">Preparing document for printing…</span>
             </div>
             <div class="row">
               <progress value="0" max="100"></progress>
-              <span
-                data-l10n-id="print_progress_percent"
-                data-l10n-args='{ "progress": 0 }'
-                class="relative-progress"
-                >0%</span
-              >
+              <span data-l10n-id="print_progress_percent" data-l10n-args='{ "progress": 0 }' class="relative-progress">0%</span>
             </div>
             <div class="buttonRow">
-              <button id="printCancel" class="overlayButton">
-                <span data-l10n-id="print_progress_close">Cancel</span>
-              </button>
-            </div>
-          </div>
-        </div>
-        <!--#endif-->
-        <!--#if CHROME-->
-        <!--#include viewer-snippet-chrome-overlays.html-->
-        <!--#endif-->
-      </div>
-      <!-- overlayContainer -->
-    </div>
-    <!-- outerContainer -->
+              <button id="printCancel" class="overlayButton"><span data-l10n-id="print_progress_close">Cancel</span></button>
+            </div>
+          </div>
+        </div>
+<!--#endif-->
+<!--#if CHROME-->
+<!--#include viewer-snippet-chrome-overlays.html-->
+<!--#endif-->
+      </div>  <!-- overlayContainer -->
+
+    </div> <!-- outerContainer -->
     <div id="printContainer"></div>
   </body>
 </html>