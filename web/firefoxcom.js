--- conflicted
+++ resolved
@@ -88,10 +88,6 @@
 })();
 
 class DownloadManager {
-  constructor(options) {
-    this.disableCreateObjectURL = false;
-  }
-
   downloadUrl(url, filename) {
     FirefoxCom.request("download", {
       originalUrl: url,
@@ -119,11 +115,7 @@
     );
   }
 
-<<<<<<< HEAD
-  download(blob, url, filename) {
-=======
   download(blob, url, filename, sourceEventType = "download") {
->>>>>>> e389ed62
     const blobUrl = URL.createObjectURL(blob);
     const onResponse = err => {
       if (err && this.onerror) {
@@ -138,10 +130,7 @@
         blobUrl,
         originalUrl: url,
         filename,
-<<<<<<< HEAD
-=======
         sourceEventType,
->>>>>>> e389ed62
       },
       onResponse
     );
@@ -172,7 +161,6 @@
 
   async getLanguage() {
     return this.mozL10n.getLanguage();
-<<<<<<< HEAD
   }
 
   async getDirection() {
@@ -183,18 +171,6 @@
     return this.mozL10n.get(property, args, fallback);
   }
 
-=======
-  }
-
-  async getDirection() {
-    return this.mozL10n.getDirection();
-  }
-
-  async get(property, args, fallback) {
-    return this.mozL10n.get(property, args, fallback);
-  }
-
->>>>>>> e389ed62
   async translate(element) {
     this.mozL10n.translate(element);
   }
@@ -231,13 +207,6 @@
 
   for (const event of events) {
     window.addEventListener(event, handleEvent);
-<<<<<<< HEAD
-  }
-})();
-
-(function listenZoomEvents() {
-  const events = ["zoomin", "zoomout", "zoomreset"];
-=======
   }
 })();
 
@@ -264,32 +233,14 @@
 })();
 
 (function listenSaveEvent() {
->>>>>>> e389ed62
   const handleEvent = function ({ type, detail }) {
     if (!PDFViewerApplication.initialized) {
       return;
     }
-<<<<<<< HEAD
-    // Avoid attempting to needlessly reset the zoom level *twice* in a row,
-    // when using the `Ctrl + 0` keyboard shortcut.
-    if (
-      type === "zoomreset" &&
-      PDFViewerApplication.pdfViewer.currentScaleValue === DEFAULT_SCALE_VALUE
-    ) {
-      return;
-    }
     PDFViewerApplication.eventBus.dispatch(type, { source: window });
   };
 
-  for (const event of events) {
-    window.addEventListener(event, handleEvent);
-  }
-=======
-    PDFViewerApplication.eventBus.dispatch(type, { source: window });
-  };
-
   window.addEventListener("save", handleEvent);
->>>>>>> e389ed62
 })();
 
 class FirefoxComDataRangeTransport extends PDFDataRangeTransport {
@@ -352,21 +303,12 @@
           // Don't forget to report loading progress as well, since otherwise
           // the loadingBar won't update when `disableRange=true` is set.
           pdfDataRangeTransport.onDataProgress(args.loaded, args.total);
-<<<<<<< HEAD
           break;
         case "progressiveDone":
           if (pdfDataRangeTransport) {
             pdfDataRangeTransport.onDataProgressiveDone();
           }
           break;
-=======
-          break;
-        case "progressiveDone":
-          if (pdfDataRangeTransport) {
-            pdfDataRangeTransport.onDataProgressiveDone();
-          }
-          break;
->>>>>>> e389ed62
         case "progress":
           callbacks.onProgress(args.loaded, args.total);
           break;
