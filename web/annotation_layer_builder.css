/* Copyright 2014 Mozilla Foundation
 *
 * Licensed under the Apache License, Version 2.0 (the "License");
 * you may not use this file except in compliance with the License.
 * You may obtain a copy of the License at
 *
 *     http://www.apache.org/licenses/LICENSE-2.0
 *
 * Unless required by applicable law or agreed to in writing, software
 * distributed under the License is distributed on an "AS IS" BASIS,
 * WITHOUT WARRANTIES OR CONDITIONS OF ANY KIND, either express or implied.
 * See the License for the specific language governing permissions and
 * limitations under the License.
 */

.annotationLayer section {
  position: absolute;
}

.annotationLayer .linkAnnotation > a,
.annotationLayer .buttonWidgetAnnotation.pushButton > a {
  position: absolute;
  font-size: 1em;
  top: 0;
  left: 0;
  width: 100%;
  height: 100%;
}

.annotationLayer .linkAnnotation > a:hover,
.annotationLayer .buttonWidgetAnnotation.pushButton > a:hover {
  opacity: 0.2;
  background: rgba(255, 255, 0, 1);
  box-shadow: 0px 2px 10px rgba(255, 255, 0, 1);
}

.annotationLayer .textAnnotation img {
  position: absolute;
  cursor: pointer;
}

.annotationLayer .textWidgetAnnotation input,
.annotationLayer .textWidgetAnnotation textarea,
.annotationLayer .choiceWidgetAnnotation select,
.annotationLayer .choiceWidgetAnnotation input,
.annotationLayer .buttonWidgetAnnotation.checkBox input,
.annotationLayer .buttonWidgetAnnotation.radioButton input {
  background-color: rgba(0, 54, 255, 0.13);
  border: 1px solid transparent;
  box-sizing: border-box;
  height: 100%;
  margin: 0;
  padding: 0 1px;
  vertical-align: top;
  width: 100%;
}

.annotationLayer .buttonWidgetAnnotation.checkBox input,
.annotationLayer .buttonWidgetAnnotation.radioButton input {
  -webkit-appearance: none;
  -moz-appearance: none;
  -ms-appearance: none;
  appearance: none;
  padding: 0;
  cursor: pointer;
}

.annotationLayer .buttonWidgetAnnotation.checkBox input + span,
.annotationLayer .buttonWidgetAnnotation.radioButton input + span {
  cursor: pointer;
}

.annotationLayer .buttonWidgetAnnotation.radioButton.circle input {
  border-radius: 50%;
  position: absolute;
  left: 50%;
  transform: translate(-50%);
}

.annotationLayer .choiceWidgetAnnotation select option {
  padding: 0;
}

.annotationLayer .textWidgetAnnotation textarea {
  font: message-box;
  resize: none;
}

.annotationLayer .textWidgetAnnotation input[disabled],
.annotationLayer .textWidgetAnnotation textarea[disabled],
.annotationLayer .choiceWidgetAnnotation select[disabled],
.annotationLayer .choiceWidgetAnnotation input[disabled],
.annotationLayer .buttonWidgetAnnotation.checkBox input[disabled],
.annotationLayer .buttonWidgetAnnotation.checkBox input[disabled] + span,
.annotationLayer .buttonWidgetAnnotation.radioButton input[disabled] {
  background: none;
  border: 1px solid transparent;
  cursor: not-allowed;
}

.annotationLayer .textWidgetAnnotation input.inset,
.annotationLayer .textWidgetAnnotation textarea.inset,
.annotationLayer .choiceWidgetAnnotation select.inset,
.annotationLayer .choiceWidgetAnnotation input.inset,
.annotationLayer .buttonWidgetAnnotation.checkBox input.inset,
.annotationLayer .buttonWidgetAnnotation.radioButton input.inset {
  border: 1px solid;
  border-top-color: gray;
  border-left-color: gray;
  border-right-color: lightgray;
  border-bottom-color: lightgray;
}

.annotationLayer .textWidgetAnnotation input.beveled,
.annotationLayer .textWidgetAnnotation textarea.beveled,
.annotationLayer .choiceWidgetAnnotation select.beveled,
.annotationLayer .choiceWidgetAnnotation input.beveled,
.annotationLayer .buttonWidgetAnnotation.checkBox input.beveled,
.annotationLayer .buttonWidgetAnnotation.radioButton input.beveled {
  border: 1px solid;
  border-top-color: white;
  border-left-color: white;
  border-right-color: gray;
  border-bottom-color: gray;
}

.annotationLayer .textWidgetAnnotation input:hover,
.annotationLayer .textWidgetAnnotation textarea:hover,
.annotationLayer .choiceWidgetAnnotation select:hover,
.annotationLayer .choiceWidgetAnnotation input:hover,
.annotationLayer .buttonWidgetAnnotation.checkBox input:hover,
.annotationLayer .buttonWidgetAnnotation.radioButton input:hover {
  border: 1px solid rgba(0, 0, 0, 1);
}

.annotationLayer .textWidgetAnnotation input:focus,
.annotationLayer .textWidgetAnnotation textarea:focus,
.annotationLayer .choiceWidgetAnnotation select:focus,
.annotationLayer .choiceWidgetAnnotation input:focus {
  background: none;
  border: 1px solid transparent;
}

<<<<<<< HEAD
.annotationLayer .buttonWidgetAnnotation.checkBox input:focus,
.annotationLayer .buttonWidgetAnnotation.radioButton input:focus {
  background-color: transparent;
  border: 1px solid transparent;
=======
.annotationLayer .buttonWidgetAnnotation.checkBox input:checked:before,
.annotationLayer .buttonWidgetAnnotation.checkBox input:checked:after,
.annotationLayer .buttonWidgetAnnotation.radioButton input:checked:before {
  background-color: rgba(0, 0, 0, 1);
  content: '';
  display: block;
  position: absolute;
}

.annotationLayer .buttonWidgetAnnotation.checkBox input:checked:before,
.annotationLayer .buttonWidgetAnnotation.checkBox input:checked:after {
  height: 80%;
  left: 45%;
  width: 1px;
}

.annotationLayer .buttonWidgetAnnotation.checkBox input:checked:before {
  transform: rotate(45deg);
}

.annotationLayer .buttonWidgetAnnotation.checkBox input:checked:after {
  transform: rotate(-45deg);
}

.annotationLayer .buttonWidgetAnnotation.radioButton input:checked:before {
  border-radius: 50%;
  height: 50%;
  left: 30%;
  top: 20%;
  width: 50%;
>>>>>>> d69fb446
}

.annotationLayer .textWidgetAnnotation input.comb {
  font-family: monospace;
  padding-left: 2px;
  padding-right: 0;
}

.annotationLayer .textWidgetAnnotation input.comb:focus {
  /*
   * Letter spacing is placed on the right side of each character. Hence, the
   * letter spacing of the last character may be placed outside the visible
   * area, causing horizontal scrolling. We avoid this by extending the width
   * when the element has focus and revert this when it loses focus.
   */
  width: 115%;
}

.annotationLayer .choiceWidgetAnnotation input + span::before {
  content: '▼';
  right: 0;
  font-size: 8pt;
  top: 60%;
  transform: translate(0, -60%);
  position: absolute;
}

.annotationLayer .choiceWidgetAnnotation .combo {
  position: relative;
  display: inline-block;
}

.annotationLayer .choiceWidgetAnnotation .combo-content {
  display: none;
  position: absolute;
  max-height: 100px;
  width: 100%;
  overflow: auto;
  background-color: #f9f9f9;
  box-shadow: 0px 8px 16px 0px rgba(0, 0, 0, 0.2);
  z-index: 1;
}

.annotationLayer .choiceWidgetAnnotation .combo-content a {
  text-decoration: none;
  display: block;
  white-space: nowrap;
}

.annotationLayer .choiceWidgetAnnotation .combo-content .hover {
  background-color: steelblue;
  color: white;
  cursor: default;
}

.annotationLayer .choiceWidgetAnnotation .show {
  display: block;
  margin-top: -3px;
}

.annotationLayer .buttonWidgetAnnotation.checkBox input:checked + span,
.annotationLayer .buttonWidgetAnnotation.radioButton input:checked + span {
  font-family: Helvetica, sans-serif;
  position: absolute;
  left: 50%;
  top: 50%;
  transform: translate(-50%, -50%); 
  text-align: center;
  width: 100%;
  height: 100%;
  z-index: 1;
}

.annotationLayer .buttonWidgetAnnotation.checkBox.check input:checked + span,
.annotationLayer .buttonWidgetAnnotation.radioButton.check input:checked + span {
  transform: translate(-50%, -40%);
}

.annotationLayer .popupWrapper {
  position: absolute;
  width: 20em;
}

.annotationLayer .popup {
  position: absolute;
  z-index: 200;
  max-width: 20em;
  background-color: rgba(255, 255, 153, 1);
  box-shadow: 0px 2px 5px rgba(136, 136, 136, 1);
  border-radius: 2px;
  padding: 6px;
  margin-left: 5px;
  cursor: pointer;
  font: message-box;
  font-size: 9px;
  word-wrap: break-word;
}

.annotationLayer .popup > * {
  font-size: 9px;
}

.annotationLayer .popup h1 {
  display: inline-block;
}

.annotationLayer .popup span {
  display: inline-block;
  margin-left: 5px;
}

.annotationLayer .popup p {
  border-top: 1px solid rgba(51, 51, 51, 1);
  margin-top: 2px;
  padding-top: 2px;
}

.annotationLayer .highlightAnnotation,
.annotationLayer .underlineAnnotation,
.annotationLayer .squigglyAnnotation,
.annotationLayer .strikeoutAnnotation,
.annotationLayer .freeTextAnnotation,
.annotationLayer .lineAnnotation svg line,
.annotationLayer .squareAnnotation svg rect,
.annotationLayer .circleAnnotation svg ellipse,
.annotationLayer .polylineAnnotation svg polyline,
.annotationLayer .polygonAnnotation svg polygon,
.annotationLayer .caretAnnotation,
.annotationLayer .inkAnnotation svg polyline,
.annotationLayer .stampAnnotation,
.annotationLayer .fileAttachmentAnnotation {
  cursor: pointer;
}<|MERGE_RESOLUTION|>--- conflicted
+++ resolved
@@ -141,43 +141,10 @@
   border: 1px solid transparent;
 }
 
-<<<<<<< HEAD
 .annotationLayer .buttonWidgetAnnotation.checkBox input:focus,
 .annotationLayer .buttonWidgetAnnotation.radioButton input:focus {
   background-color: transparent;
   border: 1px solid transparent;
-=======
-.annotationLayer .buttonWidgetAnnotation.checkBox input:checked:before,
-.annotationLayer .buttonWidgetAnnotation.checkBox input:checked:after,
-.annotationLayer .buttonWidgetAnnotation.radioButton input:checked:before {
-  background-color: rgba(0, 0, 0, 1);
-  content: '';
-  display: block;
-  position: absolute;
-}
-
-.annotationLayer .buttonWidgetAnnotation.checkBox input:checked:before,
-.annotationLayer .buttonWidgetAnnotation.checkBox input:checked:after {
-  height: 80%;
-  left: 45%;
-  width: 1px;
-}
-
-.annotationLayer .buttonWidgetAnnotation.checkBox input:checked:before {
-  transform: rotate(45deg);
-}
-
-.annotationLayer .buttonWidgetAnnotation.checkBox input:checked:after {
-  transform: rotate(-45deg);
-}
-
-.annotationLayer .buttonWidgetAnnotation.radioButton input:checked:before {
-  border-radius: 50%;
-  height: 50%;
-  left: 30%;
-  top: 20%;
-  width: 50%;
->>>>>>> d69fb446
 }
 
 .annotationLayer .textWidgetAnnotation input.comb {
