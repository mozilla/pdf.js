/* Copyright 2014 Mozilla Foundation
 *
 * Licensed under the Apache License, Version 2.0 (the "License");
 * you may not use this file except in compliance with the License.
 * You may obtain a copy of the License at
 *
 *     http://www.apache.org/licenses/LICENSE-2.0
 *
 * Unless required by applicable law or agreed to in writing, software
 * distributed under the License is distributed on an "AS IS" BASIS,
 * WITHOUT WARRANTIES OR CONDITIONS OF ANY KIND, either express or implied.
 * See the License for the specific language governing permissions and
 * limitations under the License.
 */

.annotationLayer section {
  position: absolute;
}

.annotationLayer .linkAnnotation > a,
.annotationLayer .buttonWidgetAnnotation.pushButton > a {
  position: absolute;
  font-size: 1em;
  top: 0;
  left: 0;
  width: 100%;
  height: 100%;
}

.annotationLayer .linkAnnotation > a:hover,
.annotationLayer .buttonWidgetAnnotation.pushButton > a:hover {
  opacity: 0.2;
  background: #ff0;
  box-shadow: 0px 2px 10px #ff0;
}

.annotationLayer .textAnnotation img {
  position: absolute;
  cursor: pointer;
}

.annotationLayer .textWidgetAnnotation input,
.annotationLayer .textWidgetAnnotation textarea,
.annotationLayer .choiceWidgetAnnotation select,
.annotationLayer .choiceWidgetAnnotation input,
.annotationLayer .buttonWidgetAnnotation.checkBox input,
.annotationLayer .buttonWidgetAnnotation.radioButton input {
  background-color: rgba(0, 54, 255, 0.13);
  border: 1px solid transparent;
  box-sizing: border-box;
  height: 100%;
  margin: 0;
  padding: 0 1px;
  vertical-align: top;
  width: 100%;
}

.annotationLayer .buttonWidgetAnnotation.checkBox input,
.annotationLayer .buttonWidgetAnnotation.radioButton input {
  -webkit-appearance: none;
  -moz-appearance: none;
  -ms-appearance: none;
  appearance: none;
  padding: 0;
  cursor: pointer;
}

.annotationLayer .buttonWidgetAnnotation.checkBox input + span,
.annotationLayer .buttonWidgetAnnotation.radioButton input + span {
  cursor: pointer;
}

.annotationLayer .buttonWidgetAnnotation.radioButton.circle input {
  border-radius: 50%;
  position: absolute;
  left: 50%;
  transform: translate(-50%);
}

.annotationLayer .choiceWidgetAnnotation select option {
  padding: 0;
}

.annotationLayer .textWidgetAnnotation textarea {
  font: message-box;
  resize: none;
}

.annotationLayer .textWidgetAnnotation input[disabled],
.annotationLayer .textWidgetAnnotation textarea[disabled],
.annotationLayer .choiceWidgetAnnotation select[disabled],
.annotationLayer .choiceWidgetAnnotation input[disabled],
.annotationLayer .buttonWidgetAnnotation.checkBox input[disabled],
.annotationLayer .buttonWidgetAnnotation.checkBox input[disabled] + span,
.annotationLayer .buttonWidgetAnnotation.radioButton input[disabled] {
  background: none;
  border: 1px solid transparent;
  cursor: not-allowed;
}

.annotationLayer .textWidgetAnnotation input.inset,
.annotationLayer .textWidgetAnnotation textarea.inset,
.annotationLayer .choiceWidgetAnnotation select.inset,
.annotationLayer .choiceWidgetAnnotation input.inset,
.annotationLayer .buttonWidgetAnnotation.checkBox input.inset,
.annotationLayer .buttonWidgetAnnotation.radioButton input.inset {
  border: 1px solid;
  border-top-color: gray;
  border-left-color: gray;
  border-right-color: lightgray;
  border-bottom-color: lightgray;
}

.annotationLayer .textWidgetAnnotation input.beveled,
.annotationLayer .textWidgetAnnotation textarea.beveled,
.annotationLayer .choiceWidgetAnnotation select.beveled,
.annotationLayer .choiceWidgetAnnotation input.beveled,
.annotationLayer .buttonWidgetAnnotation.checkBox input.beveled,
.annotationLayer .buttonWidgetAnnotation.radioButton input.beveled {
  border: 1px solid;
  border-top-color: white;
  border-left-color: white;
  border-right-color: gray;
  border-bottom-color: gray;
}

.annotationLayer .textWidgetAnnotation input:hover,
.annotationLayer .textWidgetAnnotation textarea:hover,
.annotationLayer .choiceWidgetAnnotation select:hover,
.annotationLayer .choiceWidgetAnnotation input:hover,
.annotationLayer .buttonWidgetAnnotation.checkBox input:hover,
.annotationLayer .buttonWidgetAnnotation.radioButton input:hover {
  border: 1px solid #000;
}

.annotationLayer .textWidgetAnnotation input:focus,
.annotationLayer .textWidgetAnnotation textarea:focus,
.annotationLayer .choiceWidgetAnnotation select:focus,
.annotationLayer .choiceWidgetAnnotation input:focus {
  background: none;
  border: 1px solid transparent;
}

.annotationLayer .buttonWidgetAnnotation.checkBox input:focus,
.annotationLayer .buttonWidgetAnnotation.radioButton input:focus {
  background-color: transparent;
  border: 1px solid transparent;
}

.annotationLayer .textWidgetAnnotation input.comb {
  font-family: monospace;
  padding-left: 2px;
  padding-right: 0;
}

.annotationLayer .textWidgetAnnotation input.comb:focus {
  /*
   * Letter spacing is placed on the right side of each character. Hence, the
   * letter spacing of the last character may be placed outside the visible
   * area, causing horizontal scrolling. We avoid this by extending the width
   * when the element has focus and revert this when it loses focus.
   */
  width: 115%;
}

<<<<<<< HEAD
.annotationLayer .choiceWidgetAnnotation input + span::before {
  content: '▼';
  right: 0;
  font-size: 8pt;
  top: 60%;
  transform: translate(0, -60%);
  position: absolute;
}

.annotationLayer .choiceWidgetAnnotation .combo {
  position: relative;
  display: inline-block;
}

.annotationLayer .choiceWidgetAnnotation .combo-content {
  display: none;
  position: absolute;
  max-height: 100px;
  width: 100%;
  overflow: auto;
  background-color: #f9f9f9;
  box-shadow: 0px 8px 16px 0px rgba(0, 0, 0, 0.2);
  z-index: 1;
}

.annotationLayer .choiceWidgetAnnotation .combo-content a {
  text-decoration: none;
  display: block;
  white-space: nowrap;
}

.annotationLayer .choiceWidgetAnnotation .combo-content .hover {
  background-color: steelblue;
  color: white;
  cursor: default;
}

.annotationLayer .choiceWidgetAnnotation .show {
  display: block;
  margin-top: -3px;
}

.annotationLayer .buttonWidgetAnnotation.checkBox input:checked + span,
.annotationLayer .buttonWidgetAnnotation.radioButton input:checked + span {
  font-family: Helvetica, sans-serif;
  position: absolute;
  left: 50%;
  top: 50%;
  transform: translate(-50%, -50%); 
  text-align: center;
  width: 100%;
  height: 100%;
  z-index: 1;
}

.annotationLayer .buttonWidgetAnnotation.checkBox.check input:checked + span,
.annotationLayer .buttonWidgetAnnotation.radioButton.check input:checked + span {
  transform: translate(-50%, -40%);
}

.annotationLayer .popupWrapper {
  position: absolute;
  width: 20em;
}

.annotationLayer .popup {
  position: absolute;
  z-index: 200;
  max-width: 20em;
  background-color: #FFFF99;
  box-shadow: 0px 2px 5px #333;
  border-radius: 2px;
  padding: 0.6em;
  margin-left: 5px;
  cursor: pointer;
  font: message-box;
  word-wrap: break-word;
}

.annotationLayer .popup h1 {
  font-size: 1em;
  border-bottom: 1px solid #000000;
  margin: 0;
  padding-bottom: 0.2em;
}

.annotationLayer .popup p {
  margin: 0;
  padding-top: 0.2em;
}

.annotationLayer .highlightAnnotation,
.annotationLayer .underlineAnnotation,
.annotationLayer .squigglyAnnotation,
.annotationLayer .strikeoutAnnotation,
.annotationLayer .lineAnnotation svg line,
.annotationLayer .squareAnnotation svg rect,
.annotationLayer .circleAnnotation svg ellipse,
.annotationLayer .polylineAnnotation svg polyline,
.annotationLayer .polygonAnnotation svg polygon,
.annotationLayer .stampAnnotation,
.annotationLayer .fileAttachmentAnnotation {
  cursor: pointer;
}<|MERGE_RESOLUTION|>--- conflicted
+++ resolved
@@ -163,7 +163,6 @@
   width: 115%;
 }
 
-<<<<<<< HEAD
 .annotationLayer .choiceWidgetAnnotation input + span::before {
   content: '▼';
   right: 0;
