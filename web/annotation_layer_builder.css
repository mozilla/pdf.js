/* Copyright 2014 Mozilla Foundation
 *
 * Licensed under the Apache License, Version 2.0 (the "License");
 * you may not use this file except in compliance with the License.
 * You may obtain a copy of the License at
 *
 *     http://www.apache.org/licenses/LICENSE-2.0
 *
 * Unless required by applicable law or agreed to in writing, software
 * distributed under the License is distributed on an "AS IS" BASIS,
 * WITHOUT WARRANTIES OR CONDITIONS OF ANY KIND, either express or implied.
 * See the License for the specific language governing permissions and
 * limitations under the License.
 */

.annotationLayer section {
  position: absolute;
}

.annotationLayer .linkAnnotation > a,
.annotationLayer .buttonWidgetAnnotation.pushButton > a {
  position: absolute;
  font-size: 1em;
  top: 0;
  left: 0;
  width: 100%;
  height: 100%;
}

.annotationLayer .linkAnnotation > a:hover,
.annotationLayer .buttonWidgetAnnotation.pushButton > a:hover {
  opacity: 0.2;
  background: rgba(255, 255, 0, 1);
  box-shadow: 0px 2px 10px rgba(255, 255, 0, 1);
}

.annotationLayer .textAnnotation img {
  position: absolute;
  cursor: pointer;
}

.annotationLayer .textWidgetAnnotation input,
.annotationLayer .textWidgetAnnotation textarea,
.annotationLayer .choiceWidgetAnnotation select,
.annotationLayer .buttonWidgetAnnotation.checkBox input,
.annotationLayer .buttonWidgetAnnotation.radioButton input {
  background-color: rgba(0, 54, 255, 0.13);
  border: 1px solid transparent;
  box-sizing: border-box;
  font-size: 9px;
  height: 100%;
  margin: 0;
  padding: 0 3px;
  vertical-align: top;
  width: 100%;
}

.annotationLayer .choiceWidgetAnnotation select option {
  padding: 0;
}

.annotationLayer .buttonWidgetAnnotation.radioButton input {
  border-radius: 50%;
}

.annotationLayer .textWidgetAnnotation textarea {
  font: message-box;
  font-size: 9px;
  resize: none;
}

.annotationLayer .textWidgetAnnotation input[disabled],
.annotationLayer .textWidgetAnnotation textarea[disabled],
.annotationLayer .choiceWidgetAnnotation select[disabled],
.annotationLayer .buttonWidgetAnnotation.checkBox input[disabled],
.annotationLayer .buttonWidgetAnnotation.radioButton input[disabled] {
  background: none;
  border: 1px solid transparent;
  cursor: not-allowed;
}

.annotationLayer .textWidgetAnnotation input:hover,
.annotationLayer .textWidgetAnnotation textarea:hover,
.annotationLayer .choiceWidgetAnnotation select:hover,
.annotationLayer .buttonWidgetAnnotation.checkBox input:hover,
.annotationLayer .buttonWidgetAnnotation.radioButton input:hover {
  border: 1px solid rgba(0, 0, 0, 1);
}

.annotationLayer .textWidgetAnnotation input:focus,
.annotationLayer .textWidgetAnnotation textarea:focus,
.annotationLayer .choiceWidgetAnnotation select:focus {
  background: none;
  border: 1px solid transparent;
}

.annotationLayer .buttonWidgetAnnotation.checkBox input:checked:before,
.annotationLayer .buttonWidgetAnnotation.checkBox input:checked:after,
.annotationLayer .buttonWidgetAnnotation.radioButton input:checked:before {
  background-color: rgba(0, 0, 0, 1);
<<<<<<< HEAD
  content: '';
=======
  content: "";
>>>>>>> e389ed62
  display: block;
  position: absolute;
}

.annotationLayer .buttonWidgetAnnotation.checkBox input:checked:before,
.annotationLayer .buttonWidgetAnnotation.checkBox input:checked:after {
  height: 80%;
  left: 45%;
  width: 1px;
}

.annotationLayer .buttonWidgetAnnotation.checkBox input:checked:before {
  transform: rotate(45deg);
}

.annotationLayer .buttonWidgetAnnotation.checkBox input:checked:after {
  transform: rotate(-45deg);
}

.annotationLayer .buttonWidgetAnnotation.radioButton input:checked:before {
  border-radius: 50%;
  height: 50%;
  left: 30%;
  top: 20%;
  width: 50%;
}

.annotationLayer .textWidgetAnnotation input.comb {
  font-family: monospace;
  padding-left: 2px;
  padding-right: 0;
}

.annotationLayer .textWidgetAnnotation input.comb:focus {
  /*
   * Letter spacing is placed on the right side of each character. Hence, the
   * letter spacing of the last character may be placed outside the visible
   * area, causing horizontal scrolling. We avoid this by extending the width
   * when the element has focus and revert this when it loses focus.
   */
  width: 115%;
}

.annotationLayer .buttonWidgetAnnotation.checkBox input,
.annotationLayer .buttonWidgetAnnotation.radioButton input {
  appearance: none;
  padding: 0;
}

.annotationLayer .popupWrapper {
  position: absolute;
  width: 20em;
}

.annotationLayer .popup {
  position: absolute;
  z-index: 200;
  max-width: 20em;
  background-color: rgba(255, 255, 153, 1);
  box-shadow: 0px 2px 5px rgba(136, 136, 136, 1);
  border-radius: 2px;
  padding: 6px;
  margin-left: 5px;
  cursor: pointer;
  font: message-box;
  font-size: 9px;
  word-wrap: break-word;
}

.annotationLayer .popup > * {
  font-size: 9px;
}

.annotationLayer .popup h1 {
  display: inline-block;
}

.annotationLayer .popup span {
  display: inline-block;
  margin-left: 5px;
}

.annotationLayer .popup p {
  border-top: 1px solid rgba(51, 51, 51, 1);
  margin-top: 2px;
  padding-top: 2px;
}

.annotationLayer .highlightAnnotation,
.annotationLayer .underlineAnnotation,
.annotationLayer .squigglyAnnotation,
.annotationLayer .strikeoutAnnotation,
.annotationLayer .freeTextAnnotation,
.annotationLayer .lineAnnotation svg line,
.annotationLayer .squareAnnotation svg rect,
.annotationLayer .circleAnnotation svg ellipse,
.annotationLayer .polylineAnnotation svg polyline,
.annotationLayer .polygonAnnotation svg polygon,
.annotationLayer .caretAnnotation,
.annotationLayer .inkAnnotation svg polyline,
.annotationLayer .stampAnnotation,
.annotationLayer .fileAttachmentAnnotation {
  cursor: pointer;
}<|MERGE_RESOLUTION|>--- conflicted
+++ resolved
@@ -98,11 +98,7 @@
 .annotationLayer .buttonWidgetAnnotation.checkBox input:checked:after,
 .annotationLayer .buttonWidgetAnnotation.radioButton input:checked:before {
   background-color: rgba(0, 0, 0, 1);
-<<<<<<< HEAD
-  content: '';
-=======
   content: "";
->>>>>>> e389ed62
   display: block;
   position: absolute;
 }
