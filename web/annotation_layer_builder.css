/* Copyright 2014 Mozilla Foundation
 *
 * Licensed under the Apache License, Version 2.0 (the "License");
 * you may not use this file except in compliance with the License.
 * You may obtain a copy of the License at
 *
 *     http://www.apache.org/licenses/LICENSE-2.0
 *
 * Unless required by applicable law or agreed to in writing, software
 * distributed under the License is distributed on an "AS IS" BASIS,
 * WITHOUT WARRANTIES OR CONDITIONS OF ANY KIND, either express or implied.
 * See the License for the specific language governing permissions and
 * limitations under the License.
 */

.annotationLayer section {
  position: absolute;
}

.annotationLayer .linkAnnotation > a {
  position: absolute;
  font-size: 1em;
  top: 0;
  left: 0;
  width: 100%;
  height: 100%;
}

.annotationLayer .linkAnnotation > a /* -ms-a */  {
  background: url("data:image/gif;base64,R0lGODlhAQABAIAAAAAAAP///yH5BAEAAAAALAAAAAABAAEAAAIBRAA7") 0 0 repeat;
}

.annotationLayer .linkAnnotation > a:hover {
  opacity: 0.2;
  background: #ff0;
  box-shadow: 0px 2px 10px #ff0;
}

.annotationLayer .textAnnotation img {
  position: absolute;
  cursor: pointer;
}

.annotationLayer .textWidgetAnnotation input,
.annotationLayer .textWidgetAnnotation textarea {
  background-color: rgba(0, 54, 255, 0.13);
  border: 1px solid transparent;
  box-sizing: border-box;
  font-size: 9px;
  height: 100%;
  padding: 0 3px;
  vertical-align: top;
  width: 100%;
}

.annotationLayer .textWidgetAnnotation textarea {
  font: message-box;
  font-size: 9px;
  resize: none;
}

.annotationLayer .textWidgetAnnotation input[disabled],
.annotationLayer .textWidgetAnnotation textarea[disabled] {
  background: none;
  border: 1px solid transparent;
  cursor: not-allowed;
}

.annotationLayer .textWidgetAnnotation input:hover,
.annotationLayer .textWidgetAnnotation textarea:hover {
  border: 1px solid #000;
}

.annotationLayer .textWidgetAnnotation input:focus,
.annotationLayer .textWidgetAnnotation textarea:focus {
  background: none;
  border: 1px solid transparent;
}

<<<<<<< HEAD
.annotationLayer .checkboxWidgetAnnotation div {
  background-color: rgba(0, 54, 255, 0.13);
  border: 1px solid transparent;
  box-sizing: border-box;
  cursor: pointer;
  height: 100%;
  width: 100%;
}

.annotationLayer .checkboxWidgetAnnotation div:hover {
  border: 1px solid #000;
}

.annotationLayer .checkboxWidgetAnnotation div.checked:before,
.annotationLayer .checkboxWidgetAnnotation div.checked:after {
  border-top: 1px solid #000;
  content: '';
  left: 50%;
  position: absolute;
  top: 50%;
  width: 70%;
}

.annotationLayer .checkboxWidgetAnnotation div.checked:before {
  -webkit-transform: translate(-50%, -50%) rotateZ(45deg);
  -moz-transform: translate(-50%, -50%) rotateZ(45deg);
  -o-transform: translate(-50%, -50%) rotateZ(45deg);
  -ms-transform: translate(-50%, -50%) rotateZ(45deg);
  transform: translate(-50%, -50%) rotateZ(45deg);
}

.annotationLayer .checkboxWidgetAnnotation div.checked:after {
  -webkit-transform: translate(-50%, -50%) rotateZ(-45deg);
  -moz-transform: translate(-50%, -50%) rotateZ(-45deg);
  -o-transform: translate(-50%, -50%) rotateZ(-45deg);
  -ms-transform: translate(-50%, -50%) rotateZ(-45deg);
  transform: translate(-50%, -50%) rotateZ(-45deg);
=======
.annotationLayer .textWidgetAnnotation input.comb {
  font-family: monospace;
  padding-left: 2px;
  padding-right: 0;
}

.annotationLayer .textWidgetAnnotation input.comb:focus {
  /*
   * Letter spacing is placed on the right side of each character. Hence, the
   * letter spacing of the last character may be placed outside the visible
   * area, causing horizontal scrolling. We avoid this by extending the width
   * when the element has focus and revert this when it loses focus.
   */
  width: 115%;
>>>>>>> 6c263c19
}

.annotationLayer .popupWrapper {
  position: absolute;
  width: 20em;
}

.annotationLayer .popup {
  position: absolute;
  z-index: 200;
  max-width: 20em;
  background-color: #FFFF99;
  box-shadow: 0px 2px 5px #333;
  border-radius: 2px;
  padding: 0.6em;
  margin-left: 5px;
  cursor: pointer;
  word-wrap: break-word;
}

.annotationLayer .popup h1 {
  font-size: 1em;
  border-bottom: 1px solid #000000;
  padding-bottom: 0.2em;
}

.annotationLayer .popup p {
  padding-top: 0.2em;
}

.annotationLayer .highlightAnnotation,
.annotationLayer .underlineAnnotation,
.annotationLayer .squigglyAnnotation,
.annotationLayer .strikeoutAnnotation,
.annotationLayer .fileAttachmentAnnotation {
  cursor: pointer;
}<|MERGE_RESOLUTION|>--- conflicted
+++ resolved
@@ -77,7 +77,6 @@
   border: 1px solid transparent;
 }
 
-<<<<<<< HEAD
 .annotationLayer .checkboxWidgetAnnotation div {
   background-color: rgba(0, 54, 255, 0.13);
   border: 1px solid transparent;
@@ -115,7 +114,8 @@
   -o-transform: translate(-50%, -50%) rotateZ(-45deg);
   -ms-transform: translate(-50%, -50%) rotateZ(-45deg);
   transform: translate(-50%, -50%) rotateZ(-45deg);
-=======
+}
+
 .annotationLayer .textWidgetAnnotation input.comb {
   font-family: monospace;
   padding-left: 2px;
@@ -130,7 +130,6 @@
    * when the element has focus and revert this when it loses focus.
    */
   width: 115%;
->>>>>>> 6c263c19
 }
 
 .annotationLayer .popupWrapper {
