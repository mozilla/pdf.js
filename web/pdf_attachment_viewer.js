--- conflicted
+++ resolved
@@ -13,19 +13,11 @@
  * limitations under the License.
  */
 
-<<<<<<< HEAD
-import {
-  createPromiseCapability,
-  getFilenameFromUrl,
-  removeNullCharacters,
-} from "pdfjs-lib";
-=======
 import { createPromiseCapability, getFilenameFromUrl } from "pdfjs-lib";
 import { BaseTreeViewer } from "./base_tree_viewer.js";
 import { viewerCompatibilityParams } from "./viewer_compatibility.js";
 
 const PdfFileRegExp = /\.pdf$/i;
->>>>>>> e389ed62
 
 /**
  * @typedef {Object} PDFAttachmentViewerOptions
@@ -43,18 +35,9 @@
   /**
    * @param {PDFAttachmentViewerOptions} options
    */
-<<<<<<< HEAD
-  constructor({ container, eventBus, downloadManager }) {
-    this.container = container;
-    this.eventBus = eventBus;
-    this.downloadManager = downloadManager;
-
-    this.reset();
-=======
   constructor(options) {
     super(options);
     this.downloadManager = options.downloadManager;
->>>>>>> e389ed62
 
     this.eventBus._on(
       "fileattachmentannotation",
@@ -63,15 +46,8 @@
   }
 
   reset(keepRenderedCapability = false) {
-<<<<<<< HEAD
-    this.attachments = null;
-
-    // Remove the attachments from the DOM.
-    this.container.textContent = "";
-=======
     super.reset();
     this._attachments = null;
->>>>>>> e389ed62
 
     if (!keepRenderedCapability) {
       // The only situation in which the `_renderedCapability` should *not* be
@@ -90,8 +66,6 @@
   _dispatchEvent(attachmentsCount) {
     this._renderedCapability.resolve();
 
-<<<<<<< HEAD
-=======
     if (this._pendingDispatchEvent) {
       clearTimeout(this._pendingDispatchEvent);
       this._pendingDispatchEvent = null;
@@ -111,7 +85,6 @@
       return;
     }
 
->>>>>>> e389ed62
     this.eventBus.dispatch("attachmentsloaded", {
       source: this,
       attachmentsCount,
@@ -122,15 +95,9 @@
    * NOTE: Should only be used when `URL.createObjectURL` is natively supported.
    * @private
    */
-<<<<<<< HEAD
-  _bindPdfLink(button, content, filename) {
-    let blobUrl;
-    button.onclick = () => {
-=======
   _bindPdfLink(element, { content, filename }) {
     let blobUrl;
     element.onclick = () => {
->>>>>>> e389ed62
       if (!blobUrl) {
         blobUrl = URL.createObjectURL(
           new Blob([content], { type: "application/pdf" })
@@ -169,16 +136,10 @@
   /**
    * @private
    */
-<<<<<<< HEAD
-  _bindLink(button, content, filename) {
-    button.onclick = () => {
-      this.downloadManager.downloadData(content, filename, "");
-=======
   _bindLink(element, { content, filename }) {
     element.onclick = () => {
       const contentType = PdfFileRegExp.test(filename) ? "application/pdf" : "";
       this.downloadManager.downloadData(content, filename, contentType);
->>>>>>> e389ed62
       return false;
     };
   }
@@ -187,15 +148,8 @@
    * @param {PDFAttachmentViewerRenderParameters} params
    */
   render({ attachments, keepRenderedCapability = false }) {
-<<<<<<< HEAD
-    let attachmentsCount = 0;
-
-    if (this.attachments) {
-      this.reset(keepRenderedCapability === true);
-=======
     if (this._attachments) {
       this.reset(keepRenderedCapability);
->>>>>>> e389ed62
     }
     this._attachments = attachments || null;
 
@@ -203,27 +157,6 @@
       this._dispatchEvent(/* attachmentsCount = */ 0);
       return;
     }
-<<<<<<< HEAD
-
-    const names = Object.keys(attachments).sort(function (a, b) {
-      return a.toLowerCase().localeCompare(b.toLowerCase());
-    });
-    attachmentsCount = names.length;
-
-    for (let i = 0; i < attachmentsCount; i++) {
-      const item = attachments[names[i]];
-      const filename = removeNullCharacters(getFilenameFromUrl(item.filename));
-
-      const div = document.createElement("div");
-      div.className = "attachmentsItem";
-      const button = document.createElement("button");
-      button.textContent = filename;
-      if (
-        /\.pdf$/i.test(filename) &&
-        !this.downloadManager.disableCreateObjectURL
-      ) {
-        this._bindPdfLink(button, item.content, filename);
-=======
     const names = Object.keys(attachments).sort(function (a, b) {
       return a.toLowerCase().localeCompare(b.toLowerCase());
     });
@@ -243,7 +176,6 @@
         !viewerCompatibilityParams.disableCreateObjectURL
       ) {
         this._bindPdfLink(element, { content: item.content, filename });
->>>>>>> e389ed62
       } else {
         this._bindLink(element, { content: item.content, filename });
       }
@@ -265,10 +197,6 @@
    * @private
    */
   _appendAttachment({ id, filename, content }) {
-<<<<<<< HEAD
-    this._renderedCapability.promise.then(() => {
-      let attachments = this.attachments;
-=======
     const renderedPromise = this._renderedCapability.promise;
 
     renderedPromise.then(() => {
@@ -276,7 +204,6 @@
         return; // The FileAttachment annotation belongs to a previous document.
       }
       let attachments = this._attachments;
->>>>>>> e389ed62
 
       if (!attachments) {
         attachments = Object.create(null);
