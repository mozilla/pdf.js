/* Copyright 2016 Mozilla Foundation
 *
 * Licensed under the Apache License, Version 2.0 (the "License");
 * you may not use this file except in compliance with the License.
 * You may obtain a copy of the License at
 *
 *     http://www.apache.org/licenses/LICENSE-2.0
 *
 * Unless required by applicable law or agreed to in writing, software
 * distributed under the License is distributed on an "AS IS" BASIS,
 * WITHOUT WARRANTIES OR CONDITIONS OF ANY KIND, either express or implied.
 * See the License for the specific language governing permissions and
 * limitations under the License.
 */

import { PDFPrintServiceFactory, PDFViewerApplication } from "./app.js";
<<<<<<< HEAD
import canvasSize from "canvas-size";
=======
import { AnnotationMode } from "pdfjs-lib";
>>>>>>> ada283cc
import { compatibilityParams } from "./app_options.js";
import { getXfaHtmlForPrinting } from "./print_utils.js";

let activeService = null;
let overlayManager = null;

// Renders the page to the canvas of the given print service, and returns
// the suggested dimensions of the output page.
function renderPage(
  activeServiceOnEntry,
  pdfDocument,
  pageNumber,
  size,
  printResolution,
  optionalContentConfigPromise
) {
  const scratchCanvas = activeService.scratchCanvas;

  // The size of the canvas in pixels for printing.
  let PRINT_UNITS = printResolution / 72.0;

  // modified by ngx-extended-pdf-viewer #530
  let scale = 1;

  const canvasWidth = Math.floor(size.width * PRINT_UNITS);
  const canvasHeight = Math.floor(size.height * PRINT_UNITS);
  if (canvasWidth >= 4096 || canvasHeight >= 4096) {
    if (!canvasSize.test({ width: canvasWidth, height: canvasHeight })) {
      const max = determineMaxDimensions();
      scale = Math.min(max / canvasWidth, max / canvasHeight) * 0.95;
    }
    warn("Page " + pageNumber + ": Reduced the [printResolution] to " + Math.floor(printResolution * scale) + " because the browser can't render larger canvases. If you see blank page in the print preview, reduce [printResolution] manually to a lower value.");
  }

  PRINT_UNITS *= scale;

  scratchCanvas.width = Math.floor(size.width * PRINT_UNITS);
  scratchCanvas.height = Math.floor(size.height * PRINT_UNITS);

  const ctx = scratchCanvas.getContext("2d");
  ctx.save();
  ctx.fillStyle = "rgb(255, 255, 255)";
  ctx.fillRect(0, 0, scratchCanvas.width, scratchCanvas.height);
  ctx.restore();

  return pdfDocument.getPage(pageNumber).then(function (pdfPage) {
    const renderContext = {
      canvasContext: ctx,
      transform: [PRINT_UNITS, 0, 0, PRINT_UNITS, 0, 0],
      viewport: pdfPage.getViewport({ scale: 1, rotation: size.rotation }),
      intent: "print",
      annotationMode: AnnotationMode.ENABLE_STORAGE,
      optionalContentConfigPromise,
    };
    return pdfPage.render(renderContext).promise;
  });
}

 // modified (added) by ngx-extended-pdf-viewer #530
 function determineMaxDimensions() {
  const checklist = [4096, // iOS
    8192, // IE 9-10
    10836, // Android
    11180, // Firefox
    11402, // Android,
    14188,
    16384
  ];
  for (let width of checklist) {
    if (!canvasSize.test({width: width+1, height: width+1})) {
      return width;
    }
  }
  return 16384;
}
// end of modification

function PDFPrintService(
  pdfDocument,
  pagesOverview,
  printContainer,
  printResolution,
  optionalContentConfigPromise = null,
  l10n,
  eventBus // #588 modified by ngx-extended-pdf-viewer
) {
  this.pdfDocument = pdfDocument;
  this.pagesOverview = pagesOverview;
  this.printContainer = printContainer;
  this._printResolution = printResolution || 150;
  this._optionalContentConfigPromise =
    optionalContentConfigPromise || pdfDocument.getOptionalContentConfig();
  this.l10n = l10n;
  this.currentPage = -1;
  // The temporary canvas where renderPage paints one page at a time.
  this.scratchCanvas = document.createElement("canvas");

  // #588 modified by ngx-extended-pdf-viewer
  this.eventBus = eventBus;
  // #588 end of modification
}

PDFPrintService.prototype = {
  layout() {
    this.throwIfInactive();

    const body = document.querySelector("body");
    body.setAttribute("data-pdfjsprinting", true);

    const hasEqualPageSizes = this.pagesOverview.every(function (size) {
      return (
        size.width === this.pagesOverview[0].width &&
        size.height === this.pagesOverview[0].height
      );
    }, this);
    if (!hasEqualPageSizes) {
      console.warn(
        "Not all pages have the same size. The printed " +
          "result may be incorrect!"
      );
    }

    // Insert a @page + size rule to make sure that the page size is correctly
    // set. Note that we assume that all pages have the same size, because
    // variable-size pages are not supported yet (e.g. in Chrome & Firefox).
    // TODO(robwu): Use named pages when size calculation bugs get resolved
    // (e.g. https://crbug.com/355116) AND when support for named pages is
    // added (http://www.w3.org/TR/css3-page/#using-named-pages).
    // In browsers where @page + size is not supported (such as Firefox,
    // https://bugzil.la/851441), the next stylesheet will be ignored and the
    // user has to select the correct paper size in the UI if wanted.
    this.pageStyleSheet = document.createElement("style");
    const pageSize = this.pagesOverview[0];
    this.pageStyleSheet.textContent =
      "@page { size: " + pageSize.width + "pt " + pageSize.height + "pt;}";
    body.appendChild(this.pageStyleSheet);
  },

  destroy() {
    if (activeService !== this) {
      // |activeService| cannot be replaced without calling destroy() first,
      // so if it differs then an external consumer has a stale reference to
      // us.
      return;
    }
    this.printContainer.textContent = "";

    const body = document.querySelector("body");
    body.removeAttribute("data-pdfjsprinting");

    if (this.pageStyleSheet) {
      this.pageStyleSheet.remove();
      this.pageStyleSheet = null;
    }
    this.scratchCanvas.width = this.scratchCanvas.height = 0;
    this.scratchCanvas = null;
    activeService = null;
    ensureOverlay().then(function () {
      if (overlayManager.active !== "printServiceOverlay") {
        return; // overlay was already closed
      }
      overlayManager.close("printServiceOverlay");
      overlayManager.unregister("printServiceOverlay"); // #104
    });
    overlayPromise = undefined; // #104
  },

  renderPages() {
    if (this.pdfDocument.isPureXfa) {
      getXfaHtmlForPrinting(this.printContainer, this.pdfDocument);
      return Promise.resolve();
    }

    const pageCount = this.pagesOverview.length;
    const renderNextPage = (resolve, reject) => {
      this.throwIfInactive();
      while (true) {
        // #243
        ++this.currentPage; // #243
        if (this.currentPage >= pageCount) {
          // #243
          break; // #243
        } // #243
        if (
          !window.isInPDFPrintRange ||
          window.isInPDFPrintRange(this.currentPage)
        ) {
          // #243
          break; // #243
        } // #243
      } // #243

      if (this.currentPage >= pageCount) {
        renderProgress(
          window.filteredPageCount | pageCount,
          window.filteredPageCount | pageCount,
          this.l10n,
          this.eventBus // #588 modified by ngx-extended-pdf-viewer
        ); // #243
        resolve();
        return;
      }

      const index = this.currentPage;
      renderProgress(index, window.filteredPageCount | pageCount, this.l10n, this.eventBus); // #243 and #588 modified by ngx-extended-pdf-viewer
      renderPage(
        this,
        this.pdfDocument,
        /* pageNumber = */ index + 1,
        this.pagesOverview[index],
        this._printResolution,
        this._optionalContentConfigPromise
      )
        .then(this.useRenderedPage.bind(this))
        .then(function () {
          renderNextPage(resolve, reject);
        }, reject);
    };
    return new Promise(renderNextPage);
  },

  useRenderedPage() {
    this.throwIfInactive();
    const img = document.createElement("img");
    const scratchCanvas = this.scratchCanvas;
    if (
      "toBlob" in scratchCanvas &&
      !compatibilityParams.disableCreateObjectURL
    ) {
      scratchCanvas.toBlob(function (blob) {
        img.src = URL.createObjectURL(blob);
      });
    } else {
      img.src = scratchCanvas.toDataURL();
    }

    const wrapper = document.createElement("div");
    wrapper.className = "printedPage";
    wrapper.appendChild(img);
    this.printContainer.appendChild(wrapper);

    return new Promise(function (resolve, reject) {
      img.onload = resolve;
      img.onerror = reject;
    });
  },

  performPrint() {
    this.throwIfInactive();
    return new Promise(resolve => {
      // Push window.print in the macrotask queue to avoid being affected by
      // the deprecation of running print() code in a microtask, see
      // https://github.com/mozilla/pdf.js/issues/7547.
      setTimeout(() => {
        if (!this.active) {
          resolve();
          return;
        }
        print.call(window);
        // Delay promise resolution in case print() was not synchronous.
        setTimeout(resolve, 20); // Tidy-up.
      }, 0);
    });
  },

  get active() {
    return this === activeService;
  },

  throwIfInactive() {
    if (!this.active) {
      throw new Error("This print request was cancelled or completed.");
    }
  },
};

const print = window.print;
window.printPDF = function () {
  if (!PDFViewerApplication.enablePrint) {
    return;
  }
  if (activeService) {
    console.warn("Ignored window.printPDF() because of a pending print job.");
    return;
  }
  ensureOverlay().then(function () {
    if (activeService) {
      overlayManager.open("printServiceOverlay");
    }
  });

  try {
    dispatchEvent("beforeprint");
  } finally {
    if (!activeService) {
      console.error("Expected print service to be initialized.");
      ensureOverlay().then(function () {
        if (overlayManager.active === "printServiceOverlay") {
          overlayManager.close("printServiceOverlay");
        }
      });
      return; // eslint-disable-line no-unsafe-finally
    }
    const activeServiceOnEntry = activeService;
    activeService
      .renderPages()
      .then(function () {
        // #643 modified by ngx-extended-pdf-viewer
        const progressIndicator = document.getElementById(
          "printServiceOverlay"
        );
        if (progressIndicator) {
          progressIndicator.classList.add("hidden");
        }
        // #643 end of modification
        return activeServiceOnEntry.performPrint();
      })
      .catch(function () {
        // Ignore any error messages.
      })
      .then(function () {
        // aborts acts on the "active" print request, so we need to check
        // whether the print request (activeServiceOnEntry) is still active.
        // Without the check, an unrelated print request (created after aborting
        // this print request while the pages were being generated) would be
        // aborted.
        if (activeServiceOnEntry.active) {
          abort();
        }
      });
  }
};

function dispatchEvent(eventType) {
  const event = document.createEvent("CustomEvent");
  event.initCustomEvent(eventType, false, false, "custom");
  window.dispatchEvent(event);
}

function abort() {
  if (activeService) {
    activeService.destroy();
    dispatchEvent("afterprint");
  }
}

function renderProgress(index, total, l10n, eventBus) { // #588 modified by ngx-extended-pdf-viewer
  const progressContainer = document.getElementById("printServiceOverlay");
  const progress = Math.round((100 * index) / total);
  const progressBar = progressContainer.querySelector("progress");
  const progressPerc = progressContainer.querySelector(".relative-progress");
  progressBar.value = progress;
  l10n.get("print_progress_percent", { progress }).then(msg => {
    progressPerc.textContent = msg;
  });
  // #588 modified by ngx-extended-pdf-viewer
  eventBus.dispatch("progress", {
    source: this,
    type: "print",
    total,
    page: index,
    percent: (100 * index) / total,
  });
  // #588 end of modification
}

PDFViewerApplication.printKeyDownListener = function (event) {
  // Intercept Cmd/Ctrl + P in all browsers.
  // Also intercept Cmd/Ctrl + Shift + P in Chrome and Opera
  if (
    event.keyCode === /* P= */ 80 &&
    (event.ctrlKey || event.metaKey) &&
    !event.altKey &&
    (!event.shiftKey || window.chrome || window.opera)
  ) {
    window.printPDF();

    // The (browser) print dialog cannot be prevented from being shown in
    // IE11.
    event.preventDefault();
    if (event.stopImmediatePropagation) {
      event.stopImmediatePropagation();
    } else {
      event.stopPropagation();
    }
  }
};

if ("onbeforeprint" in window) {
  // Do not propagate before/afterprint events when they are not triggered
  // from within this polyfill. (FF / Chrome 63+).
  const stopPropagationIfNeeded = function (event) {
    if (event.detail !== "custom" && event.stopImmediatePropagation) {
      event.stopImmediatePropagation();
    }
  };
  window.addEventListener("beforeprint", stopPropagationIfNeeded);
  window.addEventListener("afterprint", stopPropagationIfNeeded);
}

let overlayPromise;
function ensureOverlay() {
  if (!overlayPromise) {
    overlayManager = PDFViewerApplication.overlayManager;
    if (!overlayManager) {
      throw new Error("The overlay manager has not yet been initialized.");
    }

    overlayPromise = overlayManager.register(
      "printServiceOverlay",
      document.getElementById("printServiceOverlay"),
      abort,
      true
    );
    document.getElementById("printCancel").onclick = abort;
  }
  return overlayPromise;
}

PDFPrintServiceFactory.instance = {
  supportsPrinting: true,

  createPrintService(
    pdfDocument,
    pagesOverview,
    printContainer,
    printResolution,
    optionalContentConfigPromise,
    l10n,
    eventBus // #588 modified by ngx-extended-pdf-viewer
  ) {
    if (activeService) {
      throw new Error("The print service is created and active.");
    }
    activeService = new PDFPrintService(
      pdfDocument,
      pagesOverview,
      printContainer,
      printResolution,
      optionalContentConfigPromise,
      l10n,
      eventBus // #588 modified by ngx-extended-pdf-viewer
    );
    return activeService;
  },
};

export { PDFPrintService };<|MERGE_RESOLUTION|>--- conflicted
+++ resolved
@@ -14,11 +14,8 @@
  */
 
 import { PDFPrintServiceFactory, PDFViewerApplication } from "./app.js";
-<<<<<<< HEAD
 import canvasSize from "canvas-size";
-=======
 import { AnnotationMode } from "pdfjs-lib";
->>>>>>> ada283cc
 import { compatibilityParams } from "./app_options.js";
 import { getXfaHtmlForPrinting } from "./print_utils.js";
 
