--- conflicted
+++ resolved
@@ -48,7 +48,6 @@
   VERTICAL: 0, // Default value.
   HORIZONTAL: 1,
   WRAPPED: 2,
-<<<<<<< HEAD
 };
 
 const SpreadMode = {
@@ -58,17 +57,6 @@
   EVEN: 2,
 };
 
-=======
-};
-
-const SpreadMode = {
-  UNKNOWN: -1,
-  NONE: 0, // Default value.
-  ODD: 1,
-  EVEN: 2,
-};
-
->>>>>>> e389ed62
 // Used by `PDFViewerApplication`, and by the API unit-tests.
 const AutoPrintRegExp = /\bprint\s*\(/;
 
@@ -113,11 +101,6 @@
   const backingStoreRatio =
     ctx.webkitBackingStorePixelRatio ||
     ctx.mozBackingStorePixelRatio ||
-<<<<<<< HEAD
-    ctx.msBackingStorePixelRatio ||
-    ctx.oBackingStorePixelRatio ||
-=======
->>>>>>> e389ed62
     ctx.backingStorePixelRatio ||
     1;
   const pixelRatio = devicePixelRatio / backingStoreRatio;
@@ -328,7 +311,6 @@
  *   {number} `userUnit`, and {number} `rotate`.
  * @returns {Object} An Object containing the properties: {number} `width`
  *   and {number} `height`, given in inches.
-<<<<<<< HEAD
  */
 function getPageSizeInches({ view, userUnit, rotate }) {
   const [x1, y1, x2, y2] = view;
@@ -372,51 +354,6 @@
     return index;
   }
 
-=======
- */
-function getPageSizeInches({ view, userUnit, rotate }) {
-  const [x1, y1, x2, y2] = view;
-  // We need to take the page rotation into account as well.
-  const changeOrientation = rotate % 180 !== 0;
-
-  const width = ((x2 - x1) / 72) * userUnit;
-  const height = ((y2 - y1) / 72) * userUnit;
-
-  return {
-    width: changeOrientation ? height : width,
-    height: changeOrientation ? width : height,
-  };
-}
-
-/**
- * Helper function for getVisibleElements.
- *
- * @param {number} index - initial guess at the first visible element
- * @param {Array} views - array of pages, into which `index` is an index
- * @param {number} top - the top of the scroll pane
- * @returns {number} less than or equal to `index` that is definitely at or
- *   before the first visible element in `views`, but not by too much. (Usually,
- *   this will be the first element in the first partially visible row in
- *   `views`, although sometimes it goes back one row further.)
- */
-function backtrackBeforeAllVisibleElements(index, views, top) {
-  // binarySearchFirstItem's assumption is that the input is ordered, with only
-  // one index where the conditions flips from false to true: [false ...,
-  // true...]. With vertical scrolling and spreads, it is possible to have
-  // [false ..., true, false, true ...]. With wrapped scrolling we can have a
-  // similar sequence, with many more mixed true and false in the middle.
-  //
-  // So there is no guarantee that the binary search yields the index of the
-  // first visible element. It could have been any of the other visible elements
-  // that were preceded by a hidden element.
-
-  // Of course, if either this element or the previous (hidden) element is also
-  // the first element, there's nothing to worry about.
-  if (index < 2) {
-    return index;
-  }
-
->>>>>>> e389ed62
   // That aside, the possible cases are represented below.
   //
   //     ****  = fully hidden
@@ -1005,12 +942,8 @@
     const container = viewer.parentNode;
     const scrollbarWidth = container.offsetWidth - viewer.offsetWidth;
     if (scrollbarWidth > 0) {
-<<<<<<< HEAD
-      this.bar.style.width = `calc(100% - ${scrollbarWidth}px)`;
-=======
       const doc = document.documentElement;
       doc.style.setProperty(LOADINGBAR_END_OFFSET_VAR, `${scrollbarWidth}px`);
->>>>>>> e389ed62
     }
   }
 
@@ -1020,10 +953,6 @@
     }
     this.visible = false;
     this.bar.classList.add("hidden");
-<<<<<<< HEAD
-    document.body.classList.remove("loadingInProgress");
-=======
->>>>>>> e389ed62
   }
 
   show() {
@@ -1031,10 +960,6 @@
       return;
     }
     this.visible = true;
-<<<<<<< HEAD
-    document.body.classList.add("loadingInProgress");
-=======
->>>>>>> e389ed62
     this.bar.classList.remove("hidden");
   }
 }
@@ -1054,12 +979,6 @@
       arr[write] = arr[read];
       ++write;
     }
-<<<<<<< HEAD
-  }
-  for (let read = 0; write < len; ++read, ++write) {
-    arr[write] = moved[read];
-=======
->>>>>>> e389ed62
   }
   for (let read = 0; write < len; ++read, ++write) {
     arr[write] = moved[read];
@@ -1110,7 +1029,6 @@
   SpreadMode,
   NullL10n,
   EventBus,
-  clamp,
   ProgressBar,
   getPDFFileNameFromURL,
   noContextMenuHandler,
@@ -1130,8 +1048,5 @@
   WaitOnType,
   waitOnEventOrTimeout,
   moveToEndOfArray,
-<<<<<<< HEAD
-=======
   getActiveOrFocusedElement,
->>>>>>> e389ed62
 };