/* Copyright 2012 Mozilla Foundation
 *
 * Licensed under the Apache License, Version 2.0 (the "License");
 * you may not use this file except in compliance with the License.
 * You may obtain a copy of the License at
 *
 *     http://www.apache.org/licenses/LICENSE-2.0
 *
 * Unless required by applicable law or agreed to in writing, software
 * distributed under the License is distributed on an "AS IS" BASIS,
 * WITHOUT WARRANTIES OR CONDITIONS OF ANY KIND, either express or implied.
 * See the License for the specific language governing permissions and
 * limitations under the License.
 */
/* globals PDFBug, Stats */

import {
  animationStarted, DEFAULT_SCALE_VALUE, getGlobalEventBus,
  getPDFFileNameFromURL, isValidRotation, MAX_SCALE, MIN_SCALE,
  noContextMenuHandler, normalizeWheelEventDelta, parseQueryString,
  PresentationModeState, ProgressBar, RendererType, TextLayerMode
} from './ui_utils';
import {
  build, createObjectURL, getDocument, getFilenameFromUrl, GlobalWorkerOptions,
  InvalidPDFException, LinkTarget, loadScript, MissingPDFException, OPS,
  PDFWorker, shadow, UnexpectedResponseException, UNSUPPORTED_FEATURES, URL,
  version
} from 'pdfjs-lib';
import { CursorTool, PDFCursorTools } from './pdf_cursor_tools';
import { PDFRenderingQueue, RenderingStates } from './pdf_rendering_queue';
import { PDFSidebar, SidebarView } from './pdf_sidebar';
import { AppOptions } from './app_options';
import { OverlayManager } from './overlay_manager';
import { PasswordPrompt } from './password_prompt';
import { PDFAttachmentViewer } from './pdf_attachment_viewer';
import { PDFDocumentProperties } from './pdf_document_properties';
import { PDFFindBar } from './pdf_find_bar';
import { PDFFindController } from './pdf_find_controller';
import { PDFHistory } from './pdf_history';
import { PDFLinkService } from './pdf_link_service';
import { PDFOutlineViewer } from './pdf_outline_viewer';
import { PDFPresentationMode } from './pdf_presentation_mode';
import { PDFSidebarResizer } from './pdf_sidebar_resizer';
import { PDFThumbnailViewer } from './pdf_thumbnail_viewer';
import { PDFViewer } from './pdf_viewer';
import { SecondaryToolbar } from './secondary_toolbar';
import { Toolbar } from './toolbar';
import { ViewHistory } from './view_history';

const DEFAULT_SCALE_DELTA = 1.1;
const DISABLE_AUTO_FETCH_LOADING_BAR_TIMEOUT = 5000; // ms
const FORCE_PAGES_LOADED_TIMEOUT = 10000; // ms
const WHEEL_ZOOM_DISABLED_TIMEOUT = 1000; // ms

const DefaultExternalServices = {
  updateFindControlState(data) {},
  updateFindMatchesCount(data) {},
  initPassiveLoading(callbacks) {},
  fallback(data, callback) {},
  reportTelemetry(data) {},
  createDownloadManager(options) {
    throw new Error('Not implemented: createDownloadManager');
  },
  createPreferences() {
    throw new Error('Not implemented: createPreferences');
  },
  createL10n(options) {
    throw new Error('Not implemented: createL10n');
  },
  supportsIntegratedFind: false,
  supportsDocumentFonts: true,
  supportsDocumentColors: true,
  supportedMouseWheelZoomModifierKeys: {
    ctrlKey: true,
    metaKey: true,
  },
};

let PDFViewerApplication = {
  initialBookmark: document.location.hash.substring(1),
  initialized: false,
  fellback: false,
  appConfig: null,
  pdfDocument: null,
  pdfLoadingTask: null,
  printService: null,
  /** @type {PDFViewer} */
  pdfViewer: null,
  /** @type {PDFThumbnailViewer} */
  pdfThumbnailViewer: null,
  /** @type {PDFRenderingQueue} */
  pdfRenderingQueue: null,
  /** @type {PDFPresentationMode} */
  pdfPresentationMode: null,
  /** @type {PDFDocumentProperties} */
  pdfDocumentProperties: null,
  /** @type {PDFLinkService} */
  pdfLinkService: null,
  /** @type {PDFHistory} */
  pdfHistory: null,
  /** @type {PDFSidebar} */
  pdfSidebar: null,
  /** @type {PDFSidebarResizer} */
  pdfSidebarResizer: null,
  /** @type {PDFOutlineViewer} */
  pdfOutlineViewer: null,
  /** @type {PDFAttachmentViewer} */
  pdfAttachmentViewer: null,
  /** @type {PDFCursorTools} */
  pdfCursorTools: null,
  /** @type {ViewHistory} */
  store: null,
  /** @type {DownloadManager} */
  downloadManager: null,
  /** @type {OverlayManager} */
  overlayManager: null,
  /** @type {Preferences} */
  preferences: null,
  /** @type {Toolbar} */
  toolbar: null,
  /** @type {SecondaryToolbar} */
  secondaryToolbar: null,
  /** @type {EventBus} */
  eventBus: null,
  /** @type {IL10n} */
  l10n: null,
  isInitialViewSet: false,
  downloadComplete: false,
  isViewerEmbedded: (window.parent !== window),
  url: '',
  baseUrl: '',
  externalServices: DefaultExternalServices,
  _boundEvents: {},
  contentDispositionFilename: null,

  // Called once when the document is loaded.
  async initialize(appConfig) {
    this.preferences = this.externalServices.createPreferences();
    this.appConfig = appConfig;

    await this._readPreferences();
    await this._parseHashParameters();
    await this._initializeL10n();

    if (this.isViewerEmbedded &&
        AppOptions.get('externalLinkTarget') === LinkTarget.NONE) {
      // Prevent external links from "replacing" the viewer,
      // when it's embedded in e.g. an <iframe> or an <object>.
      AppOptions.set('externalLinkTarget', LinkTarget.TOP);
    }
    await this._initializeViewerComponents();

    // Bind the various event handlers *after* the viewer has been
    // initialized, to prevent errors if an event arrives too soon.
    this.bindEvents();
    this.bindWindowEvents();

    // We can start UI localization now.
    let appContainer = appConfig.appContainer || document.documentElement;
    this.l10n.translate(appContainer).then(() => {
      // Dispatch the 'localized' event on the `eventBus` once the viewer
      // has been fully initialized and translated.
      this.eventBus.dispatch('localized', { source: this, });
    });

    this.initialized = true;
  },

  /**
   * @private
   */
  async _readPreferences() {
    if (AppOptions.get('disablePreferences') === true) {
      // Give custom implementations of the default viewer a simpler way to
      // opt-out of having the `Preferences` override existing `AppOptions`.
      return;
    }
    try {
      const prefs = await this.preferences.getAll();
      for (const name in prefs) {
        AppOptions.set(name, prefs[name]);
      }
    } catch (reason) { }
  },

  /**
   * @private
   */
  async _parseHashParameters() {
    if (typeof PDFJSDev !== 'undefined' && PDFJSDev.test('PRODUCTION') &&
        !AppOptions.get('pdfBugEnabled')) {
      return;
    }
    const waitOn = [];

    // Special debugging flags in the hash section of the URL.
    let hash = document.location.hash.substring(1);
    let hashParams = parseQueryString(hash);

    if ('disableworker' in hashParams &&
        hashParams['disableworker'] === 'true') {
      waitOn.push(loadFakeWorker());
    }
    if ('disablerange' in hashParams) {
      AppOptions.set('disableRange', hashParams['disablerange'] === 'true');
    }
    if ('disablestream' in hashParams) {
      AppOptions.set('disableStream', hashParams['disablestream'] === 'true');
    }
    if ('disableautofetch' in hashParams) {
      AppOptions.set('disableAutoFetch',
                     hashParams['disableautofetch'] === 'true');
    }
    if ('disablefontface' in hashParams) {
      AppOptions.set('disableFontFace',
                     hashParams['disablefontface'] === 'true');
    }
    if ('disablehistory' in hashParams) {
      AppOptions.set('disableHistory', hashParams['disablehistory'] === 'true');
    }
    if ('webgl' in hashParams) {
      AppOptions.set('enableWebGL', hashParams['webgl'] === 'true');
    }
    if ('useonlycsszoom' in hashParams) {
      AppOptions.set('useOnlyCssZoom', hashParams['useonlycsszoom'] === 'true');
    }
    if ('verbosity' in hashParams) {
      AppOptions.set('verbosity', hashParams['verbosity'] | 0);
    }
    if ((typeof PDFJSDev === 'undefined' || !PDFJSDev.test('PRODUCTION')) &&
        hashParams['disablebcmaps'] === 'true') {
      AppOptions.set('cMapUrl', '../external/cmaps/');
      AppOptions.set('cMapPacked', false);
    }
    if ('textlayer' in hashParams) {
      switch (hashParams['textlayer']) {
        case 'off':
          AppOptions.set('textLayerMode', TextLayerMode.DISABLE);
          break;
        case 'visible':
        case 'shadow':
        case 'hover':
          let viewer = this.appConfig.viewerContainer;
          viewer.classList.add('textLayer-' + hashParams['textlayer']);
          break;
      }
    }
    if ('pdfbug' in hashParams) {
      AppOptions.set('pdfBug', true);
      let enabled = hashParams['pdfbug'].split(',');
      waitOn.push(loadAndEnablePDFBug(enabled));
    }
    // It is not possible to change locale for the (various) extension builds.
    if ((typeof PDFJSDev === 'undefined' ||
         PDFJSDev.test('!PRODUCTION || GENERIC')) && 'locale' in hashParams) {
      AppOptions.set('locale', hashParams['locale']);
    }

    return Promise.all(waitOn).catch((reason) => {
      console.error(`_parseHashParameters: "${reason.message}".`);
    });
  },

  /**
   * @private
   */
  async _initializeL10n() {
    this.l10n = this.externalServices.createL10n({
      locale: AppOptions.get('locale'),
    });
    const dir = await this.l10n.getDirection();
    document.getElementsByTagName('html')[0].dir = dir;
  },

  /**
   * @private
   */
  async _initializeViewerComponents() {
    const appConfig = this.appConfig;

    this.overlayManager = new OverlayManager();

    const dispatchToDOM = AppOptions.get('eventBusDispatchToDOM');
    const eventBus = appConfig.eventBus || getGlobalEventBus(dispatchToDOM);
    this.eventBus = eventBus;

    let pdfRenderingQueue = new PDFRenderingQueue();
    pdfRenderingQueue.onIdle = this.cleanup.bind(this);
    this.pdfRenderingQueue = pdfRenderingQueue;

    let pdfLinkService = new PDFLinkService({
      eventBus,
      externalLinkTarget: AppOptions.get('externalLinkTarget'),
      externalLinkRel: AppOptions.get('externalLinkRel'),
    });
    this.pdfLinkService = pdfLinkService;

    let downloadManager = this.externalServices.createDownloadManager({
      disableCreateObjectURL: AppOptions.get('disableCreateObjectURL'),
    });
    this.downloadManager = downloadManager;

    const findController = new PDFFindController({
      linkService: pdfLinkService,
      eventBus,
    });
    this.findController = findController;

    const container = appConfig.mainContainer;
    const viewer = appConfig.viewerContainer;
    this.pdfViewer = new PDFViewer({
      container,
      viewer,
      eventBus,
      renderingQueue: pdfRenderingQueue,
      linkService: pdfLinkService,
      downloadManager,
      findController,
      renderer: AppOptions.get('renderer'),
      enableWebGL: AppOptions.get('enableWebGL'),
      l10n: this.l10n,
      textLayerMode: AppOptions.get('textLayerMode'),
      imageResourcesPath: AppOptions.get('imageResourcesPath'),
      renderInteractiveForms: AppOptions.get('renderInteractiveForms'),
      enablePrintAutoRotate: AppOptions.get('enablePrintAutoRotate'),
      useOnlyCssZoom: AppOptions.get('useOnlyCssZoom'),
      maxCanvasPixels: AppOptions.get('maxCanvasPixels'),
    });
    pdfRenderingQueue.setViewer(this.pdfViewer);
    pdfLinkService.setViewer(this.pdfViewer);

    let thumbnailContainer = appConfig.sidebar.thumbnailView;
    this.pdfThumbnailViewer = new PDFThumbnailViewer({
      container: thumbnailContainer,
      renderingQueue: pdfRenderingQueue,
      linkService: pdfLinkService,
      l10n: this.l10n,
    });
    pdfRenderingQueue.setThumbnailViewer(this.pdfThumbnailViewer);

    this.pdfHistory = new PDFHistory({
      linkService: pdfLinkService,
      eventBus,
    });
    pdfLinkService.setHistory(this.pdfHistory);

    this.findBar = new PDFFindBar(appConfig.findBar, eventBus, this.l10n);

    this.pdfDocumentProperties =
      new PDFDocumentProperties(appConfig.documentProperties,
                                this.overlayManager, eventBus, this.l10n);

    this.pdfCursorTools = new PDFCursorTools({
      container,
      eventBus,
      cursorToolOnLoad: AppOptions.get('cursorToolOnLoad'),
    });

    this.toolbar = new Toolbar(appConfig.toolbar, eventBus, this.l10n);

    this.secondaryToolbar =
      new SecondaryToolbar(appConfig.secondaryToolbar, container, eventBus);

    if (this.supportsFullscreen) {
      this.pdfPresentationMode = new PDFPresentationMode({
        container,
        viewer,
        pdfViewer: this.pdfViewer,
        eventBus,
        contextMenuItems: appConfig.fullscreen,
      });
    }

    this.passwordPrompt = new PasswordPrompt(appConfig.passwordOverlay,
                                             this.overlayManager, this.l10n);

    this.pdfOutlineViewer = new PDFOutlineViewer({
      container: appConfig.sidebar.outlineView,
      eventBus,
      linkService: pdfLinkService,
    });

    this.pdfAttachmentViewer = new PDFAttachmentViewer({
      container: appConfig.sidebar.attachmentsView,
      eventBus,
      downloadManager,
    });

    // TODO: improve `PDFSidebar` constructor parameter passing
    let sidebarConfig = Object.create(appConfig.sidebar);
    sidebarConfig.pdfViewer = this.pdfViewer;
    sidebarConfig.pdfThumbnailViewer = this.pdfThumbnailViewer;
    this.pdfSidebar = new PDFSidebar(sidebarConfig, eventBus, this.l10n);
    this.pdfSidebar.onToggled = this.forceRendering.bind(this);

    this.pdfSidebarResizer = new PDFSidebarResizer(appConfig.sidebarResizer,
                                                   eventBus, this.l10n);
  },

  run(config) {
    this.initialize(config).then(webViewerInitialized);
  },

  zoomIn(ticks) {
    let newScale = this.pdfViewer.currentScale;
    do {
      newScale = (newScale * DEFAULT_SCALE_DELTA).toFixed(2);
      newScale = Math.ceil(newScale * 10) / 10;
      newScale = Math.min(MAX_SCALE, newScale);
    } while (--ticks > 0 && newScale < MAX_SCALE);
    this.pdfViewer.currentScaleValue = newScale;
  },

  zoomOut(ticks) {
    let newScale = this.pdfViewer.currentScale;
    do {
      newScale = (newScale / DEFAULT_SCALE_DELTA).toFixed(2);
      newScale = Math.floor(newScale * 10) / 10;
      newScale = Math.max(MIN_SCALE, newScale);
    } while (--ticks > 0 && newScale > MIN_SCALE);
    this.pdfViewer.currentScaleValue = newScale;
  },

  get pagesCount() {
    return this.pdfDocument ? this.pdfDocument.numPages : 0;
  },

  set page(val) {
    this.pdfViewer.currentPageNumber = val;
  },

  get page() {
    return this.pdfViewer.currentPageNumber;
  },

  get printing() {
    return !!this.printService;
  },

  get supportsPrinting() {
    return PDFPrintServiceFactory.instance.supportsPrinting;
  },

  get supportsFullscreen() {
    let support;
    if (typeof PDFJSDev !== 'undefined' && PDFJSDev.test('MOZCENTRAL')) {
      support = document.fullscreenEnabled === true ||
                document.mozFullScreenEnabled === true;
    } else {
      let doc = document.documentElement;
      support = !!(doc.requestFullscreen || doc.mozRequestFullScreen ||
                   doc.webkitRequestFullScreen || doc.msRequestFullscreen);

      if (document.fullscreenEnabled === false ||
          document.mozFullScreenEnabled === false ||
          document.webkitFullscreenEnabled === false ||
          document.msFullscreenEnabled === false) {
        support = false;
      }
    }
    return shadow(this, 'supportsFullscreen', support);
  },

  get supportsIntegratedFind() {
    return this.externalServices.supportsIntegratedFind;
  },

  get supportsDocumentFonts() {
    return this.externalServices.supportsDocumentFonts;
  },

  get supportsDocumentColors() {
    return this.externalServices.supportsDocumentColors;
  },

  get loadingBar() {
    let bar = new ProgressBar('#loadingBar');
    return shadow(this, 'loadingBar', bar);
  },

  get supportedMouseWheelZoomModifierKeys() {
    return this.externalServices.supportedMouseWheelZoomModifierKeys;
  },

  initPassiveLoading() {
    if (typeof PDFJSDev === 'undefined' ||
        !PDFJSDev.test('FIREFOX || MOZCENTRAL || CHROME')) {
      throw new Error('Not implemented: initPassiveLoading');
    }
    this.externalServices.initPassiveLoading({
      onOpenWithTransport(url, length, transport) {
        PDFViewerApplication.open(url, { range: transport, });

        if (length) {
          PDFViewerApplication.pdfDocumentProperties.setFileSize(length);
        }
      },
      onOpenWithData(data) {
        PDFViewerApplication.open(data);
      },
      onOpenWithURL(url, length, originalUrl) {
        let file = url, args = null;
        if (length !== undefined) {
          args = { length, };
        }
        if (originalUrl !== undefined) {
          file = { url, originalUrl, };
        }
        PDFViewerApplication.open(file, args);
      },
      onError(err) {
        PDFViewerApplication.l10n.get('loading_error', null,
            'An error occurred while loading the PDF.').then((msg) => {
          PDFViewerApplication.error(msg, err);
        });
      },
      onProgress(loaded, total) {
        PDFViewerApplication.progress(loaded / total);
      },
    });
  },

  setTitleUsingUrl(url = '') {
    this.url = url;
    this.baseUrl = url.split('#')[0];
    let title = getPDFFileNameFromURL(url, '');
    if (!title) {
      try {
        title = decodeURIComponent(getFilenameFromUrl(url)) || url;
      } catch (ex) {
        // decodeURIComponent may throw URIError,
        // fall back to using the unprocessed url in that case
        title = url;
      }
    }
    this.setTitle(title);
  },

  setTitle(title) {
    if (this.isViewerEmbedded) {
      // Embedded PDF viewers should not be changing their parent page's title.
      return;
    }
    document.title = title;
  },

  /**
   * Closes opened PDF document.
   * @returns {Promise} - Returns the promise, which is resolved when all
   *                      destruction is completed.
   */
  async close() {
    let errorWrapper = this.appConfig.errorWrapper.container;
    errorWrapper.setAttribute('hidden', 'true');

    if (!this.pdfLoadingTask) {
      return;
    }

    let promise = this.pdfLoadingTask.destroy();
    this.pdfLoadingTask = null;

    if (this.pdfDocument) {
      this.pdfDocument = null;

      this.pdfThumbnailViewer.setDocument(null);
      this.pdfViewer.setDocument(null);
      this.pdfLinkService.setDocument(null);
      this.pdfDocumentProperties.setDocument(null);
    }
    this.store = null;
    this.isInitialViewSet = false;
    this.downloadComplete = false;
    this.url = '';
    this.baseUrl = '';
    this.contentDispositionFilename = null;

    this.pdfSidebar.reset();
    this.pdfOutlineViewer.reset();
    this.pdfAttachmentViewer.reset();

    this.findBar.reset();
    this.toolbar.reset();
    this.secondaryToolbar.reset();

    if (typeof PDFBug !== 'undefined') {
      PDFBug.cleanup();
    }
    return promise;
  },

  /**
   * Opens PDF document specified by URL or array with additional arguments.
   * @param {string|TypedArray|ArrayBuffer} file - PDF location or binary data.
   * @param {Object} args - (optional) Additional arguments for the getDocument
   *                        call, e.g. HTTP headers ('httpHeaders') or
   *                        alternative data transport ('range').
   * @returns {Promise} - Returns the promise, which is resolved when document
   *                      is opened.
   */
  async open(file, args) {
    if (this.pdfLoadingTask) {
      // We need to destroy already opened document.
      await this.close();
    }
    // Set the necessary global worker parameters, using the available options.
    const workerParameters = AppOptions.getAll('worker');
    for (let key in workerParameters) {
      GlobalWorkerOptions[key] = workerParameters[key];
    }

    let parameters = Object.create(null);
    if (typeof file === 'string') { // URL
      this.setTitleUsingUrl(file);
      parameters.url = file;
    } else if (file && 'byteLength' in file) { // ArrayBuffer
      parameters.data = file;
    } else if (file.url && file.originalUrl) {
      this.setTitleUsingUrl(file.originalUrl);
      parameters.url = file.url;
    }
    if (typeof PDFJSDev === 'undefined' || !PDFJSDev.test('PRODUCTION')) {
      parameters.docBaseUrl = document.URL.split('#')[0];
    } else if (typeof PDFJSDev !== 'undefined' &&
               PDFJSDev.test('FIREFOX || MOZCENTRAL || CHROME')) {
      parameters.docBaseUrl = this.baseUrl;
    }
    // Set the necessary API parameters, using the available options.
    const apiParameters = AppOptions.getAll('api');
    for (let key in apiParameters) {
      parameters[key] = apiParameters[key];
    }

    if (args) {
      for (let prop in args) {
        if (prop === 'length') {
          this.pdfDocumentProperties.setFileSize(args[prop]);
        }
        parameters[prop] = args[prop];
      }
    }

    let loadingTask = getDocument(parameters);
    this.pdfLoadingTask = loadingTask;

    loadingTask.onPassword = (updateCallback, reason) => {
      this.passwordPrompt.setUpdateCallback(updateCallback, reason);
      this.passwordPrompt.open();
    };

    loadingTask.onProgress = ({ loaded, total, }) => {
      this.progress(loaded / total);
    };

    // Listen for unsupported features to trigger the fallback UI.
    loadingTask.onUnsupportedFeature = this.fallback.bind(this);

    return loadingTask.promise.then((pdfDocument) => {
      this.load(pdfDocument);
    }, (exception) => {
      if (loadingTask !== this.pdfLoadingTask) {
        return; // Ignore errors for previously opened PDF files.
      }

      let message = exception && exception.message;
      let loadingErrorMessage;
      if (exception instanceof InvalidPDFException) {
        // change error message also for other builds
        loadingErrorMessage = this.l10n.get('invalid_file_error', null,
                                            'Invalid or corrupted PDF file.');
      } else if (exception instanceof MissingPDFException) {
        // special message for missing PDF's
        loadingErrorMessage = this.l10n.get('missing_file_error', null,
                                            'Missing PDF file.');
      } else if (exception instanceof UnexpectedResponseException) {
        loadingErrorMessage = this.l10n.get('unexpected_response_error', null,
                                            'Unexpected server response.');
      } else {
        loadingErrorMessage = this.l10n.get('loading_error', null,
          'An error occurred while loading the PDF.');
      }

      return loadingErrorMessage.then((msg) => {
        this.error(msg, { message, });
        throw new Error(msg);
      });
    });
  },

  download() {
    function downloadByUrl() {
      downloadManager.downloadUrl(url, filename);
    }

    let url = this.baseUrl;
    // Use this.url instead of this.baseUrl to perform filename detection based
    // on the reference fragment as ultimate fallback if needed.
    let filename = this.contentDispositionFilename ||
      getPDFFileNameFromURL(this.url);
    let downloadManager = this.downloadManager;
    downloadManager.onerror = (err) => {
      // This error won't really be helpful because it's likely the
      // fallback won't work either (or is already open).
      this.error(`PDF failed to download: ${err}`);
    };

    // When the PDF document isn't ready, or the PDF file is still downloading,
    // simply download using the URL.
    if (!this.pdfDocument || !this.downloadComplete) {
      downloadByUrl();
      return;
    }

    this.pdfDocument.getData().then(function(data) {
      const blob = new Blob([data], { type: 'application/pdf', });
      downloadManager.download(blob, url, filename);
    }).catch(downloadByUrl); // Error occurred, try downloading with the URL.
  },

  fallback(featureId) {
    if (typeof PDFJSDev !== 'undefined' &&
        PDFJSDev.test('FIREFOX || MOZCENTRAL')) {
      // Only trigger the fallback once so we don't spam the user with messages
      // for one PDF.
      if (this.fellback) {
        return;
      }
      this.fellback = true;
      this.externalServices.fallback({
        featureId,
        url: this.baseUrl,
      }, function response(download) {
        if (!download) {
          return;
        }
        PDFViewerApplication.download();
      });
    }
  },

  /**
   * Show the error box.
   * @param {String} message A message that is human readable.
   * @param {Object} moreInfo (optional) Further information about the error
   *                            that is more technical.  Should have a 'message'
   *                            and optionally a 'stack' property.
   */
  error(message, moreInfo) {
    let moreInfoText = [this.l10n.get('error_version_info',
      { version: version || '?', build: build || '?', },
      'PDF.js v{{version}} (build: {{build}})')];
    if (moreInfo) {
      moreInfoText.push(
        this.l10n.get('error_message', { message: moreInfo.message, },
                      'Message: {{message}}'));
      if (moreInfo.stack) {
        moreInfoText.push(
          this.l10n.get('error_stack', { stack: moreInfo.stack, },
                        'Stack: {{stack}}'));
      } else {
        if (moreInfo.filename) {
          moreInfoText.push(
            this.l10n.get('error_file', { file: moreInfo.filename, },
                          'File: {{file}}'));
        }
        if (moreInfo.lineNumber) {
          moreInfoText.push(
            this.l10n.get('error_line', { line: moreInfo.lineNumber, },
                          'Line: {{line}}'));
        }
      }
    }

    if (typeof PDFJSDev === 'undefined' ||
        !PDFJSDev.test('FIREFOX || MOZCENTRAL')) {
      let errorWrapperConfig = this.appConfig.errorWrapper;
      let errorWrapper = errorWrapperConfig.container;
      errorWrapper.removeAttribute('hidden');

      let errorMessage = errorWrapperConfig.errorMessage;
      errorMessage.textContent = message;

      let closeButton = errorWrapperConfig.closeButton;
      closeButton.onclick = function() {
        errorWrapper.setAttribute('hidden', 'true');
      };

      let errorMoreInfo = errorWrapperConfig.errorMoreInfo;
      let moreInfoButton = errorWrapperConfig.moreInfoButton;
      let lessInfoButton = errorWrapperConfig.lessInfoButton;
      moreInfoButton.onclick = function() {
        errorMoreInfo.removeAttribute('hidden');
        moreInfoButton.setAttribute('hidden', 'true');
        lessInfoButton.removeAttribute('hidden');
        errorMoreInfo.style.height = errorMoreInfo.scrollHeight + 'px';
      };
      lessInfoButton.onclick = function() {
        errorMoreInfo.setAttribute('hidden', 'true');
        moreInfoButton.removeAttribute('hidden');
        lessInfoButton.setAttribute('hidden', 'true');
      };
      moreInfoButton.oncontextmenu = noContextMenuHandler;
      lessInfoButton.oncontextmenu = noContextMenuHandler;
      closeButton.oncontextmenu = noContextMenuHandler;
      moreInfoButton.removeAttribute('hidden');
      lessInfoButton.setAttribute('hidden', 'true');
      Promise.all(moreInfoText).then((parts) => {
        errorMoreInfo.value = parts.join('\n');
      });
    } else {
      Promise.all(moreInfoText).then((parts) => {
        console.error(message + '\n' + parts.join('\n'));
      });
      this.fallback();
    }
  },

  progress(level) {
    if (this.downloadComplete) {
      // Don't accidentally show the loading bar again when the entire file has
      // already been fetched (only an issue when disableAutoFetch is enabled).
      return;
    }
    let percent = Math.round(level * 100);
    // When we transition from full request to range requests, it's possible
    // that we discard some of the loaded data. This can cause the loading
    // bar to move backwards. So prevent this by only updating the bar if it
    // increases.
    if (percent > this.loadingBar.percent || isNaN(percent)) {
      this.loadingBar.percent = percent;

      // When disableAutoFetch is enabled, it's not uncommon for the entire file
      // to never be fetched (depends on e.g. the file structure). In this case
      // the loading bar will not be completely filled, nor will it be hidden.
      // To prevent displaying a partially filled loading bar permanently, we
      // hide it when no data has been loaded during a certain amount of time.
      const disableAutoFetch = this.pdfDocument ?
        this.pdfDocument.loadingParams['disableAutoFetch'] :
        AppOptions.get('disableAutoFetch');

      if (disableAutoFetch && percent) {
        if (this.disableAutoFetchLoadingBarTimeout) {
          clearTimeout(this.disableAutoFetchLoadingBarTimeout);
          this.disableAutoFetchLoadingBarTimeout = null;
        }
        this.loadingBar.show();

        this.disableAutoFetchLoadingBarTimeout = setTimeout(() => {
          this.loadingBar.hide();
          this.disableAutoFetchLoadingBarTimeout = null;
        }, DISABLE_AUTO_FETCH_LOADING_BAR_TIMEOUT);
      }
    }
  },

  load(pdfDocument) {
    this.pdfDocument = pdfDocument;

    pdfDocument.getDownloadInfo().then(() => {
      this.downloadComplete = true;
      this.loadingBar.hide();

      firstPagePromise.then(() => {
        this.eventBus.dispatch('documentloaded', { source: this, });
      });
    });

    // Since the `setInitialView` call below depends on this being resolved,
    // fetch it early to avoid delaying initial rendering of the PDF document.
    const pageModePromise = pdfDocument.getPageMode().catch(
      function() { /* Avoid breaking initial rendering; ignoring errors. */ });
    const openActionDestPromise = pdfDocument.getOpenActionDestination().catch(
      function() { /* Avoid breaking initial rendering; ignoring errors. */ });

    this.toolbar.setPagesCount(pdfDocument.numPages, false);
    this.secondaryToolbar.setPagesCount(pdfDocument.numPages);

    const store = this.store = new ViewHistory(pdfDocument.fingerprint);

    let baseDocumentUrl;
    if (typeof PDFJSDev === 'undefined' || PDFJSDev.test('GENERIC')) {
      baseDocumentUrl = null;
    } else if (PDFJSDev.test('FIREFOX || MOZCENTRAL')) {
      baseDocumentUrl = this.baseUrl;
    } else if (PDFJSDev.test('CHROME')) {
      baseDocumentUrl = location.href.split('#')[0];
    }
    this.pdfLinkService.setDocument(pdfDocument, baseDocumentUrl);
    this.pdfDocumentProperties.setDocument(pdfDocument, this.url);

    let pdfViewer = this.pdfViewer;
    pdfViewer.setDocument(pdfDocument);
    let firstPagePromise = pdfViewer.firstPagePromise;
    let pagesPromise = pdfViewer.pagesPromise;
    let onePageRendered = pdfViewer.onePageRendered;

    let pdfThumbnailViewer = this.pdfThumbnailViewer;
    pdfThumbnailViewer.setDocument(pdfDocument);

    firstPagePromise.then((pdfPage) => {
      this.loadingBar.setWidth(this.appConfig.viewerContainer);

      if (!AppOptions.get('disableHistory') && !this.isViewerEmbedded) {
        // The browsing history is only enabled when the viewer is standalone,
        // i.e. not when it is embedded in a web page.
        let resetHistory = !AppOptions.get('showPreviousViewOnLoad');
        this.pdfHistory.initialize(pdfDocument.fingerprint, resetHistory);

        if (this.pdfHistory.initialBookmark) {
          this.initialBookmark = this.pdfHistory.initialBookmark;

          this.initialRotation = this.pdfHistory.initialRotation;
        }
      }

      let storePromise = store.getMultiple({
        page: null,
        zoom: DEFAULT_SCALE_VALUE,
        scrollLeft: '0',
        scrollTop: '0',
        rotation: null,
        sidebarView: SidebarView.NONE,
        scrollMode: null,
        spreadMode: null,
      }).catch(() => { /* Unable to read from storage; ignoring errors. */ });

      Promise.all([
        storePromise, pageModePromise, openActionDestPromise,
      ]).then(async ([values = {}, pageMode, openActionDest]) => {
        if (openActionDest && !this.initialBookmark &&
            !AppOptions.get('disableOpenActionDestination')) {
          // Always let the browser history/document hash take precedence.
          this.initialBookmark = JSON.stringify(openActionDest);
          // TODO: Re-factor the `PDFHistory` initialization to remove this hack
          // that's currently necessary to prevent weird initial history state.
          this.pdfHistory.push({ explicitDest: openActionDest,
                                 pageNumber: null, });
        }
        const initialBookmark = this.initialBookmark;
        // Initialize the default values, from user preferences.
        const zoom = AppOptions.get('defaultZoomValue');
        let hash = zoom ? `zoom=${zoom}` : null;

        let rotation = null;
        let sidebarView = AppOptions.get('sidebarViewOnLoad');
        let scrollMode = AppOptions.get('scrollModeOnLoad');
        let spreadMode = AppOptions.get('spreadModeOnLoad');

        if (values.page && AppOptions.get('showPreviousViewOnLoad')) {
          hash = 'page=' + values.page + '&zoom=' + (zoom || values.zoom) +
            ',' + values.scrollLeft + ',' + values.scrollTop;

          rotation = parseInt(values.rotation, 10);
          sidebarView = sidebarView || (values.sidebarView | 0);
          scrollMode = scrollMode || (values.scrollMode | 0);
          spreadMode = spreadMode || (values.spreadMode | 0);
        }
        if (pageMode && !AppOptions.get('disablePageMode')) {
          // Always let the user preference/history take precedence.
          sidebarView = sidebarView || apiPageModeToSidebarView(pageMode);
        }

        this.setInitialView(hash, {
          rotation, sidebarView, scrollMode, spreadMode,
        });
        this.eventBus.dispatch('documentinit', { source: this, });
        // Make all navigation keys work on document load,
        // unless the viewer is embedded in a web page.
        if (!this.isViewerEmbedded) {
          pdfViewer.focus();
        }

        // For documents with different page sizes, once all pages are resolved,
        // ensure that the correct location becomes visible on load.
        // (To reduce the risk, in very large and/or slow loading documents,
        //  that the location changes *after* the user has started interacting
        //  with the viewer, wait for either `pagesPromise` or a timeout.)
        await Promise.race([
          pagesPromise,
          new Promise((resolve) => {
            setTimeout(resolve, FORCE_PAGES_LOADED_TIMEOUT);
          }),
        ]);
        if (!initialBookmark && !hash) {
          return;
        }
        if (pdfViewer.hasEqualPageSizes) {
          return;
        }
        this.initialBookmark = initialBookmark;

        // eslint-disable-next-line no-self-assign
        pdfViewer.currentScaleValue = pdfViewer.currentScaleValue;
        // Re-apply the initial document location.
        this.setInitialView(hash);
      }).then(function() {
        // At this point, rendering of the initial page(s) should always have
        // started (and may even have completed).
        // To prevent any future issues, e.g. the document being completely
        // blank on load, always trigger rendering here.
        pdfViewer.update();
      });
    });

    pdfDocument.getPageLabels().then((labels) => {
      if (!labels || AppOptions.get('disablePageLabels')) {
        return;
      }
      let i = 0, numLabels = labels.length;
      if (numLabels !== this.pagesCount) {
        console.error('The number of Page Labels does not match ' +
                      'the number of pages in the document.');
        return;
      }
      // Ignore page labels that correspond to standard page numbering.
      while (i < numLabels && labels[i] === (i + 1).toString()) {
        i++;
      }
      if (i === numLabels) {
        return;
      }

      pdfViewer.setPageLabels(labels);
      pdfThumbnailViewer.setPageLabels(labels);

      // Changing toolbar page display to use labels and we need to set
      // the label of the current page.
      this.toolbar.setPagesCount(pdfDocument.numPages, true);
      this.toolbar.setPageNumber(pdfViewer.currentPageNumber,
                                 pdfViewer.currentPageLabel);
    });

    pagesPromise.then(() => {
      if (!this.supportsPrinting) {
        return;
      }
      pdfDocument.getJavaScript().then((javaScript) => {
        if (!javaScript) {
          return;
        }
        javaScript.some((js) => {
          if (!js) { // Don't warn/fallback for empty JavaScript actions.
            return false;
          }
          console.warn('Warning: JavaScript is not supported');
          this.fallback(UNSUPPORTED_FEATURES.javaScript);
          return true;
        });

        // Hack to support auto printing.
        let regex = /\bprint\s*\(/;
        for (let i = 0, ii = javaScript.length; i < ii; i++) {
          let js = javaScript[i];
          if (js && regex.test(js)) {
            setTimeout(function() {
              window.print();
            });
            return;
          }
        }
      });
    });

    Promise.all([onePageRendered, animationStarted]).then(() => {
      pdfDocument.getOutline().then((outline) => {
        this.pdfOutlineViewer.render({ outline, });
      });
      pdfDocument.getAttachments().then((attachments) => {
        this.pdfAttachmentViewer.render({ attachments, });
      });
    });

    pdfDocument.getMetadata().then(
        ({ info, metadata, contentDispositionFilename, }) => {
      this.documentInfo = info;
      this.metadata = metadata;
      this.contentDispositionFilename = contentDispositionFilename;

      // Provides some basic debug information
      console.log('PDF ' + pdfDocument.fingerprint + ' [' +
                  info.PDFFormatVersion + ' ' + (info.Producer || '-').trim() +
                  ' / ' + (info.Creator || '-').trim() + ']' +
                  ' (PDF.js: ' + (version || '-') +
                  (AppOptions.get('enableWebGL') ? ' [WebGL]' : '') + ')');

      let pdfTitle;
      if (metadata && metadata.has('dc:title')) {
        let title = metadata.get('dc:title');
        // Ghostscript sometimes return 'Untitled', sets the title to 'Untitled'
        if (title !== 'Untitled') {
          pdfTitle = title;
        }
      }

      if (!pdfTitle && info && info['Title']) {
        pdfTitle = info['Title'];
      }

      if (pdfTitle) {
        this.setTitle(
          `${pdfTitle} - ${contentDispositionFilename || document.title}`);
      } else if (contentDispositionFilename) {
        this.setTitle(contentDispositionFilename);
      }

      if (info.IsAcroFormPresent) {
        console.warn('Warning: AcroForm/XFA is not supported');
        this.fallback(UNSUPPORTED_FEATURES.forms);
      }

      if (typeof PDFJSDev !== 'undefined' &&
          PDFJSDev.test('FIREFOX || MOZCENTRAL')) {
        let versionId = String(info.PDFFormatVersion).slice(-1) | 0;
        let generatorId = 0;
        const KNOWN_GENERATORS = [
          'acrobat distiller', 'acrobat pdfwriter', 'adobe livecycle',
          'adobe pdf library', 'adobe photoshop', 'ghostscript', 'tcpdf',
          'cairo', 'dvipdfm', 'dvips', 'pdftex', 'pdfkit', 'itext', 'prince',
          'quarkxpress', 'mac os x', 'microsoft', 'openoffice', 'oracle',
          'luradocument', 'pdf-xchange', 'antenna house', 'aspose.cells', 'fpdf'
        ];
        if (info.Producer) {
          KNOWN_GENERATORS.some(function (generator, s, i) {
            if (!generator.includes(s)) {
              return false;
            }
            generatorId = i + 1;
            return true;
          }.bind(null, info.Producer.toLowerCase()));
        }
        let formType = !info.IsAcroFormPresent ? null : info.IsXFAPresent ?
                      'xfa' : 'acroform';
        this.externalServices.reportTelemetry({
          type: 'documentInfo',
          version: versionId,
          generator: generatorId,
          formType,
        });
      }
    });
  },

  setInitialView(storedHash, { rotation, sidebarView,
                               scrollMode, spreadMode, } = {}) {
    let setRotation = (angle) => {
      if (isValidRotation(angle)) {
        this.pdfViewer.pagesRotation = angle;
      }
    };
    let setViewerModes = (scroll, spread) => {
      if (Number.isInteger(scroll)) {
        this.pdfViewer.scrollMode = scroll;
      }
      if (Number.isInteger(spread)) {
        this.pdfViewer.spreadMode = spread;
      }
    };

    // Putting these before isInitialViewSet = true prevents these values from
    // being stored in the document history (and overriding any future changes
    // made to the corresponding global preferences), just this once.
    setViewerModes(scrollMode, spreadMode);

    this.isInitialViewSet = true;
    this.pdfSidebar.setInitialView(sidebarView);

    if (this.initialBookmark) {
      setRotation(this.initialRotation);
      delete this.initialRotation;

      this.pdfLinkService.setHash(this.initialBookmark);
      this.initialBookmark = null;
    } else if (storedHash) {
      setRotation(rotation);

      this.pdfLinkService.setHash(storedHash);
    }

    // Ensure that the correct page number is displayed in the UI,
    // even if the active page didn't change during document load.
    this.toolbar.setPageNumber(this.pdfViewer.currentPageNumber,
                               this.pdfViewer.currentPageLabel);
    this.secondaryToolbar.setPageNumber(this.pdfViewer.currentPageNumber);

    if (!this.pdfViewer.currentScaleValue) {
      // Scale was not initialized: invalid bookmark or scale was not specified.
      // Setting the default one.
      this.pdfViewer.currentScaleValue = DEFAULT_SCALE_VALUE;
    }
  },

  cleanup() {
    if (!this.pdfDocument) {
      return; // run cleanup when document is loaded
    }
    this.pdfViewer.cleanup();
    this.pdfThumbnailViewer.cleanup();

    // We don't want to remove fonts used by active page SVGs.
    if (this.pdfViewer.renderer !== RendererType.SVG) {
      this.pdfDocument.cleanup();
    }
  },

  forceRendering() {
    this.pdfRenderingQueue.printing = this.printing;
    this.pdfRenderingQueue.isThumbnailViewEnabled =
      this.pdfSidebar.isThumbnailViewVisible;
    this.pdfRenderingQueue.renderHighestPriority();
  },

  beforePrint() {
    if (this.printService) {
      // There is no way to suppress beforePrint/afterPrint events,
      // but PDFPrintService may generate double events -- this will ignore
      // the second event that will be coming from native window.print().
      return;
    }

    if (!this.supportsPrinting) {
      this.l10n.get('printing_not_supported', null,
                    'Warning: Printing is not fully supported by ' +
                    'this browser.').then((printMessage) => {
        this.error(printMessage);
      });
      return;
    }

    // The beforePrint is a sync method and we need to know layout before
    // returning from this method. Ensure that we can get sizes of the pages.
    if (!this.pdfViewer.pageViewsReady) {
      this.l10n.get('printing_not_ready', null,
                    'Warning: The PDF is not fully loaded for printing.').
          then((notReadyMessage) => {
        window.alert(notReadyMessage);
      });
      return;
    }

    let pagesOverview = this.pdfViewer.getPagesOverview();
    let printContainer = this.appConfig.printContainer;
    let printService = PDFPrintServiceFactory.instance.createPrintService(
      this.pdfDocument, pagesOverview, printContainer, this.l10n);
    this.printService = printService;
    this.forceRendering();

    printService.layout();

    if (typeof PDFJSDev !== 'undefined' &&
        PDFJSDev.test('FIREFOX || MOZCENTRAL')) {
      this.externalServices.reportTelemetry({
        type: 'print',
      });
    }
  },

  afterPrint: function pdfViewSetupAfterPrint() {
    if (this.printService) {
      this.printService.destroy();
      this.printService = null;
    }
    this.forceRendering();
  },

<<<<<<< HEAD
  rotatePages: function pdfViewRotatePages(delta) {
    console.log('Rotation is not supported at this time!');
    return;
    var pageNumber = this.page;
    this.pageRotation = (this.pageRotation + 360 + delta) % 360;
    this.pdfViewer.pagesRotation = this.pageRotation;
    this.pdfThumbnailViewer.pagesRotation = this.pageRotation;

    this.forceRendering();

    this.pdfViewer.currentPageNumber = pageNumber;
=======
  rotatePages(delta) {
    if (!this.pdfDocument) {
      return;
    }
    let newRotation = (this.pdfViewer.pagesRotation + 360 + delta) % 360;
    this.pdfViewer.pagesRotation = newRotation;
    // Note that the thumbnail viewer is updated, and rendering is triggered,
    // in the 'rotationchanging' event handler.
>>>>>>> d3868e1b
  },

  requestPresentationMode() {
    if (!this.pdfPresentationMode) {
      return;
    }
    this.pdfPresentationMode.request();
  },

  bindEvents() {
    let { eventBus, _boundEvents, } = this;

    _boundEvents.beforePrint = this.beforePrint.bind(this);
    _boundEvents.afterPrint = this.afterPrint.bind(this);

    eventBus.on('resize', webViewerResize);
    eventBus.on('hashchange', webViewerHashchange);
    eventBus.on('beforeprint', _boundEvents.beforePrint);
    eventBus.on('afterprint', _boundEvents.afterPrint);
    eventBus.on('pagerendered', webViewerPageRendered);
    eventBus.on('textlayerrendered', webViewerTextLayerRendered);
    eventBus.on('updateviewarea', webViewerUpdateViewarea);
    eventBus.on('pagechanging', webViewerPageChanging);
    eventBus.on('scalechanging', webViewerScaleChanging);
    eventBus.on('rotationchanging', webViewerRotationChanging);
    eventBus.on('sidebarviewchanged', webViewerSidebarViewChanged);
    eventBus.on('pagemode', webViewerPageMode);
    eventBus.on('namedaction', webViewerNamedAction);
    eventBus.on('presentationmodechanged', webViewerPresentationModeChanged);
    eventBus.on('presentationmode', webViewerPresentationMode);
    eventBus.on('openfile', webViewerOpenFile);
    eventBus.on('print', webViewerPrint);
    eventBus.on('download', webViewerDownload);
    eventBus.on('firstpage', webViewerFirstPage);
    eventBus.on('lastpage', webViewerLastPage);
    eventBus.on('nextpage', webViewerNextPage);
    eventBus.on('previouspage', webViewerPreviousPage);
    eventBus.on('zoomin', webViewerZoomIn);
    eventBus.on('zoomout', webViewerZoomOut);
    eventBus.on('pagenumberchanged', webViewerPageNumberChanged);
    eventBus.on('scalechanged', webViewerScaleChanged);
    eventBus.on('rotatecw', webViewerRotateCw);
    eventBus.on('rotateccw', webViewerRotateCcw);
    eventBus.on('switchscrollmode', webViewerSwitchScrollMode);
    eventBus.on('scrollmodechanged', webViewerScrollModeChanged);
    eventBus.on('switchspreadmode', webViewerSwitchSpreadMode);
    eventBus.on('spreadmodechanged', webViewerSpreadModeChanged);
    eventBus.on('documentproperties', webViewerDocumentProperties);
    eventBus.on('find', webViewerFind);
    eventBus.on('findfromurlhash', webViewerFindFromUrlHash);
    eventBus.on('updatefindmatchescount', webViewerUpdateFindMatchesCount);
    eventBus.on('updatefindcontrolstate', webViewerUpdateFindControlState);
    if (typeof PDFJSDev === 'undefined' || PDFJSDev.test('GENERIC')) {
      eventBus.on('fileinputchange', webViewerFileInputChange);
    }
  },

  bindWindowEvents() {
    let { eventBus, _boundEvents, } = this;

    _boundEvents.windowResize = () => {
      eventBus.dispatch('resize', { source: window, });
    };
    _boundEvents.windowHashChange = () => {
      eventBus.dispatch('hashchange', {
        source: window,
        hash: document.location.hash.substring(1),
      });
    };
    _boundEvents.windowBeforePrint = () => {
      eventBus.dispatch('beforeprint', { source: window, });
    };
    _boundEvents.windowAfterPrint = () => {
      eventBus.dispatch('afterprint', { source: window, });
    };

    window.addEventListener('visibilitychange', webViewerVisibilityChange);
    window.addEventListener('wheel', webViewerWheel);
    window.addEventListener('click', webViewerClick);
    window.addEventListener('keydown', webViewerKeyDown);
    window.addEventListener('resize', _boundEvents.windowResize);
    window.addEventListener('hashchange', _boundEvents.windowHashChange);
    window.addEventListener('beforeprint', _boundEvents.windowBeforePrint);
    window.addEventListener('afterprint', _boundEvents.windowAfterPrint);
  },

  unbindEvents() {
    let { eventBus, _boundEvents, } = this;

    eventBus.off('resize', webViewerResize);
    eventBus.off('hashchange', webViewerHashchange);
    eventBus.off('beforeprint', _boundEvents.beforePrint);
    eventBus.off('afterprint', _boundEvents.afterPrint);
    eventBus.off('pagerendered', webViewerPageRendered);
    eventBus.off('textlayerrendered', webViewerTextLayerRendered);
    eventBus.off('updateviewarea', webViewerUpdateViewarea);
    eventBus.off('pagechanging', webViewerPageChanging);
    eventBus.off('scalechanging', webViewerScaleChanging);
    eventBus.off('rotationchanging', webViewerRotationChanging);
    eventBus.off('sidebarviewchanged', webViewerSidebarViewChanged);
    eventBus.off('pagemode', webViewerPageMode);
    eventBus.off('namedaction', webViewerNamedAction);
    eventBus.off('presentationmodechanged', webViewerPresentationModeChanged);
    eventBus.off('presentationmode', webViewerPresentationMode);
    eventBus.off('openfile', webViewerOpenFile);
    eventBus.off('print', webViewerPrint);
    eventBus.off('download', webViewerDownload);
    eventBus.off('firstpage', webViewerFirstPage);
    eventBus.off('lastpage', webViewerLastPage);
    eventBus.off('nextpage', webViewerNextPage);
    eventBus.off('previouspage', webViewerPreviousPage);
    eventBus.off('zoomin', webViewerZoomIn);
    eventBus.off('zoomout', webViewerZoomOut);
    eventBus.off('pagenumberchanged', webViewerPageNumberChanged);
    eventBus.off('scalechanged', webViewerScaleChanged);
    eventBus.off('rotatecw', webViewerRotateCw);
    eventBus.off('rotateccw', webViewerRotateCcw);
    eventBus.off('switchscrollmode', webViewerSwitchScrollMode);
    eventBus.off('scrollmodechanged', webViewerScrollModeChanged);
    eventBus.off('switchspreadmode', webViewerSwitchSpreadMode);
    eventBus.off('spreadmodechanged', webViewerSpreadModeChanged);
    eventBus.off('documentproperties', webViewerDocumentProperties);
    eventBus.off('find', webViewerFind);
    eventBus.off('findfromurlhash', webViewerFindFromUrlHash);
    eventBus.off('updatefindmatchescount', webViewerUpdateFindMatchesCount);
    eventBus.off('updatefindcontrolstate', webViewerUpdateFindControlState);
    if (typeof PDFJSDev === 'undefined' || PDFJSDev.test('GENERIC')) {
      eventBus.off('fileinputchange', webViewerFileInputChange);
    }

    _boundEvents.beforePrint = null;
    _boundEvents.afterPrint = null;
  },

  unbindWindowEvents() {
    let { _boundEvents, } = this;

    window.removeEventListener('visibilitychange', webViewerVisibilityChange);
    window.removeEventListener('wheel', webViewerWheel);
    window.removeEventListener('click', webViewerClick);
    window.removeEventListener('keydown', webViewerKeyDown);
    window.removeEventListener('resize', _boundEvents.windowResize);
    window.removeEventListener('hashchange', _boundEvents.windowHashChange);
    window.removeEventListener('beforeprint', _boundEvents.windowBeforePrint);
    window.removeEventListener('afterprint', _boundEvents.windowAfterPrint);

    _boundEvents.windowResize = null;
    _boundEvents.windowHashChange = null;
    _boundEvents.windowBeforePrint = null;
    _boundEvents.windowAfterPrint = null;
  },
};

let validateFileURL;
if (typeof PDFJSDev === 'undefined' || PDFJSDev.test('GENERIC')) {
  const HOSTED_VIEWER_ORIGINS = ['null',
    'http://mozilla.github.io', 'https://mozilla.github.io'];
  validateFileURL = function validateFileURL(file) {
    if (file === undefined) {
      return;
    }
    try {
      let viewerOrigin = new URL(window.location.href).origin || 'null';
      if (HOSTED_VIEWER_ORIGINS.includes(viewerOrigin)) {
        // Hosted or local viewer, allow for any file locations
        return;
      }
      let { origin, protocol, } = new URL(file, window.location.href);
      // Removing of the following line will not guarantee that the viewer will
      // start accepting URLs from foreign origin -- CORS headers on the remote
      // server must be properly configured.
      // IE10 / IE11 does not include an origin in `blob:`-URLs. So don't block
      // any blob:-URL. The browser's same-origin policy will block requests to
      // blob:-URLs from other origins, so this is safe.
      if (origin !== viewerOrigin && protocol !== 'blob:') {
        throw new Error('file origin does not match viewer\'s');
      }
    } catch (ex) {
      let message = ex && ex.message;
      PDFViewerApplication.l10n.get('loading_error', null,
          'An error occurred while loading the PDF.').
          then((loadingErrorMessage) => {
        PDFViewerApplication.error(loadingErrorMessage, { message, });
      });
      throw ex;
    }
  };
}

function loadFakeWorker() {
  if (!GlobalWorkerOptions.workerSrc) {
    GlobalWorkerOptions.workerSrc = AppOptions.get('workerSrc');
  }
  if (typeof PDFJSDev === 'undefined' || !PDFJSDev.test('PRODUCTION')) {
    return new Promise(function(resolve, reject) {
      if (typeof SystemJS === 'object') {
        SystemJS.import('pdfjs/core/worker').then((worker) => {
          window.pdfjsWorker = worker;
          resolve();
        }).catch(reject);
      } else if (typeof require === 'function') {
        try {
          window.pdfjsWorker = require('../src/core/worker.js');
          resolve();
        } catch (ex) {
          reject(ex);
        }
      } else {
        reject(new Error(
          'SystemJS or CommonJS must be used to load fake worker.'));
      }
    });
  }
  return loadScript(PDFWorker.getWorkerSrc());
}

function loadAndEnablePDFBug(enabledTabs) {
  let appConfig = PDFViewerApplication.appConfig;
  return loadScript(appConfig.debuggerScriptPath).then(function() {
    PDFBug.enable(enabledTabs);
    PDFBug.init({
      OPS,
      createObjectURL,
    }, appConfig.mainContainer);
  });
}

function webViewerInitialized() {
  let appConfig = PDFViewerApplication.appConfig;
  let file;
  if (typeof PDFJSDev === 'undefined' || PDFJSDev.test('GENERIC')) {
    let queryString = document.location.search.substring(1);
    let params = parseQueryString(queryString);
    file = 'file' in params ? params.file : AppOptions.get('defaultUrl');
    validateFileURL(file);
  } else if (PDFJSDev.test('FIREFOX || MOZCENTRAL')) {
    file = window.location.href.split('#')[0];
  } else if (PDFJSDev.test('CHROME')) {
    file = AppOptions.get('defaultUrl');
  }

  if (typeof PDFJSDev === 'undefined' || PDFJSDev.test('GENERIC')) {
    let fileInput = document.createElement('input');
    fileInput.id = appConfig.openFileInputName;
    fileInput.className = 'fileInput';
    fileInput.setAttribute('type', 'file');
    fileInput.oncontextmenu = noContextMenuHandler;
    document.body.appendChild(fileInput);

    if (!window.File || !window.FileReader ||
        !window.FileList || !window.Blob) {
      appConfig.toolbar.openFile.setAttribute('hidden', 'true');
      appConfig.secondaryToolbar.openFileButton.setAttribute('hidden', 'true');
    } else {
      fileInput.value = null;
    }
<<<<<<< HEAD
  } else {
    appConfig.toolbar.openFile.setAttribute('hidden', 'true');
    appConfig.secondaryToolbar.openFileButton.setAttribute('hidden', 'true');
  }

  PDFJS.disableTextLayer = true; //for testing - should remove better
  if ((typeof PDFJSDev === 'undefined' || !PDFJSDev.test('PRODUCTION')) ||
      PDFViewerApplication.viewerPrefs['pdfBugEnabled']) {
    // Special debugging flags in the hash section of the URL.
    var hash = document.location.hash.substring(1);
    var hashParams = parseQueryString(hash);
=======
>>>>>>> d3868e1b

    fileInput.addEventListener('change', function(evt) {
      let files = evt.target.files;
      if (!files || files.length === 0) {
        return;
      }
      PDFViewerApplication.eventBus.dispatch('fileinputchange', {
        source: this,
        fileInput: evt.target,
      });
    });

    // Enable draging-and-dropping a new PDF file onto the viewerContainer.
    appConfig.mainContainer.addEventListener('dragover', function(evt) {
      evt.preventDefault();

      evt.dataTransfer.dropEffect = 'move';
    });
    appConfig.mainContainer.addEventListener('drop', function(evt) {
      evt.preventDefault();

      const files = evt.dataTransfer.files;
      if (!files || files.length === 0) {
        return;
      }
      PDFViewerApplication.eventBus.dispatch('fileinputchange', {
        source: this,
        fileInput: evt.dataTransfer,
      });
    });
  } else {
    appConfig.toolbar.openFile.setAttribute('hidden', 'true');
    appConfig.secondaryToolbar.openFileButton.setAttribute('hidden', 'true');
  }

  if (typeof PDFJSDev !== 'undefined' &&
      PDFJSDev.test('FIREFOX || MOZCENTRAL') &&
      !PDFViewerApplication.supportsDocumentFonts) {
    AppOptions.set('disableFontFace', true);
    PDFViewerApplication.l10n.get('web_fonts_disabled', null,
      'Web fonts are disabled: unable to use embedded PDF fonts.').
        then((msg) => {
      console.warn(msg);
    });
  }

  if (!PDFViewerApplication.supportsPrinting) {
    appConfig.toolbar.print.classList.add('hidden');
    appConfig.secondaryToolbar.printButton.classList.add('hidden');
  }

  if (!PDFViewerApplication.supportsFullscreen) {
    appConfig.toolbar.presentationModeButton.classList.add('hidden');
    appConfig.secondaryToolbar.presentationModeButton.classList.add('hidden');
  }

  if (PDFViewerApplication.supportsIntegratedFind) {
    appConfig.toolbar.viewFind.classList.add('hidden');
  }

  appConfig.mainContainer.addEventListener('transitionend', function(evt) {
    if (evt.target === /* mainContainer */ this) {
      PDFViewerApplication.eventBus.dispatch('resize', { source: this, });
    }
  }, true);

  appConfig.sidebar.toggleButton.addEventListener('click', function() {
    PDFViewerApplication.pdfSidebar.toggle();
  });

  try {
    webViewerOpenFileViaURL(file);
  } catch (reason) {
    PDFViewerApplication.l10n.get('loading_error', null,
        'An error occurred while loading the PDF.').then((msg) => {
      PDFViewerApplication.error(msg, reason);
    });
  }
}

let webViewerOpenFileViaURL;
if (typeof PDFJSDev === 'undefined' || PDFJSDev.test('GENERIC')) {
  webViewerOpenFileViaURL = function webViewerOpenFileViaURL(file) {
    if (file && file.lastIndexOf('file:', 0) === 0) {
      // file:-scheme. Load the contents in the main thread because QtWebKit
      // cannot load file:-URLs in a Web Worker. file:-URLs are usually loaded
      // very quickly, so there is no need to set up progress event listeners.
      PDFViewerApplication.setTitleUsingUrl(file);
      let xhr = new XMLHttpRequest();
      xhr.onload = function() {
        PDFViewerApplication.open(new Uint8Array(xhr.response));
      };
      try {
        xhr.open('GET', file);
        xhr.responseType = 'arraybuffer';
        xhr.send();
      } catch (ex) {
        throw ex;
      }
      return;
    }

    if (file) {
      PDFViewerApplication.open(file);
    }
  };
} else if (PDFJSDev.test('FIREFOX || MOZCENTRAL || CHROME')) {
  webViewerOpenFileViaURL = function webViewerOpenFileViaURL(file) {
    PDFViewerApplication.setTitleUsingUrl(file);
    PDFViewerApplication.initPassiveLoading();
  };
} else {
  webViewerOpenFileViaURL = function webViewerOpenFileViaURL(file) {
    if (file) {
      throw new Error('Not implemented: webViewerOpenFileViaURL');
    }
  };
}

function webViewerPageRendered(evt) {
  let pageNumber = evt.pageNumber;
  let pageIndex = pageNumber - 1;
  let pageView = PDFViewerApplication.pdfViewer.getPageView(pageIndex);

  // If the page is still visible when it has finished rendering,
  // ensure that the page number input loading indicator is hidden.
  if (pageNumber === PDFViewerApplication.page) {
    PDFViewerApplication.toolbar.updateLoadingIndicatorState(false);
  }

  // Prevent errors in the edge-case where the PDF document is removed *before*
  // the 'pagerendered' event handler is invoked.
  if (!pageView) {
    return;
  }

  // Use the rendered page to set the corresponding thumbnail image.
  if (PDFViewerApplication.pdfSidebar.isThumbnailViewVisible) {
    let thumbnailView = PDFViewerApplication.pdfThumbnailViewer.
                        getThumbnail(pageIndex);
    thumbnailView.setImage(pageView);
  }

  if (typeof Stats !== 'undefined' && Stats.enabled && pageView.stats) {
    Stats.add(pageNumber, pageView.stats);
  }

  if (pageView.error) {
    PDFViewerApplication.l10n.get('rendering_error', null,
        'An error occurred while rendering the page.').then((msg) => {
      PDFViewerApplication.error(msg, pageView.error);
    });
  }

  if (typeof PDFJSDev !== 'undefined' &&
      PDFJSDev.test('FIREFOX || MOZCENTRAL')) {
    PDFViewerApplication.externalServices.reportTelemetry({
      type: 'pageInfo',
    });
    // It is a good time to report stream and font types.
    PDFViewerApplication.pdfDocument.getStats().then(function (stats) {
      PDFViewerApplication.externalServices.reportTelemetry({
        type: 'documentStats',
        stats,
      });
    });
  }
}

function webViewerTextLayerRendered(evt) {
  if (typeof PDFJSDev !== 'undefined' &&
      PDFJSDev.test('FIREFOX || MOZCENTRAL') &&
      evt.numTextDivs > 0 && !PDFViewerApplication.supportsDocumentColors) {
    PDFViewerApplication.l10n.get('document_colors_not_allowed', null,
      'PDF documents are not allowed to use their own colors: ' +
      '\'Allow pages to choose their own colors\' ' +
      'is deactivated in the browser.').
        then((msg) => {
      console.error(msg);
    });
    PDFViewerApplication.fallback();
  }
}

function webViewerPageMode(evt) {
  // Handle the 'pagemode' hash parameter, see also `PDFLinkService_setHash`.
  let mode = evt.mode, view;
  switch (mode) {
    case 'thumbs':
      view = SidebarView.THUMBS;
      break;
    case 'bookmarks':
    case 'outline':
      view = SidebarView.OUTLINE;
      break;
    case 'attachments':
      view = SidebarView.ATTACHMENTS;
      break;
    case 'none':
      view = SidebarView.NONE;
      break;
    default:
      console.error('Invalid "pagemode" hash parameter: ' + mode);
      return;
  }
  PDFViewerApplication.pdfSidebar.switchView(view, /* forceOpen = */ true);
}

function webViewerNamedAction(evt) {
  // Processing couple of named actions that might be useful.
  // See also PDFLinkService.executeNamedAction
  let action = evt.action;
  switch (action) {
    case 'GoToPage':
      PDFViewerApplication.appConfig.toolbar.pageNumber.select();
      break;

    case 'Find':
      if (!PDFViewerApplication.supportsIntegratedFind) {
        PDFViewerApplication.findBar.toggle();
      }
      break;
  }
}

function webViewerPresentationModeChanged(evt) {
  let { active, switchInProgress, } = evt;
  PDFViewerApplication.pdfViewer.presentationModeState =
    switchInProgress ? PresentationModeState.CHANGING :
    active ? PresentationModeState.FULLSCREEN : PresentationModeState.NORMAL;
}

function webViewerSidebarViewChanged(evt) {
  PDFViewerApplication.pdfRenderingQueue.isThumbnailViewEnabled =
    PDFViewerApplication.pdfSidebar.isThumbnailViewVisible;

  let store = PDFViewerApplication.store;
  if (store && PDFViewerApplication.isInitialViewSet) {
    // Only update the storage when the document has been loaded *and* rendered.
    store.set('sidebarView', evt.view).catch(function() { });
  }
}

function webViewerUpdateViewarea(evt) {
  let location = evt.location, store = PDFViewerApplication.store;

  if (store && PDFViewerApplication.isInitialViewSet) {
    store.setMultiple({
      'page': location.pageNumber,
      'zoom': location.scale,
      'scrollLeft': location.left,
      'scrollTop': location.top,
      'rotation': location.rotation,
    }).catch(function() { /* unable to write to storage */ });
  }
  let href =
    PDFViewerApplication.pdfLinkService.getAnchorUrl(location.pdfOpenParams);
  PDFViewerApplication.appConfig.toolbar.viewBookmark.href = href;
  PDFViewerApplication.appConfig.secondaryToolbar.viewBookmarkButton.href =
    href;

  // Show/hide the loading indicator in the page number input element.
  let currentPage =
    PDFViewerApplication.pdfViewer.getPageView(PDFViewerApplication.page - 1);
  let loading = currentPage.renderingState !== RenderingStates.FINISHED;
  PDFViewerApplication.toolbar.updateLoadingIndicatorState(loading);
}

function webViewerScrollModeChanged(evt) {
  let store = PDFViewerApplication.store;
  if (store && PDFViewerApplication.isInitialViewSet) {
    // Only update the storage when the document has been loaded *and* rendered.
    store.set('scrollMode', evt.mode).catch(function() { });
  }
}

function webViewerSpreadModeChanged(evt) {
  let store = PDFViewerApplication.store;
  if (store && PDFViewerApplication.isInitialViewSet) {
    // Only update the storage when the document has been loaded *and* rendered.
    store.set('spreadMode', evt.mode).catch(function() { });
  }
}

function webViewerResize() {
  let { pdfDocument, pdfViewer, } = PDFViewerApplication;
  if (!pdfDocument) {
    return;
  }
  let currentScaleValue = pdfViewer.currentScaleValue;
  if (currentScaleValue === 'auto' ||
      currentScaleValue === 'page-fit' ||
      currentScaleValue === 'page-width') {
    // Note: the scale is constant for 'page-actual'.
    pdfViewer.currentScaleValue = currentScaleValue;
  }
  pdfViewer.update();
}

function webViewerHashchange(evt) {
  let hash = evt.hash;
  if (!hash) {
    return;
  }
  if (!PDFViewerApplication.isInitialViewSet) {
    PDFViewerApplication.initialBookmark = hash;
  } else if (!PDFViewerApplication.pdfHistory.popStateInProgress) {
    PDFViewerApplication.pdfLinkService.setHash(hash);
  }
}

let webViewerFileInputChange;
if (typeof PDFJSDev === 'undefined' || PDFJSDev.test('GENERIC')) {
  webViewerFileInputChange = function webViewerFileInputChange(evt) {
    if (PDFViewerApplication.pdfViewer &&
        PDFViewerApplication.pdfViewer.isInPresentationMode) {
      return; // Opening a new PDF file isn't supported in Presentation Mode.
    }
    let file = evt.fileInput.files[0];

    if (URL.createObjectURL && !AppOptions.get('disableCreateObjectURL')) {
      let url = URL.createObjectURL(file);
      if (file.name) {
        url = { url, originalUrl: file.name, };
      }
      PDFViewerApplication.open(url);
    } else {
      PDFViewerApplication.setTitleUsingUrl(file.name);
      // Read the local file into a Uint8Array.
      let fileReader = new FileReader();
      fileReader.onload = function webViewerChangeFileReaderOnload(evt) {
        let buffer = evt.target.result;
        PDFViewerApplication.open(new Uint8Array(buffer));
      };
      fileReader.readAsArrayBuffer(file);
    }

    // URL does not reflect proper document location - hiding some icons.
    let appConfig = PDFViewerApplication.appConfig;
    appConfig.toolbar.viewBookmark.setAttribute('hidden', 'true');
    appConfig.secondaryToolbar.viewBookmarkButton.setAttribute('hidden',
                                                               'true');
    appConfig.toolbar.download.setAttribute('hidden', 'true');
    appConfig.secondaryToolbar.downloadButton.setAttribute('hidden', 'true');
  };
}

function webViewerPresentationMode() {
  PDFViewerApplication.requestPresentationMode();
}
function webViewerOpenFile() {
  if (typeof PDFJSDev === 'undefined' || PDFJSDev.test('GENERIC')) {
    let openFileInputName = PDFViewerApplication.appConfig.openFileInputName;
    document.getElementById(openFileInputName).click();
  }
}
function webViewerPrint() {
  window.print();
}
function webViewerDownload() {
  PDFViewerApplication.download();
}
function webViewerFirstPage() {
  if (PDFViewerApplication.pdfDocument) {
    PDFViewerApplication.page = 1;
  }
}
function webViewerLastPage() {
  if (PDFViewerApplication.pdfDocument) {
    PDFViewerApplication.page = PDFViewerApplication.pagesCount;
  }
}
function webViewerNextPage() {
  PDFViewerApplication.page++;
}
function webViewerPreviousPage() {
  PDFViewerApplication.page--;
}
function webViewerZoomIn() {
  PDFViewerApplication.zoomIn();
}
function webViewerZoomOut() {
  PDFViewerApplication.zoomOut();
}
function webViewerPageNumberChanged(evt) {
  let pdfViewer = PDFViewerApplication.pdfViewer;
  // Note that for `<input type="number">` HTML elements, an empty string will
  // be returned for non-number inputs; hence we simply do nothing in that case.
  if (evt.value !== '') {
    pdfViewer.currentPageLabel = evt.value;
  }

  // Ensure that the page number input displays the correct value, even if the
  // value entered by the user was invalid (e.g. a floating point number).
  if (evt.value !== pdfViewer.currentPageNumber.toString() &&
      evt.value !== pdfViewer.currentPageLabel) {
    PDFViewerApplication.toolbar.setPageNumber(
      pdfViewer.currentPageNumber, pdfViewer.currentPageLabel);
  }
}
function webViewerScaleChanged(evt) {
  PDFViewerApplication.pdfViewer.currentScaleValue = evt.value;
}
function webViewerRotateCw() {
  PDFViewerApplication.rotatePages(90);
}
function webViewerRotateCcw() {
  PDFViewerApplication.rotatePages(-90);
}
function webViewerSwitchScrollMode(evt) {
  PDFViewerApplication.pdfViewer.scrollMode = evt.mode;
}
function webViewerSwitchSpreadMode(evt) {
  PDFViewerApplication.pdfViewer.spreadMode = evt.mode;
}
function webViewerDocumentProperties() {
  PDFViewerApplication.pdfDocumentProperties.open();
}

function webViewerFind(evt) {
  PDFViewerApplication.findController.executeCommand('find' + evt.type, {
    query: evt.query,
    phraseSearch: evt.phraseSearch,
    caseSensitive: evt.caseSensitive,
    entireWord: evt.entireWord,
    highlightAll: evt.highlightAll,
    findPrevious: evt.findPrevious,
  });
}

function webViewerFindFromUrlHash(evt) {
  PDFViewerApplication.findController.executeCommand('find', {
    query: evt.query,
    phraseSearch: evt.phraseSearch,
    caseSensitive: false,
    entireWord: false,
    highlightAll: true,
    findPrevious: false,
  });
}

function webViewerUpdateFindMatchesCount({ matchesCount, }) {
  if (PDFViewerApplication.supportsIntegratedFind) {
    PDFViewerApplication.externalServices.updateFindMatchesCount(matchesCount);
  } else {
    PDFViewerApplication.findBar.updateResultsCount(matchesCount);
  }
}

function webViewerUpdateFindControlState({ state, previous, matchesCount, }) {
  if (PDFViewerApplication.supportsIntegratedFind) {
    PDFViewerApplication.externalServices.updateFindControlState({
      result: state,
      findPrevious: previous,
      matchesCount,
    });
  } else {
    PDFViewerApplication.findBar.updateUIState(state, previous, matchesCount);
  }
}

function webViewerScaleChanging(evt) {
  PDFViewerApplication.toolbar.setPageScale(evt.presetValue, evt.scale);

  PDFViewerApplication.pdfViewer.update();
}

function webViewerRotationChanging(evt) {
  PDFViewerApplication.pdfThumbnailViewer.pagesRotation = evt.pagesRotation;

  PDFViewerApplication.forceRendering();
  // Ensure that the active page doesn't change during rotation.
  PDFViewerApplication.pdfViewer.currentPageNumber = evt.pageNumber;
}

function webViewerPageChanging(evt) {
  let page = evt.pageNumber;

  PDFViewerApplication.toolbar.setPageNumber(page, evt.pageLabel || null);
  PDFViewerApplication.secondaryToolbar.setPageNumber(page);

  if (PDFViewerApplication.pdfSidebar.isThumbnailViewVisible) {
    PDFViewerApplication.pdfThumbnailViewer.scrollThumbnailIntoView(page);
  }

  // We need to update stats.
  if (typeof Stats !== 'undefined' && Stats.enabled) {
    let pageView = PDFViewerApplication.pdfViewer.getPageView(page - 1);
    if (pageView && pageView.stats) {
      Stats.add(page, pageView.stats);
    }
  }
}

function webViewerVisibilityChange(evt) {
  if (document.visibilityState === 'visible') {
    // Ignore mouse wheel zooming during tab switches (bug 1503412).
    setZoomDisabledTimeout();
  }
}

let zoomDisabledTimeout = null;
function setZoomDisabledTimeout() {
  if (zoomDisabledTimeout) {
    clearTimeout(zoomDisabledTimeout);
  }
  zoomDisabledTimeout = setTimeout(function() {
    zoomDisabledTimeout = null;
  }, WHEEL_ZOOM_DISABLED_TIMEOUT);
}

function webViewerWheel(evt) {
  let pdfViewer = PDFViewerApplication.pdfViewer;
  if (pdfViewer.isInPresentationMode) {
    return;
  }

  if (evt.ctrlKey || evt.metaKey) {
    let support = PDFViewerApplication.supportedMouseWheelZoomModifierKeys;
    if ((evt.ctrlKey && !support.ctrlKey) ||
        (evt.metaKey && !support.metaKey)) {
      return;
    }
    // Only zoom the pages, not the entire viewer.
    evt.preventDefault();
    // NOTE: this check must be placed *after* preventDefault.
    if (zoomDisabledTimeout || document.visibilityState === 'hidden') {
      return;
    }

    let previousScale = pdfViewer.currentScale;

    let delta = normalizeWheelEventDelta(evt);

    const MOUSE_WHEEL_DELTA_PER_PAGE_SCALE = 3.0;
    let ticks = delta * MOUSE_WHEEL_DELTA_PER_PAGE_SCALE;
    if (ticks < 0) {
      PDFViewerApplication.zoomOut(-ticks);
    } else {
      PDFViewerApplication.zoomIn(ticks);
    }

    let currentScale = pdfViewer.currentScale;
    if (previousScale !== currentScale) {
      // After scaling the page via zoomIn/zoomOut, the position of the upper-
      // left corner is restored. When the mouse wheel is used, the position
      // under the cursor should be restored instead.
      let scaleCorrectionFactor = currentScale / previousScale - 1;
      let rect = pdfViewer.container.getBoundingClientRect();
      let dx = evt.clientX - rect.left;
      let dy = evt.clientY - rect.top;
      pdfViewer.container.scrollLeft += dx * scaleCorrectionFactor;
      pdfViewer.container.scrollTop += dy * scaleCorrectionFactor;
    }
  } else {
    setZoomDisabledTimeout();
  }
}

function webViewerClick(evt) {
  if (!PDFViewerApplication.secondaryToolbar.isOpen) {
    return;
  }
  let appConfig = PDFViewerApplication.appConfig;
  if (PDFViewerApplication.pdfViewer.containsElement(evt.target) ||
      (appConfig.toolbar.container.contains(evt.target) &&
       evt.target !== appConfig.secondaryToolbar.toggleButton)) {
    PDFViewerApplication.secondaryToolbar.close();
  }
}

function webViewerKeyDown(evt) {
  if (PDFViewerApplication.overlayManager.active) {
    return;
  }

  let handled = false, ensureViewerFocused = false;
  let cmd = (evt.ctrlKey ? 1 : 0) |
            (evt.altKey ? 2 : 0) |
            (evt.shiftKey ? 4 : 0) |
            (evt.metaKey ? 8 : 0);

  let pdfViewer = PDFViewerApplication.pdfViewer;
  let isViewerInPresentationMode = pdfViewer && pdfViewer.isInPresentationMode;

  // First, handle the key bindings that are independent whether an input
  // control is selected or not.
  if (cmd === 1 || cmd === 8 || cmd === 5 || cmd === 12) {
    // either CTRL or META key with optional SHIFT.
    switch (evt.keyCode) {
      case 70: // f
        if (!PDFViewerApplication.supportsIntegratedFind) {
          PDFViewerApplication.findBar.open();
          handled = true;
        }
        break;
      case 71: // g
        if (!PDFViewerApplication.supportsIntegratedFind) {
          let findState = PDFViewerApplication.findController.state;
          if (findState) {
            PDFViewerApplication.findController.executeCommand('findagain', {
              query: findState.query,
              phraseSearch: findState.phraseSearch,
              caseSensitive: findState.caseSensitive,
              entireWord: findState.entireWord,
              highlightAll: findState.highlightAll,
              findPrevious: cmd === 5 || cmd === 12,
            });
          }
          handled = true;
        }
        break;
      case 61: // FF/Mac '='
      case 107: // FF '+' and '='
      case 187: // Chrome '+'
      case 171: // FF with German keyboard
        if (!isViewerInPresentationMode) {
          PDFViewerApplication.zoomIn();
        }
        handled = true;
        break;
      case 173: // FF/Mac '-'
      case 109: // FF '-'
      case 189: // Chrome '-'
        if (!isViewerInPresentationMode) {
          PDFViewerApplication.zoomOut();
        }
        handled = true;
        break;
      case 48: // '0'
      case 96: // '0' on Numpad of Swedish keyboard
        if (!isViewerInPresentationMode) {
          // keeping it unhandled (to restore page zoom to 100%)
          setTimeout(function () {
            // ... and resetting the scale after browser adjusts its scale
            pdfViewer.currentScaleValue = DEFAULT_SCALE_VALUE;
          });
          handled = false;
        }
        break;

      case 38: // up arrow
        if (isViewerInPresentationMode || PDFViewerApplication.page > 1) {
          PDFViewerApplication.page = 1;
          handled = true;
          ensureViewerFocused = true;
        }
        break;
      case 40: // down arrow
        if (isViewerInPresentationMode ||
            PDFViewerApplication.page < PDFViewerApplication.pagesCount) {
          PDFViewerApplication.page = PDFViewerApplication.pagesCount;
          handled = true;
          ensureViewerFocused = true;
        }
        break;
    }
  }

  if (typeof PDFJSDev === 'undefined' ||
      !PDFJSDev.test('FIREFOX || MOZCENTRAL')) {
    // CTRL or META without shift
    if (cmd === 1 || cmd === 8) {
      switch (evt.keyCode) {
        case 83: // s
          PDFViewerApplication.download();
          handled = true;
          break;
      }
    }
  }

  // CTRL+ALT or Option+Command
  if (cmd === 3 || cmd === 10) {
    switch (evt.keyCode) {
      case 80: // p
        PDFViewerApplication.requestPresentationMode();
        handled = true;
        break;
      case 71: // g
        // focuses input#pageNumber field
        PDFViewerApplication.appConfig.toolbar.pageNumber.select();
        handled = true;
        break;
    }
  }

  if (handled) {
    if (ensureViewerFocused && !isViewerInPresentationMode) {
      pdfViewer.focus();
    }
    evt.preventDefault();
    return;
  }

  // Some shortcuts should not get handled if a control/input element
  // is selected.
  let curElement = document.activeElement || document.querySelector(':focus');
  let curElementTagName = curElement && curElement.tagName.toUpperCase();
  if (curElementTagName === 'INPUT' ||
      curElementTagName === 'TEXTAREA' ||
      curElementTagName === 'SELECT') {
    // Make sure that the secondary toolbar is closed when Escape is pressed.
    if (evt.keyCode !== 27) { // 'Esc'
      return;
    }
  }

  if (cmd === 0) { // no control key pressed at all.
    let turnPage = 0, turnOnlyIfPageFit = false;
    switch (evt.keyCode) {
      case 38: // up arrow
      case 33: // pg up
        // vertical scrolling using arrow/pg keys
        if (pdfViewer.isVerticalScrollbarEnabled) {
          turnOnlyIfPageFit = true;
        }
        turnPage = -1;
        break;
      case 8: // backspace
        if (!isViewerInPresentationMode) {
          turnOnlyIfPageFit = true;
        }
        turnPage = -1;
        break;
      case 37: // left arrow
        // horizontal scrolling using arrow keys
        if (pdfViewer.isHorizontalScrollbarEnabled) {
          turnOnlyIfPageFit = true;
        }
        /* falls through */
      case 75: // 'k'
      case 80: // 'p'
        turnPage = -1;
        break;
      case 27: // esc key
        if (PDFViewerApplication.secondaryToolbar.isOpen) {
          PDFViewerApplication.secondaryToolbar.close();
          handled = true;
        }
        if (!PDFViewerApplication.supportsIntegratedFind &&
            PDFViewerApplication.findBar.opened) {
          PDFViewerApplication.findBar.close();
          handled = true;
        }
        break;
      case 40: // down arrow
      case 34: // pg down
        // vertical scrolling using arrow/pg keys
        if (pdfViewer.isVerticalScrollbarEnabled) {
          turnOnlyIfPageFit = true;
        }
        turnPage = 1;
        break;
      case 13: // enter key
      case 32: // spacebar
        if (!isViewerInPresentationMode) {
          turnOnlyIfPageFit = true;
        }
        turnPage = 1;
        break;
      case 39: // right arrow
        // horizontal scrolling using arrow keys
        if (pdfViewer.isHorizontalScrollbarEnabled) {
          turnOnlyIfPageFit = true;
        }
        /* falls through */
      case 74: // 'j'
      case 78: // 'n'
        turnPage = 1;
        break;

      case 36: // home
        if (isViewerInPresentationMode || PDFViewerApplication.page > 1) {
          PDFViewerApplication.page = 1;
          handled = true;
          ensureViewerFocused = true;
        }
        break;
      case 35: // end
        if (isViewerInPresentationMode ||
            PDFViewerApplication.page < PDFViewerApplication.pagesCount) {
          PDFViewerApplication.page = PDFViewerApplication.pagesCount;
          handled = true;
          ensureViewerFocused = true;
        }
        break;

      case 83: // 's'
        PDFViewerApplication.pdfCursorTools.switchTool(CursorTool.SELECT);
        break;
      case 72: // 'h'
        PDFViewerApplication.pdfCursorTools.switchTool(CursorTool.HAND);
        break;

      case 82: // 'r'
        PDFViewerApplication.rotatePages(90);
        break;

      case 115: // F4
        PDFViewerApplication.pdfSidebar.toggle();
        break;
    }

    if (turnPage !== 0 &&
        (!turnOnlyIfPageFit || pdfViewer.currentScaleValue === 'page-fit')) {
      if (turnPage > 0) {
        if (PDFViewerApplication.page < PDFViewerApplication.pagesCount) {
          PDFViewerApplication.page++;
        }
      } else {
        if (PDFViewerApplication.page > 1) {
          PDFViewerApplication.page--;
        }
      }
      handled = true;
    }
  }

  if (cmd === 4) { // shift-key
    switch (evt.keyCode) {
      case 13: // enter key
      case 32: // spacebar
        if (!isViewerInPresentationMode &&
            pdfViewer.currentScaleValue !== 'page-fit') {
          break;
        }
        if (PDFViewerApplication.page > 1) {
          PDFViewerApplication.page--;
        }
        handled = true;
        break;

      case 82: // 'r'
        PDFViewerApplication.rotatePages(-90);
        break;
    }
  }

  if (!handled && !isViewerInPresentationMode) {
    // 33=Page Up  34=Page Down  35=End    36=Home
    // 37=Left     38=Up         39=Right  40=Down
    // 32=Spacebar
    if ((evt.keyCode >= 33 && evt.keyCode <= 40) ||
        (evt.keyCode === 32 && curElementTagName !== 'BUTTON')) {
      ensureViewerFocused = true;
    }
  }

  if (ensureViewerFocused && !pdfViewer.containsElement(curElement)) {
    // The page container is not focused, but a page navigation key has been
    // pressed. Change the focus to the viewer container to make sure that
    // navigation by keyboard works as expected.
    pdfViewer.focus();
  }

  if (handled) {
    evt.preventDefault();
  }
}

/**
 * Converts API PageMode values to the format used by `PDFSidebar`.
 * NOTE: There's also a "FullScreen" parameter which is not possible to support,
 *       since the Fullscreen API used in browsers requires that entering
 *       fullscreen mode only occurs as a result of a user-initiated event.
 * @param {string} mode - The API PageMode value.
 * @returns {number} A value from {SidebarView}.
 */
function apiPageModeToSidebarView(mode) {
  switch (mode) {
    case 'UseNone':
      return SidebarView.NONE;
    case 'UseThumbs':
      return SidebarView.THUMBS;
    case 'UseOutlines':
      return SidebarView.OUTLINE;
    case 'UseAttachments':
      return SidebarView.ATTACHMENTS;
    case 'UseOC':
      // Not implemented, since we don't support Optional Content Groups yet.
  }
  return SidebarView.NONE; // Default value.
}

/* Abstract factory for the print service. */
let PDFPrintServiceFactory = {
  instance: {
    supportsPrinting: false,
    createPrintService() {
      throw new Error('Not implemented: createPrintService');
    },
  },
};

export {
  PDFViewerApplication,
  DefaultExternalServices,
  PDFPrintServiceFactory,
};<|MERGE_RESOLUTION|>--- conflicted
+++ resolved
@@ -1262,8 +1262,7 @@
     this.forceRendering();
   },
 
-<<<<<<< HEAD
-  rotatePages: function pdfViewRotatePages(delta) {
+  rotatePages(delta) {
     console.log('Rotation is not supported at this time!');
     return;
     var pageNumber = this.page;
@@ -1274,16 +1273,6 @@
     this.forceRendering();
 
     this.pdfViewer.currentPageNumber = pageNumber;
-=======
-  rotatePages(delta) {
-    if (!this.pdfDocument) {
-      return;
-    }
-    let newRotation = (this.pdfViewer.pagesRotation + 360 + delta) % 360;
-    this.pdfViewer.pagesRotation = newRotation;
-    // Note that the thumbnail viewer is updated, and rendering is triggered,
-    // in the 'rotationchanging' event handler.
->>>>>>> d3868e1b
   },
 
   requestPresentationMode() {
@@ -1540,7 +1529,6 @@
     } else {
       fileInput.value = null;
     }
-<<<<<<< HEAD
   } else {
     appConfig.toolbar.openFile.setAttribute('hidden', 'true');
     appConfig.secondaryToolbar.openFileButton.setAttribute('hidden', 'true');
@@ -1552,8 +1540,6 @@
     // Special debugging flags in the hash section of the URL.
     var hash = document.location.hash.substring(1);
     var hashParams = parseQueryString(hash);
-=======
->>>>>>> d3868e1b
 
     fileInput.addEventListener('change', function(evt) {
       let files = evt.target.files;
