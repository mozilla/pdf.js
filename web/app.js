--- conflicted
+++ resolved
@@ -2904,10 +2904,7 @@
   }
 }
 function webViewerNextPage() {
-<<<<<<< HEAD
   PDFViewerApplication.pdfViewer.nextPage();
-=======
-  PDFViewerApplication.page++;
   // #542 prevent IE11 and Edge from scrolling to the end of the page
   if (PDFViewerApplication.pageViewMode === "single") {
     if (PDFViewerApplication.pdfViewer && PDFViewerApplication.pdfViewer.container) {
@@ -2915,7 +2912,6 @@
     }
   }
   // #542 end of modification
->>>>>>> 1e8765c1
 }
 function webViewerPreviousPage() {
   PDFViewerApplication.pdfViewer.previousPage();
