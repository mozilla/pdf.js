/* Copyright 2012 Mozilla Foundation
 *
 * Licensed under the Apache License, Version 2.0 (the "License");
 * you may not use this file except in compliance with the License.
 * You may obtain a copy of the License at
 *
 *     http://www.apache.org/licenses/LICENSE-2.0
 *
 * Unless required by applicable law or agreed to in writing, software
 * distributed under the License is distributed on an "AS IS" BASIS,
 * WITHOUT WARRANTIES OR CONDITIONS OF ANY KIND, either express or implied.
 * See the License for the specific language governing permissions and
 * limitations under the License.
 */

/** @typedef {import("./interfaces").IRenderableView} IRenderableView */

import {
  AnnotationMode,
  createPromiseCapability,
  PixelsPerInch,
  RenderingCancelledException,
  SVGGraphics,
} from "pdfjs-lib";
import {
  approximateFraction,
  DEFAULT_SCALE,
  getOutputScale,
  RendererType,
  roundToDivide,
  TextLayerMode,
} from "./ui_utils.js";
import { compatibilityParams } from "./app_options.js";
import { NullL10n } from "./l10n_utils.js";
import { RenderingStates } from "./pdf_rendering_queue.js";
import canvasSize from "canvas-size";
import { warn } from "../src/shared/util.js";

/**
 * @typedef {Object} PDFPageViewOptions
 * @property {HTMLDivElement} [container] - The viewer element.
 * @property {EventBus} eventBus - The application event bus.
 * @property {number} id - The page unique ID (normally its number).
 * @property {number} scale - The page scale display.
 * @property {PageViewport} defaultViewport - The page viewport.
 * @property {Promise<OptionalContentConfig>} [optionalContentConfigPromise] -
 *   A promise that is resolved with an {@link OptionalContentConfig} instance.
 *   The default value is `null`.
 * @property {PDFRenderingQueue} renderingQueue - The rendering queue object.
 * @property {IPDFTextLayerFactory} textLayerFactory
 * @property {number} [textLayerMode] - Controls if the text layer used for
 *   selection and searching is created, and if the improved text selection
 *   behaviour is enabled. The constants from {TextLayerMode} should be used.
 *   The default value is `TextLayerMode.ENABLE`.
 * @property {number} [annotationMode] - Controls if the annotation layer is
 *   created, and if interactive form elements or `AnnotationStorage`-data are
 *   being rendered. The constants from {@link AnnotationMode} should be used;
 *   see also {@link RenderParameters} and {@link GetOperatorListParameters}.
 *   The default value is `AnnotationMode.ENABLE_FORMS`.
 * @property {IPDFAnnotationLayerFactory} annotationLayerFactory
 * @property {IPDFXfaLayerFactory} xfaLayerFactory
 * @property {IPDFStructTreeLayerFactory} structTreeLayerFactory
 * @property {Object} [textHighlighterFactory]
 * @property {string} [imageResourcesPath] - Path for image resources, mainly
 *   for annotation icons. Include trailing slash.
 * @property {string} renderer - 'canvas' or 'svg'. The default is 'canvas'.
 * @property {boolean} [useOnlyCssZoom] - Enables CSS only zooming. The default
 *   value is `false`.
 * @property {number} [maxCanvasPixels] - The maximum supported canvas size in
 *   total pixels, i.e. width * height. Use -1 for no limit. The default value
 *   is 4096 * 4096 (16 mega-pixels).
 * @property {IL10n} l10n - Localization service.
 */

const MAX_CANVAS_PIXELS = compatibilityParams.maxCanvasPixels || 16777216;

/**
 * @implements {IRenderableView}
 */
class PDFPageView {
  /**
   * @param {PDFPageViewOptions} options
   */
  constructor(options) {
    const container = options.container;
    const defaultViewport = options.defaultViewport;

    this.id = options.id;
    this.renderingId = "page" + this.id;

    this.pdfPage = null;
    this.pageLabel = null;
    this.rotation = 0;
    this.scale = options.scale || DEFAULT_SCALE;
    this.viewport = defaultViewport;
    this.pdfPageRotate = defaultViewport.rotation;
    this._optionalContentConfigPromise =
      options.optionalContentConfigPromise || null;
    this.hasRestrictedScaling = false;
    this.textLayerMode = options.textLayerMode ?? TextLayerMode.ENABLE;
    this._annotationMode =
      options.annotationMode ?? AnnotationMode.ENABLE_FORMS;
    this.imageResourcesPath = options.imageResourcesPath || "";
    this.useOnlyCssZoom = options.useOnlyCssZoom || false;
    this.maxCanvasPixels = options.maxCanvasPixels || MAX_CANVAS_PIXELS;

    this.eventBus = options.eventBus;
    this.renderingQueue = options.renderingQueue;
    this.textLayerFactory = options.textLayerFactory;
    this.annotationLayerFactory = options.annotationLayerFactory;
    this.xfaLayerFactory = options.xfaLayerFactory;
    this.textHighlighter =
      options.textHighlighterFactory?.createTextHighlighter(
        this.id - 1,
        this.eventBus
      );
    this.structTreeLayerFactory = options.structTreeLayerFactory;
    this.renderer = options.renderer || RendererType.CANVAS;
    this.l10n = options.l10n || NullL10n;

    this.paintTask = null;
    this.paintedViewportMap = new WeakMap();
    this.renderingState = RenderingStates.INITIAL;
    this.resume = null;
    this._renderError = null;
    this._isStandalone = !this.renderingQueue?.hasViewer();

    this._annotationCanvasMap = null;

    this.annotationLayer = null;
    this.textLayer = null;
    this.zoomLayer = null;
    this.xfaLayer = null;
    this.structTreeLayer = null;

    const div = document.createElement("div");
    div.className = "page";
    div.style.width = Math.floor(this.viewport.width) + "px";
    div.style.height = Math.floor(this.viewport.height) + "px";
    div.setAttribute("data-page-number", this.id);
    div.setAttribute("role", "region");
    this.l10n.get("page_landmark", { page: this.id }).then(msg => {
      div.setAttribute("aria-label", msg);
    });
    this.div = div;

    container?.appendChild(div);
  }

  setPdfPage(pdfPage) {
    this.pdfPage = pdfPage;
    this.pdfPageRotate = pdfPage.rotate;

    const totalRotation = (this.rotation + this.pdfPageRotate) % 360;
    this.viewport = pdfPage.getViewport({
      scale: this.scale * PixelsPerInch.PDF_TO_CSS_UNITS,
      rotation: totalRotation,
    });
    this.reset();
  }

  destroy() {
    this.reset();
    if (this.pdfPage) {
      this.pdfPage.cleanup();
    }
  }

  /**
   * @private
   */
  async _renderAnnotationLayer() {
    let error = null;
    try {
      await this.annotationLayer.render(this.viewport, "display");
    } catch (ex) {
      error = ex;
    } finally {
      this.eventBus.dispatch("annotationlayerrendered", {
        source: this,
        pageNumber: this.id,
        error,
      });
    }
  }

  /**
   * @private
   */
  async _renderXfaLayer() {
    let error = null;
    try {
      const result = await this.xfaLayer.render(this.viewport, "display");
      if (this.textHighlighter) {
        this._buildXfaTextContentItems(result.textDivs);
      }
    } catch (ex) {
      error = ex;
    } finally {
      this.eventBus.dispatch("xfalayerrendered", {
        source: this,
        pageNumber: this.id,
        error,
      });
    }
  }

  async _buildXfaTextContentItems(textDivs) {
    const text = await this.pdfPage.getTextContent();
    const items = [];
    for (const item of text.items) {
      items.push(item.str);
    }
    this.textHighlighter.setTextMapping(textDivs, items);
    this.textHighlighter.enable();
  }

  /**
   * @private
   */
  _resetZoomLayer(removeFromDOM = false) {
    if (!this.zoomLayer) {
      return;
    }
    const zoomLayerCanvas = this.zoomLayer.firstChild;
    this.paintedViewportMap.delete(zoomLayerCanvas);
    // Zeroing the width and height causes Firefox to release graphics
    // resources immediately, which can greatly reduce memory consumption.
    zoomLayerCanvas.width = 0;
    zoomLayerCanvas.height = 0;

    if (removeFromDOM) {
      // Note: `ChildNode.remove` doesn't throw if the parent node is undefined.
      this.zoomLayer.remove();
    }
    this.zoomLayer = null;
  }

  reset({
    keepZoomLayer = false,
    keepAnnotationLayer = false,
    keepXfaLayer = false,
  } = {}) {
    this.cancelRendering({ keepAnnotationLayer, keepXfaLayer });
    this.renderingState = RenderingStates.INITIAL;

    const div = this.div;
    div.style.width = Math.floor(this.viewport.width) + "px";
    div.style.height = Math.floor(this.viewport.height) + "px";

    const childNodes = div.childNodes,
      zoomLayerNode = (keepZoomLayer && this.zoomLayer) || null,
      annotationLayerNode =
        (keepAnnotationLayer && this.annotationLayer?.div) || null,
      xfaLayerNode = (keepXfaLayer && this.xfaLayer?.div) || null;
    for (let i = childNodes.length - 1; i >= 0; i--) {
      const node = childNodes[i];
      switch (node) {
        case zoomLayerNode:
        case annotationLayerNode:
        case xfaLayerNode:
          continue;
      }
      div.removeChild(node);
    }
    div.removeAttribute("data-loaded");

    if (annotationLayerNode) {
      // Hide the annotation layer until all elements are resized
      // so they are not displayed on the already resized page.
      this.annotationLayer.hide();
    }
    if (xfaLayerNode) {
      // Hide the XFA layer until all elements are resized
      // so they are not displayed on the already resized page.
      this.xfaLayer.hide();
    }

    if (!zoomLayerNode) {
      if (this.canvas) {
        this.paintedViewportMap.delete(this.canvas);
        // Zeroing the width and height causes Firefox to release graphics
        // resources immediately, which can greatly reduce memory consumption.
        this.canvas.width = 0;
        this.canvas.height = 0;
        delete this.canvas;
      }
      this._resetZoomLayer();
    }
    if (this.svg) {
      this.paintedViewportMap.delete(this.svg);
      delete this.svg;
    }

    this.loadingIconDiv = document.createElement("div");
    this.loadingIconDiv.className = "loadingIcon";
    this.loadingIconDiv.setAttribute("role", "img");
    this.l10n.get("loading").then(msg => {
      this.loadingIconDiv?.setAttribute("aria-label", msg);
    });
    div.appendChild(this.loadingIconDiv);
  }

  update({ scale = 0, rotation = null, optionalContentConfigPromise = null }) {
    if (
      typeof PDFJSDev !== "undefined" &&
      PDFJSDev.test("GENERIC") &&
      typeof arguments[0] !== "object"
    ) {
      Window['ngxConsole'].error(
        "PDFPageView.update called with separate parameters, please use an object instead."
      );

      this.update({
        scale: arguments[0],
        rotation: arguments[1],
        optionalContentConfigPromise: arguments[2],
      });
      return;
    }

    this.scale = scale || this.scale;
    if (typeof rotation === "number") {
      this.rotation = rotation; // The rotation may be zero.
    }
    if (optionalContentConfigPromise instanceof Promise) {
      this._optionalContentConfigPromise = optionalContentConfigPromise;
    }

    const totalRotation = (this.rotation + this.pdfPageRotate) % 360;
    const viewportScale = this.scale * PixelsPerInch.PDF_TO_CSS_UNITS;
    this.viewport = this.viewport.clone({
      scale: viewportScale,
      rotation: totalRotation,
    });

    if (this._isStandalone) {
      const { style } = document.documentElement;
      style.setProperty("--zoom-factor", this.scale);
      style.setProperty("--viewport-scale-factor", viewportScale);
    }

    if (this.svg) {
      this.cssTransform({
        target: this.svg,
        redrawAnnotationLayer: true,
        redrawXfaLayer: true,
      });

      this.eventBus.dispatch("pagerendered", {
        source: this,
        pageNumber: this.id,
        cssTransform: true,
        timestamp: performance.now(),
        error: this._renderError,
      });
      return;
    }

    let isScalingRestricted = false;
    if (this.canvas && this.maxCanvasPixels > 0) {
      const outputScale = this.outputScale;
      if (
        ((Math.floor(this.viewport.width) * outputScale.sx) | 0) *
          ((Math.floor(this.viewport.height) * outputScale.sy) | 0) >
        this.maxCanvasPixels
      ) {
        isScalingRestricted = true;
      }
    }

    if (this.canvas) {
      if (
        this.useOnlyCssZoom ||
        (this.hasRestrictedScaling && isScalingRestricted)
      ) {
        this.cssTransform({
          target: this.canvas,
          redrawAnnotationLayer: true,
          redrawXfaLayer: true,
        });

        this.eventBus.dispatch("pagerendered", {
          source: this,
          pageNumber: this.id,
          cssTransform: true,
          timestamp: performance.now(),
          error: this._renderError,
        });
        return;
      }
      if (!this.zoomLayer && !this.canvas.hidden) {
        this.zoomLayer = this.canvas.parentNode;
        this.zoomLayer.style.position = "absolute";
      }
    }
    if (this.zoomLayer) {
      this.cssTransform({ target: this.zoomLayer.firstChild });
    }
    this.reset({
      keepZoomLayer: true,
      keepAnnotationLayer: true,
      keepXfaLayer: true,
    });
  }

  /**
   * PLEASE NOTE: Most likely you want to use the `this.reset()` method,
   *              rather than calling this one directly.
   */
  cancelRendering({ keepAnnotationLayer = false, keepXfaLayer = false } = {}) {
    if (this.paintTask) {
      this.paintTask.cancel();
      this.paintTask = null;
    }
    this.resume = null;

    if (this.textLayer) {
      this.textLayer.cancel();
      this.textLayer = null;
    }
    if (
      this.annotationLayer &&
      (!keepAnnotationLayer || !this.annotationLayer.div)
    ) {
      this.annotationLayer.cancel();
      this.annotationLayer = null;
      this._annotationCanvasMap = null;
    }
    if (this.xfaLayer && (!keepXfaLayer || !this.xfaLayer.div)) {
      this.xfaLayer.cancel();
      this.xfaLayer = null;
      this.textHighlighter?.disable();
    }
    if (this._onTextLayerRendered) {
      this.eventBus._off("textlayerrendered", this._onTextLayerRendered);
      this._onTextLayerRendered = null;
    }
  }

  cssTransform({
    target,
    redrawAnnotationLayer = false,
    redrawXfaLayer = false,
  }) {
    // Scale target (canvas or svg), its wrapper and page container.
    const width = this.viewport.width;
    const height = this.viewport.height;
    const div = this.div;
    target.style.width =
      target.parentNode.style.width =
      div.style.width =
        Math.floor(width) + "px";
    target.style.height =
      target.parentNode.style.height =
      div.style.height =
        Math.floor(height) + "px";
    // The canvas may have been originally rotated; rotate relative to that.
    const relativeRotation =
      this.viewport.rotation - this.paintedViewportMap.get(target).rotation;
    const absRotation = Math.abs(relativeRotation);
    let scaleX = 1,
      scaleY = 1;
    if (absRotation === 90 || absRotation === 270) {
      // Scale x and y because of the rotation.
      scaleX = height / width;
      scaleY = width / height;
    }
    target.style.transform = `rotate(${relativeRotation}deg) scale(${scaleX}, ${scaleY})`;

    if (this.textLayer) {
      // Rotating the text layer is more complicated since the divs inside the
      // the text layer are rotated.
      // TODO: This could probably be simplified by drawing the text layer in
      // one orientation and then rotating overall.
      const textLayerViewport = this.textLayer.viewport;
      const textRelativeRotation =
        this.viewport.rotation - textLayerViewport.rotation;
      const textAbsRotation = Math.abs(textRelativeRotation);
      let scale = width / textLayerViewport.width;
      if (textAbsRotation === 90 || textAbsRotation === 270) {
        scale = width / textLayerViewport.height;
      }
      const textLayerDiv = this.textLayer.textLayerDiv;
      let transX, transY;
      switch (textAbsRotation) {
        case 0:
          transX = transY = 0;
          break;
        case 90:
          transX = 0;
          transY = "-" + textLayerDiv.style.height;
          break;
        case 180:
          transX = "-" + textLayerDiv.style.width;
          transY = "-" + textLayerDiv.style.height;
          break;
        case 270:
          transX = "-" + textLayerDiv.style.width;
          transY = 0;
          break;
        default:
          Window['ngxConsole'].error("Bad rotation value.");
          break;
      }

      textLayerDiv.style.transform =
        `rotate(${textAbsRotation}deg) ` +
        `scale(${scale}) ` +
        `translate(${transX}, ${transY})`;
      textLayerDiv.style.transformOrigin = "0% 0%";
    }

    if (redrawAnnotationLayer && this.annotationLayer) {
      this._renderAnnotationLayer();
    }
    if (redrawXfaLayer && this.xfaLayer) {
      this._renderXfaLayer();
    }
  }

  get width() {
    return this.viewport.width;
  }

  get height() {
    return this.viewport.height;
  }

  getPagePoint(x, y) {
    return this.viewport.convertToPdfPoint(x, y);
  }

  draw() {
    if (this.renderingState !== RenderingStates.INITIAL) {
      Window['ngxConsole'].error("Must be in new state before drawing");
      this.reset(); // Ensure that we reset all state to prevent issues.
    }
    const { div, pdfPage } = this;

    if (!pdfPage) {
      this.renderingState = RenderingStates.FINISHED;

      if (this.loadingIconDiv) {
        div.removeChild(this.loadingIconDiv);
        delete this.loadingIconDiv;
      }
      return Promise.reject(new Error("pdfPage is not loaded"));
    }

    this.renderingState = RenderingStates.RUNNING;

    // Wrap the canvas so that if it has a CSS transform for high DPI the
    // overflow will be hidden in Firefox.
    const canvasWrapper = document.createElement("div");
    canvasWrapper.style.width = div.style.width;
    canvasWrapper.style.height = div.style.height;
    canvasWrapper.classList.add("canvasWrapper");

    if (this.annotationLayer?.div) {
      // The annotation layer needs to stay on top.
      div.insertBefore(canvasWrapper, this.annotationLayer.div);
    } else {
      div.appendChild(canvasWrapper);
    }

    let textLayer = null;
    if (this.textLayerMode !== TextLayerMode.DISABLE && this.textLayerFactory) {
      const textLayerDiv = document.createElement("div");
      textLayerDiv.className = "textLayer";
      textLayerDiv.style.width = canvasWrapper.style.width;
      textLayerDiv.style.height = canvasWrapper.style.height;
      if (this.annotationLayer?.div) {
        // The annotation layer needs to stay on top.
        div.insertBefore(textLayerDiv, this.annotationLayer.div);
      } else {
        div.appendChild(textLayerDiv);
      }

      textLayer = this.textLayerFactory.createTextLayerBuilder(
        textLayerDiv,
        this.id - 1,
        this.viewport,
        this.textLayerMode === TextLayerMode.ENABLE_ENHANCE,
        this.eventBus,
        this.textHighlighter
      );
    }
    this.textLayer = textLayer;

    if (
      this._annotationMode !== AnnotationMode.DISABLE &&
      this.annotationLayerFactory
    ) {
      this._annotationCanvasMap ||= new Map();
      this.annotationLayer ||=
        this.annotationLayerFactory.createAnnotationLayerBuilder(
          div,
          pdfPage,
          /* annotationStorage = */ null,
          this.imageResourcesPath,
          this._annotationMode === AnnotationMode.ENABLE_FORMS,
          this.l10n,
          /* enableScripting = */ null,
          /* hasJSActionsPromise = */ null,
          /* mouseState = */ null,
          /* fieldObjectsPromise = */ null,
          /* annotationCanvasMap */ this._annotationCanvasMap
        );
    }

    if (this.xfaLayer?.div) {
      // The xfa layer needs to stay on top.
      div.appendChild(this.xfaLayer.div);
    }

    let renderContinueCallback = null;
    if (this.renderingQueue) {
      renderContinueCallback = cont => {
        if (!this.renderingQueue.isHighestPriority(this)) {
          this.renderingState = RenderingStates.PAUSED;
          this.resume = () => {
            this.renderingState = RenderingStates.RUNNING;
            cont();
          };
          return;
        }
        cont();
      };
    }

    const finishPaintTask = async (error = null) => {
      // The paintTask may have been replaced by a new one, so only remove
      // the reference to the paintTask if it matches the one that is
      // triggering this callback.
      if (paintTask === this.paintTask) {
        this.paintTask = null;
      }

      if (error instanceof RenderingCancelledException) {
        this._renderError = null;
        return;
      }
      this._renderError = error;

      this.renderingState = RenderingStates.FINISHED;

      if (this.loadingIconDiv) {
        div.removeChild(this.loadingIconDiv);
        delete this.loadingIconDiv;
      }
      this._resetZoomLayer(/* removeFromDOM = */ true);

      this.eventBus.dispatch("pagerendered", {
        source: this,
        pageNumber: this.id,
        cssTransform: false,
        timestamp: performance.now(),
        error: this._renderError,
      });

      if (error) {
        throw error;
      }
    };

    const paintTask =
      this.renderer === RendererType.SVG
        ? this.paintOnSvg(canvasWrapper)
        : this.paintOnCanvas(canvasWrapper);
    paintTask.onRenderContinue = renderContinueCallback;
    this.paintTask = paintTask;

    const resultPromise = paintTask.promise.then(
      () => {
        return finishPaintTask(null).then(() => {
          if (textLayer) {
            const readableStream = pdfPage.streamTextContent({
              normalizeWhitespace: true,
              includeMarkedContent: true,
            });
            textLayer.setTextContentStream(readableStream);
            textLayer.render();
          }

          if (this.annotationLayer) {
            this._renderAnnotationLayer();
          }
        });
      },
      function (reason) {
        return finishPaintTask(reason);
      }
    );

    if (this.xfaLayerFactory) {
      if (!this.xfaLayer) {
        this.xfaLayer = this.xfaLayerFactory.createXfaLayerBuilder(
          div,
          pdfPage,
          /* annotationStorage = */ null
        );
      }
      this._renderXfaLayer();
    }

    // The structure tree is currently only supported when the text layer is
    // enabled and a canvas is used for rendering.
    if (this.structTreeLayerFactory && this.textLayer && this.canvas) {
      // The structure tree must be generated after the text layer for the
      // aria-owns to work.
      this._onTextLayerRendered = event => {
        if (event.pageNumber !== this.id) {
          return;
        }
        this.eventBus._off("textlayerrendered", this._onTextLayerRendered);
        this._onTextLayerRendered = null;

        if (!this.canvas) {
          return; // The canvas was removed, prevent errors below.
        }
        this.pdfPage.getStructTree().then(tree => {
          if (!tree) {
            return;
          }
          if (!this.canvas) {
            return; // The canvas was removed, prevent errors below.
          }
          const treeDom = this.structTreeLayer.render(tree);
          treeDom.classList.add("structTree");
          this.canvas.appendChild(treeDom);
        });
      };
      this.eventBus._on("textlayerrendered", this._onTextLayerRendered);
      this.structTreeLayer =
        this.structTreeLayerFactory.createStructTreeLayerBuilder(pdfPage);
    }

    div.setAttribute("data-loaded", true);

    this.eventBus.dispatch("pagerender", {
      source: this,
      pageNumber: this.id,
    });
    return resultPromise;
  }

  paintOnCanvas(canvasWrapper) {
    const renderCapability = createPromiseCapability();
    const result = {
      promise: renderCapability.promise,
      onRenderContinue(cont) {
        cont();
      },
      cancel() {
        renderTask.cancel();
      },
    };

    const viewport = this.viewport;
    const canvas = document.createElement("canvas");

    // Keep the canvas hidden until the first draw callback, or until drawing
    // is complete when `!this.renderingQueue`, to prevent black flickering.
    canvas.hidden = true;
    let isCanvasHidden = true;
    const showCanvas = function () {
      if (isCanvasHidden) {
        canvas.hidden = false;
        isCanvasHidden = false;
      }
    };

    canvasWrapper.appendChild(canvas);
    this.canvas = canvas;

    if (
      typeof PDFJSDev === "undefined" ||
      PDFJSDev.test("MOZCENTRAL || GENERIC")
    ) {
      canvas.mozOpaque = true;
    }

    const ctx = canvas.getContext("2d", { alpha: false });
    const outputScale = getOutputScale(ctx);
    this.outputScale = outputScale;

    if (this.useOnlyCssZoom) {
      const actualSizeViewport = viewport.clone({
        scale: PixelsPerInch.PDF_TO_CSS_UNITS,
      });
      // Use a scale that makes the canvas have the originally intended size
      // of the page.
      outputScale.sx *= actualSizeViewport.width / viewport.width;
      outputScale.sy *= actualSizeViewport.height / viewport.height;
      outputScale.scaled = true;
    }

    if (this.maxCanvasPixels > 0) {
      const pixelsInViewport = viewport.width * viewport.height;
      const maxScale = Math.sqrt(this.maxCanvasPixels / pixelsInViewport);
      if (outputScale.sx > maxScale || outputScale.sy > maxScale) {
        outputScale.sx = maxScale;
        outputScale.sy = maxScale;
        outputScale.scaled = true;
        this.hasRestrictedScaling = true;
      } else {
        this.hasRestrictedScaling = false;
      }
    }

    const sfx = approximateFraction(outputScale.sx);
    const sfy = approximateFraction(outputScale.sy);

    // modified by ngx-extended-pdf-viewer #387
    const width = roundToDivide(viewport.width * outputScale.sx, sfx[0]);
    const height = roundToDivide(viewport.height * outputScale.sy, sfy[0]);
    if (width >= 4096 || height >= 4096) {
      if ((!!this.maxWidth) || (!canvasSize.test({ width, height }))) {
        const max = this.determineMaxDimensions();
        let divisor = Math.max(width / max, height / max);
        const newScale = Math.floor(100 * this.scale / divisor) / 100; // round to integer percentages
        divisor = this.scale / newScale;
        this.scale = newScale;

        const PDFViewerApplicationOptions = window.PDFViewerApplicationOptions;
        PDFViewerApplicationOptions.set('maxZoom', newScale);

        PDFViewerApplication.pdfViewer.currentScaleValue = this.scale;
        viewport.width /= divisor;
        viewport.height /= divisor;
        warn("Page " + this.id + ": Reduced the maximum zoom to " + newScale + " because the browser can't render larger canvases.");
      }
    }
    // end of modification
    canvas.width = roundToDivide(viewport.width * outputScale.sx, sfx[0]);
    canvas.height = roundToDivide(viewport.height * outputScale.sy, sfy[0]);
    canvas.style.width = roundToDivide(viewport.width, sfx[1]) + "px";
    canvas.style.height = roundToDivide(viewport.height, sfy[1]) + "px";

    // Add the viewport so it's known what it was originally drawn with.
    this.paintedViewportMap.set(canvas, viewport);

    // Rendering area
    const transform = !outputScale.scaled
      ? null
      : [outputScale.sx, 0, 0, outputScale.sy, 0, 0];
    const renderContext = {
      canvasContext: ctx,
      transform,
      viewport: this.viewport,
      annotationMode: this._annotationMode,
      optionalContentConfigPromise: this._optionalContentConfigPromise,
<<<<<<< HEAD
      background: PDFViewerApplicationOptions.get("pdfBackgroundColor"),
=======
      annotationCanvasMap: this._annotationCanvasMap,
>>>>>>> f90eebd2
    };
    const renderTask = this.pdfPage.render(renderContext);
    renderTask.onContinue = function (cont) {
      showCanvas();
      if (result.onRenderContinue) {
        result.onRenderContinue(cont);
      } else {
        cont();
      }
    };

    renderTask.promise.then(
      function () {
        showCanvas();
        renderCapability.resolve();
      },
      function (error) {
        showCanvas();
        renderCapability.reject(error);
      }
    );
    return result;
  }

  paintOnSvg(wrapper) {
    if (
      typeof PDFJSDev !== "undefined" &&
      PDFJSDev.test("MOZCENTRAL || CHROME")
    ) {
      // Return a mock object, to prevent errors such as e.g.
      // "TypeError: paintTask.promise is undefined".
      return {
        promise: Promise.reject(new Error("SVG rendering is not supported.")),
        onRenderContinue(cont) {},
        cancel() {},
      };
    }

    let cancelled = false;
    const ensureNotCancelled = () => {
      if (cancelled) {
        throw new RenderingCancelledException(
          `Rendering cancelled, page ${this.id}`,
          "svg"
        );
      }
    };

    const pdfPage = this.pdfPage;
    const actualSizeViewport = this.viewport.clone({
      scale: PixelsPerInch.PDF_TO_CSS_UNITS,
    });
    const promise = pdfPage
      .getOperatorList({
        annotationMode: this._annotationMode,
      })
      .then(opList => {
        ensureNotCancelled();
        const svgGfx = new SVGGraphics(
          pdfPage.commonObjs,
          pdfPage.objs,
          /* forceDataSchema = */ compatibilityParams.disableCreateObjectURL
        );
        return svgGfx.getSVG(opList, actualSizeViewport).then(svg => {
          ensureNotCancelled();
          this.svg = svg;
          this.paintedViewportMap.set(svg, actualSizeViewport);

          svg.style.width = wrapper.style.width;
          svg.style.height = wrapper.style.height;
          this.renderingState = RenderingStates.FINISHED;
          wrapper.appendChild(svg);
        });
      });

    return {
      promise,
      onRenderContinue(cont) {
        cont();
      },
      cancel() {
        cancelled = true;
      },
    };
  }

  /**
   * @param {string|null} label
   */
  setPageLabel(label) {
    this.pageLabel = typeof label === "string" ? label : null;

    if (this.pageLabel !== null) {
      this.div.setAttribute("data-page-label", this.pageLabel);
    } else {
      this.div.removeAttribute("data-page-label");
    }
  }

  // modified (added) by ngx-extended-pdf-viewer #387
  determineMaxDimensions() {
    if (this.maxWidth) {
      return this.maxWidth;
    }
    const checklist = [4096, // iOS
      8192, // IE 9-10
      10836, // Android
      11180, // Firefox
      11402, // Android,
      14188,
      16384
    ];
    for (let width of checklist) {
      if (!canvasSize.test({width: width+1, height: width+1})) {
        this.maxWidth = width;
        return this.maxWidth;
      }
    }
    return 16384;
  }
  // end of modification
}

export { PDFPageView };<|MERGE_RESOLUTION|>--- conflicted
+++ resolved
@@ -851,11 +851,8 @@
       viewport: this.viewport,
       annotationMode: this._annotationMode,
       optionalContentConfigPromise: this._optionalContentConfigPromise,
-<<<<<<< HEAD
       background: PDFViewerApplicationOptions.get("pdfBackgroundColor"),
-=======
       annotationCanvasMap: this._annotationCanvasMap,
->>>>>>> f90eebd2
     };
     const renderTask = this.pdfPage.render(renderContext);
     renderTask.onContinue = function (cont) {
