/* Copyright 2012 Mozilla Foundation
 *
 * Licensed under the Apache License, Version 2.0 (the "License");
 * you may not use this file except in compliance with the License.
 * You may obtain a copy of the License at
 *
 *     http://www.apache.org/licenses/LICENSE-2.0
 *
 * Unless required by applicable law or agreed to in writing, software
 * distributed under the License is distributed on an "AS IS" BASIS,
 * WITHOUT WARRANTIES OR CONDITIONS OF ANY KIND, either express or implied.
 * See the License for the specific language governing permissions and
 * limitations under the License.
 */

import {
<<<<<<< HEAD
  approximateFraction, CSS_UNITS, DEFAULT_SCALE, getOutputScale, getWatermarkText,
  NullL10n, RendererType, roundToDivide
=======
  approximateFraction, CSS_UNITS, DEFAULT_SCALE, getOutputScale, NullL10n,
  RendererType, roundToDivide, TextLayerMode
>>>>>>> dc98bf76
} from './ui_utils';
import {
  createPromiseCapability, RenderingCancelledException, SVGGraphics
} from 'pdfjs-lib';
import { getGlobalEventBus } from './dom_events';
import { RenderingStates } from './pdf_rendering_queue';
import { viewerCompatibilityParams } from './viewer_compatibility';

/**
 * @typedef {Object} PDFPageViewOptions
 * @property {HTMLDivElement} container - The viewer element.
 * @property {EventBus} eventBus - The application event bus.
 * @property {number} id - The page unique ID (normally its number).
 * @property {number} scale - The page scale display.
 * @property {PageViewport} defaultViewport - The page viewport.
 * @property {PDFRenderingQueue} renderingQueue - The rendering queue object.
 * @property {IPDFTextLayerFactory} textLayerFactory
 * @property {number} textLayerMode - (optional) Controls if the text layer used
 *   for selection and searching is created, and if the improved text selection
 *   behaviour is enabled. The constants from {TextLayerMode} should be used.
 *   The default value is `TextLayerMode.ENABLE`.
 * @property {IPDFAnnotationLayerFactory} annotationLayerFactory
 * @property {string} imageResourcesPath - (optional) Path for image resources,
 *   mainly for annotation icons. Include trailing slash.
 * @property {boolean} renderInteractiveForms - Turns on rendering of
 *   interactive form elements. The default is `false`.
 * @property {string} renderer - 'canvas' or 'svg'. The default is 'canvas'.
 * @property {boolean} enableWebGL - (optional) Enables WebGL accelerated
 *   rendering for some operations. The default value is `false`.
 * @property {boolean} useOnlyCssZoom - (optional) Enables CSS only zooming.
 *   The default value is `false`.
 * @property {number} maxCanvasPixels - (optional) The maximum supported canvas
 *   size in total pixels, i.e. width * height. Use -1 for no limit.
 *   The default value is 4096 * 4096 (16 mega-pixels).
 * @property {IL10n} l10n - Localization service.
 */

const MAX_CANVAS_PIXELS = viewerCompatibilityParams.maxCanvasPixels || 16777216;

/**
 * @implements {IRenderableView}
 */
class PDFPageView {
  /**
   * @param {PDFPageViewOptions} options
   */
  constructor(options) {
    let container = options.container;
    let defaultViewport = options.defaultViewport;

    this.id = options.id;
    this.renderingId = 'page' + this.id;

    this.pdfPage = null;
    this.pageLabel = null;
    this.rotation = 0;
    this.scale = options.scale || DEFAULT_SCALE;
    this.viewport = defaultViewport;
    this.pdfPageRotate = defaultViewport.rotation;
    this.hasRestrictedScaling = false;
    this.textLayerMode = Number.isInteger(options.textLayerMode) ?
      options.textLayerMode : TextLayerMode.ENABLE;
    this.imageResourcesPath = options.imageResourcesPath || '';
    this.renderInteractiveForms = options.renderInteractiveForms || false;
    this.useOnlyCssZoom = options.useOnlyCssZoom || false;
    this.maxCanvasPixels = options.maxCanvasPixels || MAX_CANVAS_PIXELS;

    this.eventBus = options.eventBus || getGlobalEventBus();
    this.renderingQueue = options.renderingQueue;
    this.textLayerFactory = options.textLayerFactory;
    this.annotationLayerFactory = options.annotationLayerFactory;
    this.renderer = options.renderer || RendererType.CANVAS;
    this.enableWebGL = options.enableWebGL || false;
    this.l10n = options.l10n || NullL10n;

    this.paintTask = null;
    this.paintedViewportMap = new WeakMap();
    this.renderingState = RenderingStates.INITIAL;
    this.resume = null;
    this.error = null;

    this.onBeforeDraw = null;
    this.onAfterDraw = null;

    this.annotationLayer = null;
    this.textLayer = null;
    this.zoomLayer = null;

    let div = document.createElement('div');
    div.className = 'page';
    div.style.width = Math.floor(this.viewport.width) + 'px';
    div.style.height = Math.floor(this.viewport.height) + 'px';
    div.setAttribute('data-page-number', this.id);
    this.div = div;

    container.appendChild(div);
  }

  setPdfPage(pdfPage) {
    this.pdfPage = pdfPage;
    this.pdfPageRotate = pdfPage.rotate;

    let totalRotation = (this.rotation + this.pdfPageRotate) % 360;
    this.viewport = pdfPage.getViewport(this.scale * CSS_UNITS,
                                        totalRotation);
    this.stats = pdfPage.stats;
    this.reset();
  }

  destroy() {
    this.reset();
    if (this.pdfPage) {
      this.pdfPage.cleanup();
    }
  }

  /**
   * @private
   */
  _resetZoomLayer(removeFromDOM = false) {
    if (!this.zoomLayer) {
      return;
    }
    let zoomLayerCanvas = this.zoomLayer.firstChild;
    this.paintedViewportMap.delete(zoomLayerCanvas);
    // Zeroing the width and height causes Firefox to release graphics
    // resources immediately, which can greatly reduce memory consumption.
    zoomLayerCanvas.width = 0;
    zoomLayerCanvas.height = 0;

    if (removeFromDOM) {
      // Note: `ChildNode.remove` doesn't throw if the parent node is undefined.
      this.zoomLayer.remove();
    }
    this.zoomLayer = null;
  }

  reset(keepZoomLayer = false, keepAnnotations = false) {
    this.cancelRendering(keepAnnotations);

    let div = this.div;
    div.style.width = Math.floor(this.viewport.width) + 'px';
    div.style.height = Math.floor(this.viewport.height) + 'px';

    let childNodes = div.childNodes;
    let currentZoomLayerNode = (keepZoomLayer && this.zoomLayer) || null;
    let currentAnnotationNode = (keepAnnotations && this.annotationLayer &&
                                 this.annotationLayer.div) || null;
    for (let i = childNodes.length - 1; i >= 0; i--) {
      let node = childNodes[i];
      if (currentZoomLayerNode === node || currentAnnotationNode === node) {
        continue;
      }
      div.removeChild(node);
    }
    div.removeAttribute('data-loaded');

    if (currentAnnotationNode) {
      // Hide the annotation layer until all elements are resized
      // so they are not displayed on the already resized page.
      this.annotationLayer.hide();
    } else if (this.annotationLayer) {
      this.annotationLayer.cancel();
      this.annotationLayer = null;
    }

    if (!currentZoomLayerNode) {
      if (this.canvas) {
        this.paintedViewportMap.delete(this.canvas);
        // Zeroing the width and height causes Firefox to release graphics
        // resources immediately, which can greatly reduce memory consumption.
        this.canvas.width = 0;
        this.canvas.height = 0;
        delete this.canvas;
      }
      this._resetZoomLayer();
    }
    if (this.svg) {
      this.paintedViewportMap.delete(this.svg);
      delete this.svg;
    }

    this.loadingIconDiv = document.createElement('div');
    this.loadingIconDiv.className = 'loadingIcon';
    div.appendChild(this.loadingIconDiv);
  }

  update(scale, rotation) {
    this.scale = scale || this.scale;
    if (typeof rotation !== 'undefined') { // The rotation may be zero.
      this.rotation = rotation;
    }

    let totalRotation = (this.rotation + this.pdfPageRotate) % 360;
    this.viewport = this.viewport.clone({
      scale: this.scale * CSS_UNITS,
      rotation: totalRotation,
    });

    if (this.svg) {
      this.cssTransform(this.svg, true);

      this.eventBus.dispatch('pagerendered', {
        source: this,
        pageNumber: this.id,
        cssTransform: true,
      });
      return;
    }

    let isScalingRestricted = false;
    if (this.canvas && this.maxCanvasPixels > 0) {
      let outputScale = this.outputScale;
      if (((Math.floor(this.viewport.width) * outputScale.sx) | 0) *
          ((Math.floor(this.viewport.height) * outputScale.sy) | 0) >
          this.maxCanvasPixels) {
        isScalingRestricted = true;
      }
    }

    if (this.canvas) {
      if (this.useOnlyCssZoom ||
          (this.hasRestrictedScaling && isScalingRestricted)) {
        this.cssTransform(this.canvas, true);

        this.eventBus.dispatch('pagerendered', {
          source: this,
          pageNumber: this.id,
          cssTransform: true,
        });
        return;
      }
      if (!this.zoomLayer && !this.canvas.hasAttribute('hidden')) {
        this.zoomLayer = this.canvas.parentNode;
        this.zoomLayer.style.position = 'absolute';
      }
    }
    if (this.zoomLayer) {
      this.cssTransform(this.zoomLayer.firstChild);
    }
    this.reset(/* keepZoomLayer = */ true, /* keepAnnotations = */ true);
  }

  cancelRendering(keepAnnotations = false) {
    const renderingState = this.renderingState;

    if (this.paintTask) {
      this.paintTask.cancel();
      this.paintTask = null;
    }
    this.renderingState = RenderingStates.INITIAL;
    this.resume = null;

    if (this.textLayer) {
      this.textLayer.cancel();
      this.textLayer = null;
    }
    if (!keepAnnotations && this.annotationLayer) {
      this.annotationLayer.cancel();
      this.annotationLayer = null;
    }

    if (renderingState !== RenderingStates.INITIAL) {
      this.eventBus.dispatch('pagecancelled', {
        source: this,
        pageNumber: this.id,
        renderingState,
      });
    }
  }

  cssTransform(target, redrawAnnotations = false) {
    // Scale target (canvas or svg), its wrapper and page container.
    let width = this.viewport.width;
    let height = this.viewport.height;
    let div = this.div;
    target.style.width = target.parentNode.style.width = div.style.width =
      Math.floor(width) + 'px';
    target.style.height = target.parentNode.style.height = div.style.height =
      Math.floor(height) + 'px';
    // The canvas may have been originally rotated; rotate relative to that.
    let relativeRotation = this.viewport.rotation -
                           this.paintedViewportMap.get(target).rotation;
    let absRotation = Math.abs(relativeRotation);
    let scaleX = 1, scaleY = 1;
    if (absRotation === 90 || absRotation === 270) {
      // Scale x and y because of the rotation.
      scaleX = height / width;
      scaleY = width / height;
    }
    let cssTransform = 'rotate(' + relativeRotation + 'deg) ' +
      'scale(' + scaleX + ',' + scaleY + ')';
    target.style.transform = cssTransform;

    if (this.textLayer) {
      // Rotating the text layer is more complicated since the divs inside the
      // the text layer are rotated.
      // TODO: This could probably be simplified by drawing the text layer in
      // one orientation and then rotating overall.
      let textLayerViewport = this.textLayer.viewport;
      let textRelativeRotation = this.viewport.rotation -
        textLayerViewport.rotation;
      let textAbsRotation = Math.abs(textRelativeRotation);
      let scale = width / textLayerViewport.width;
      if (textAbsRotation === 90 || textAbsRotation === 270) {
        scale = width / textLayerViewport.height;
      }
      let textLayerDiv = this.textLayer.textLayerDiv;
      let transX, transY;
      switch (textAbsRotation) {
        case 0:
          transX = transY = 0;
          break;
        case 90:
          transX = 0;
          transY = '-' + textLayerDiv.style.height;
          break;
        case 180:
          transX = '-' + textLayerDiv.style.width;
          transY = '-' + textLayerDiv.style.height;
          break;
        case 270:
          transX = '-' + textLayerDiv.style.width;
          transY = 0;
          break;
        default:
          console.error('Bad rotation value.');
          break;
      }

      textLayerDiv.style.transform =
        'rotate(' + textAbsRotation + 'deg) ' +
        'scale(' + scale + ', ' + scale + ') ' +
        'translate(' + transX + ', ' + transY + ')';
      textLayerDiv.style.transformOrigin = '0% 0%';
    }

    if (redrawAnnotations && this.annotationLayer) {
      this.annotationLayer.render(this.viewport, 'display');
    }
  }

  get width() {
    return this.viewport.width;
  }

  get height() {
    return this.viewport.height;
  }

  getPagePoint(x, y) {
    return this.viewport.convertToPdfPoint(x, y);
  }

  draw() {
    if (this.renderingState !== RenderingStates.INITIAL) {
      console.error('Must be in new state before drawing');
      this.reset(); // Ensure that we reset all state to prevent issues.
    }

    if (!this.pdfPage) {
      this.renderingState = RenderingStates.FINISHED;
      return Promise.reject(new Error('Page is not loaded'));
    }

    this.renderingState = RenderingStates.RUNNING;

    let pdfPage = this.pdfPage;
    let div = this.div;
    // Wrap the canvas so that if it has a CSS transform for high DPI the
    // overflow will be hidden in Firefox.
    let canvasWrapper = document.createElement('div');
    canvasWrapper.style.width = div.style.width;
    canvasWrapper.style.height = div.style.height;
    canvasWrapper.classList.add('canvasWrapper');

    if (this.annotationLayer && this.annotationLayer.div) {
      // The annotation layer needs to stay on top.
      div.insertBefore(canvasWrapper, this.annotationLayer.div);
    } else {
      div.appendChild(canvasWrapper);
    }

    let textLayer = null;
    if (this.textLayerMode !== TextLayerMode.DISABLE && this.textLayerFactory) {
      let textLayerDiv = document.createElement('div');
      textLayerDiv.className = 'textLayer';
      textLayerDiv.style.width = canvasWrapper.style.width;
      textLayerDiv.style.height = canvasWrapper.style.height;

      var textLayerWatermark = document.createElement('p');
      var waterMarkText = getWatermarkText();
      textLayerWatermark.className = 'mcWatermark';
      textLayerWatermark.innerHTML = waterMarkText;
      textLayerDiv.appendChild(textLayerWatermark);

      if (this.annotationLayer && this.annotationLayer.div) {
        // The annotation layer needs to stay on top.
        div.insertBefore(textLayerDiv, this.annotationLayer.div);
      } else {
        div.appendChild(textLayerDiv);
      }

      textLayer = this.textLayerFactory.
        createTextLayerBuilder(textLayerDiv, this.id - 1, this.viewport,
            this.textLayerMode === TextLayerMode.ENABLE_ENHANCE);
    }
    this.textLayer = textLayer;

    let renderContinueCallback = null;
    if (this.renderingQueue) {
      renderContinueCallback = (cont) => {
        if (!this.renderingQueue.isHighestPriority(this)) {
          this.renderingState = RenderingStates.PAUSED;
          this.resume = () => {
            this.renderingState = RenderingStates.RUNNING;
            cont();
          };
          return;
        }
        cont();
      };
    }

    let finishPaintTask = (error) => {
      // The paintTask may have been replaced by a new one, so only remove
      // the reference to the paintTask if it matches the one that is
      // triggering this callback.
      if (paintTask === this.paintTask) {
        this.paintTask = null;
      }

      if (error instanceof RenderingCancelledException) {
        this.error = null;
        return Promise.resolve(undefined);
      }

      this.renderingState = RenderingStates.FINISHED;

      if (this.loadingIconDiv) {
        div.removeChild(this.loadingIconDiv);
        delete this.loadingIconDiv;
      }
      this._resetZoomLayer(/* removeFromDOM = */ true);

      this.error = error;
      this.stats = pdfPage.stats;
      if (this.onAfterDraw) {
        this.onAfterDraw();
      }
      this.eventBus.dispatch('pagerendered', {
        source: this,
        pageNumber: this.id,
        cssTransform: false,
      });

      if (error) {
        return Promise.reject(error);
      }
      return Promise.resolve(undefined);
    };

    let paintTask = this.renderer === RendererType.SVG ?
      this.paintOnSvg(canvasWrapper) :
      this.paintOnCanvas(canvasWrapper);
    paintTask.onRenderContinue = renderContinueCallback;
    this.paintTask = paintTask;

    let resultPromise = paintTask.promise.then(function() {
      return finishPaintTask(null).then(function () {
        if (textLayer) {
          let readableStream = pdfPage.streamTextContent({
            normalizeWhitespace: true,
          });
          textLayer.setTextContentStream(readableStream);
          textLayer.render();
        }
      });
    }, function(reason) {
      return finishPaintTask(reason);
    });

    if (this.annotationLayerFactory) {
      if (!this.annotationLayer) {
        this.annotationLayer = this.annotationLayerFactory.
          createAnnotationLayerBuilder(div, pdfPage, this.imageResourcesPath,
                                       this.renderInteractiveForms, this.l10n);
      }
      this.annotationLayer.render(this.viewport, 'display');
    }
    div.setAttribute('data-loaded', true);

    if (this.onBeforeDraw) {
      this.onBeforeDraw();
    }
    return resultPromise;
  }

  paintOnCanvas(canvasWrapper) {
    let renderCapability = createPromiseCapability();
    let result = {
      promise: renderCapability.promise,
      onRenderContinue(cont) {
        cont();
      },
      cancel() {
        renderTask.cancel();
      },
    };

    let viewport = this.viewport;
    let canvas = document.createElement('canvas');
    canvas.id = this.renderingId;

    // Keep the canvas hidden until the first draw callback, or until drawing
    // is complete when `!this.renderingQueue`, to prevent black flickering.
    canvas.setAttribute('hidden', 'hidden');
    let isCanvasHidden = true;
    let showCanvas = function () {
      if (isCanvasHidden) {
        canvas.removeAttribute('hidden');
        isCanvasHidden = false;
      }
    };

    canvasWrapper.appendChild(canvas);
    this.canvas = canvas;

    if (typeof PDFJSDev === 'undefined' ||
        PDFJSDev.test('MOZCENTRAL || FIREFOX || GENERIC')) {
      canvas.mozOpaque = true;
    }

    let ctx = canvas.getContext('2d', { alpha: false, });
    let outputScale = getOutputScale(ctx);
    this.outputScale = outputScale;

    if (this.useOnlyCssZoom) {
      let actualSizeViewport = viewport.clone({ scale: CSS_UNITS, });
      // Use a scale that makes the canvas have the originally intended size
      // of the page.
      outputScale.sx *= actualSizeViewport.width / viewport.width;
      outputScale.sy *= actualSizeViewport.height / viewport.height;
      outputScale.scaled = true;
    }

    if (this.maxCanvasPixels > 0) {
      let pixelsInViewport = viewport.width * viewport.height;
      let maxScale = Math.sqrt(this.maxCanvasPixels / pixelsInViewport);
      if (outputScale.sx > maxScale || outputScale.sy > maxScale) {
        outputScale.sx = maxScale;
        outputScale.sy = maxScale;
        outputScale.scaled = true;
        this.hasRestrictedScaling = true;
      } else {
        this.hasRestrictedScaling = false;
      }
    }

    let sfx = approximateFraction(outputScale.sx);
    let sfy = approximateFraction(outputScale.sy);
    canvas.width = roundToDivide(viewport.width * outputScale.sx, sfx[0]);
    canvas.height = roundToDivide(viewport.height * outputScale.sy, sfy[0]);
    canvas.style.width = roundToDivide(viewport.width, sfx[1]) + 'px';
    canvas.style.height = roundToDivide(viewport.height, sfy[1]) + 'px';
    // Add the viewport so it's known what it was originally drawn with.
    this.paintedViewportMap.set(canvas, viewport);

    // Rendering area
    let transform = !outputScale.scaled ? null :
      [outputScale.sx, 0, 0, outputScale.sy, 0, 0];
    let renderContext = {
      canvasContext: ctx,
      transform,
      viewport: this.viewport,
      enableWebGL: this.enableWebGL,
      renderInteractiveForms: this.renderInteractiveForms,
    };
    let renderTask = this.pdfPage.render(renderContext);
    renderTask.onContinue = function (cont) {
      showCanvas();
      if (result.onRenderContinue) {
        result.onRenderContinue(cont);
      } else {
        cont();
      }
    };

    renderTask.promise.then(function() {
      showCanvas();
      renderCapability.resolve(undefined);
    }, function(error) {
      showCanvas();
      renderCapability.reject(error);
    });
    return result;
  }

  paintOnSvg(wrapper) {
    if (typeof PDFJSDev !== 'undefined' &&
        PDFJSDev.test('FIREFOX || MOZCENTRAL || CHROME')) {
      // Return a mock object, to prevent errors such as e.g.
      // "TypeError: paintTask.promise is undefined".
      return {
        promise: Promise.reject(new Error('SVG rendering is not supported.')),
        onRenderContinue(cont) { },
        cancel() { },
      };
    }

    let cancelled = false;
    let ensureNotCancelled = () => {
      if (cancelled) {
        throw new RenderingCancelledException(
          'Rendering cancelled, page ' + this.id, 'svg');
      }
    };

    let pdfPage = this.pdfPage;
    let actualSizeViewport = this.viewport.clone({ scale: CSS_UNITS, });
    let promise = pdfPage.getOperatorList().then((opList) => {
      ensureNotCancelled();
      let svgGfx = new SVGGraphics(pdfPage.commonObjs, pdfPage.objs);
      return svgGfx.getSVG(opList, actualSizeViewport).then((svg) => {
        ensureNotCancelled();
        this.svg = svg;
        this.paintedViewportMap.set(svg, actualSizeViewport);

        svg.style.width = wrapper.style.width;
        svg.style.height = wrapper.style.height;
        this.renderingState = RenderingStates.FINISHED;
        wrapper.appendChild(svg);
      });
    });

    return {
      promise,
      onRenderContinue(cont) {
        cont();
      },
      cancel() {
        cancelled = true;
      },
    };
  }

  /**
   * @param {string|null} label
   */
  setPageLabel(label) {
    this.pageLabel = (typeof label === 'string' ? label : null);

    if (this.pageLabel !== null) {
      this.div.setAttribute('data-page-label', this.pageLabel);
    } else {
      this.div.removeAttribute('data-page-label');
    }
  }
}

export {
  PDFPageView,
};<|MERGE_RESOLUTION|>--- conflicted
+++ resolved
@@ -14,13 +14,8 @@
  */
 
 import {
-<<<<<<< HEAD
-  approximateFraction, CSS_UNITS, DEFAULT_SCALE, getOutputScale, getWatermarkText,
-  NullL10n, RendererType, roundToDivide
-=======
   approximateFraction, CSS_UNITS, DEFAULT_SCALE, getOutputScale, NullL10n,
-  RendererType, roundToDivide, TextLayerMode
->>>>>>> dc98bf76
+  RendererType, roundToDivide, TextLayerMode, getWatermarkText
 } from './ui_utils';
 import {
   createPromiseCapability, RenderingCancelledException, SVGGraphics
