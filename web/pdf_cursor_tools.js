/* Copyright 2017 Mozilla Foundation
 *
 * Licensed under the Apache License, Version 2.0 (the "License");
 * you may not use this file except in compliance with the License.
 * You may obtain a copy of the License at
 *
 *     http://www.apache.org/licenses/LICENSE-2.0
 *
 * Unless required by applicable law or agreed to in writing, software
 * distributed under the License is distributed on an "AS IS" BASIS,
 * WITHOUT WARRANTIES OR CONDITIONS OF ANY KIND, either express or implied.
 * See the License for the specific language governing permissions and
 * limitations under the License.
 */

import { GrabToPan } from './grab_to_pan';
import { MarqueeZoom } from './marquee_zoom';

const CursorTool = {
  SELECT: 0, // The default value.
  HAND: 1,
  ZOOM: 2,
};

/**
 * @typedef {Object} PDFCursorToolsOptions
 * @property {HTMLDivElement} container - The document container.
 * @property {EventBus} eventBus - The application event bus.
 * @property {BasePreferences} preferences - Object for reading/writing
 *                                           persistent settings.
 */

class PDFCursorTools {
  /**
   * @param {PDFCursorToolsOptions} options
   */
  constructor({ container, eventBus, preferences, overlayManager, pdfViewer }) {
    this.container = container;
    this.eventBus = eventBus;
     this.overlayManager = overlayManager;
     this.pdfViewer = pdfViewer;
    this.active = CursorTool.SELECT;
    this.activeBeforePresentationMode = null;

    this.handTool = new GrabToPan({
      element: this.container,
    });

    this.zoomTool = new MarqueeZoom({
      element: this.container,
      overlayManager: this.overlayManager,
      pdfViewer: this.pdfViewer,
    });

    this._addEventListeners();

<<<<<<< HEAD
    Promise.all([
      preferences.get('cursorToolOnLoad'),
      preferences.get('enableHandToolOnLoad'),
      preferences.get('enableZoomToolOnLoad')
    ]).then(([cursorToolPref, handToolPref, zoomToolPref]) => {
      // If the 'cursorToolOnLoad' preference has not been set to a non-default
      // value, attempt to convert the old 'enableHandToolOnLoad' preference.
      // TODO: Remove this conversion after a suitable number of releases.
      if (handToolPref === true) {
        preferences.set('enableHandToolOnLoad', false);

        if (cursorToolPref === CursorTool.SELECT) {
          cursorToolPref = CursorTool.HAND;
          preferences.set('cursorToolOnLoad', cursorToolPref).catch(() => { });
        }
      }
      this.switchTool(cursorToolPref);
=======
    preferences.get('cursorToolOnLoad').then((value) => {
      this.switchTool(value);
>>>>>>> 4894518c
    }).catch(() => { });
  }

  /**
   * @returns {number} One of the values in {CursorTool}.
   */
  get activeTool() {
    return this.active;
  }

  /**
   * NOTE: This method is ignored while Presentation Mode is active.
   * @param {number} tool - The cursor mode that should be switched to,
   *                        must be one of the values in {CursorTool}.
   */
  switchTool(tool) {
    if (this.activeBeforePresentationMode !== null) {
      return; // Cursor tools cannot be used in Presentation Mode.
    }
    if (tool === this.active) {
      return; // The requested tool is already active.
    }

    let disableActiveTool = () => {
      switch (this.active) {
        case CursorTool.SELECT:
          break;
        case CursorTool.HAND:
          this.handTool.deactivate();
          break;
        case CursorTool.ZOOM:
          this.zoomTool.deactivate();
      }
    };

    switch (tool) { // Enable the new cursor tool.
      case CursorTool.SELECT:
        disableActiveTool();
        break;
      case CursorTool.HAND:
        disableActiveTool();
        this.handTool.activate();
        break;
      case CursorTool.ZOOM:
        disableActiveTool();
        this.zoomTool.activate();
        break;
      default:
        console.error(`switchTool: "${tool}" is an unsupported value.`);
        return;
    }
    // Update the active tool *after* it has been validated above,
    // in order to prevent setting it to an invalid state.
    this.active = tool;

    this._dispatchEvent();
  }

  /**
   * @private
   */
  _dispatchEvent() {
    this.eventBus.dispatch('cursortoolchanged', {
      source: this,
      tool: this.active,
    });
  }

  /**
   * @private
   */
  _addEventListeners() {
    this.eventBus.on('switchcursortool', (evt) => {
      this.switchTool(evt.tool);
    });

    this.eventBus.on('presentationmodechanged', (evt) => {
      if (evt.switchInProgress) {
        return;
      }
      let previouslyActive;

      if (evt.active) {
        previouslyActive = this.active;

        this.switchTool(CursorTool.SELECT);
        this.activeBeforePresentationMode = previouslyActive;
      } else {
        previouslyActive = this.activeBeforePresentationMode;

        this.activeBeforePresentationMode = null;
        this.switchTool(previouslyActive);
      }
    });
  }
}

export {
  CursorTool,
  PDFCursorTools,
};<|MERGE_RESOLUTION|>--- conflicted
+++ resolved
@@ -54,7 +54,6 @@
 
     this._addEventListeners();
 
-<<<<<<< HEAD
     Promise.all([
       preferences.get('cursorToolOnLoad'),
       preferences.get('enableHandToolOnLoad'),
@@ -72,10 +71,8 @@
         }
       }
       this.switchTool(cursorToolPref);
-=======
     preferences.get('cursorToolOnLoad').then((value) => {
       this.switchTool(value);
->>>>>>> 4894518c
     }).catch(() => { });
   }
 
