language: node_js
node_js:
  - node
cache:
  directories:
    - node_modules
install:
  - npm install -g npm@latest
  - npm install -g gulp-cli
<<<<<<< HEAD
  - npm install
  - npm update

after_script: npm run publish-coverage
=======
  - npm install
>>>>>>> 475fa1f9
<|MERGE_RESOLUTION|>--- conflicted
+++ resolved
@@ -7,11 +7,4 @@
 install:
   - npm install -g npm@latest
   - npm install -g gulp-cli
-<<<<<<< HEAD
-  - npm install
-  - npm update
-
-after_script: npm run publish-coverage
-=======
-  - npm install
->>>>>>> 475fa1f9
+  - npm install