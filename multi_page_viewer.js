--- conflicted
+++ resolved
@@ -131,24 +131,13 @@
       var imagesLoader = new ImagesLoader();
       page.compile(gfx, fonts, imagesLoader);
 
-<<<<<<< HEAD
-      var loadFont = function() {
-        if (!FontLoader.bind(fonts)) {
-          pageTimeout = window.setTimeout(loadFont, 10);
-          return;
-        }
-        page.display(gfx);
-      };
       var loadImages = function() {
         imagesLoader.onLoad = function() {
-          loadFont();
+          FontLoader.bind(fonts, function() { page.display(gfx); });
         };
         imagesLoader.enableOnLoad();
-      }
+      };
       loadImages();
-=======
-      FontLoader.bind(fonts, function() { page.display(gfx); });
->>>>>>> 2ab65e34
     }
   },
   
@@ -209,24 +198,13 @@
       var imagesLoader = new ImagesLoader();
       page.compile(gfx, fonts, imagesLoader);
 
-<<<<<<< HEAD
-      var loadFont = function() {
-        if (!FontLoader.bind(fonts)) {
-          pageTimeout = window.setTimeout(loadFont, 10);
-          return;
-        }
-        page.display(gfx);
-      }
       var loadImages = function() {
         imagesLoader.onLoad = function() {
-          loadFont();
+          FontLoader.bind(fonts, function() { page.display(gfx); });
         };
         imagesLoader.enableOnLoad();
       }
       loadImages();
-=======
-      FontLoader.bind(fonts, function() { page.display(gfx); });
->>>>>>> 2ab65e34
     }
   },
 
