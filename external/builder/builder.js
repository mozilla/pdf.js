"use strict";

var fs = require("fs"),
  path = require("path"),
  vm = require("vm");

/**
 * A simple preprocessor that is based on the Firefox preprocessor
 * (https://dxr.mozilla.org/mozilla-central/source/build/docs/preprocessor.rst).
 * The main difference is that this supports a subset of the commands and it
 * supports preprocessor commands in HTML-style comments.
 *
 * Currently supported commands:
 * - if
 * - elif
 * - else
 * - endif
 * - include
 * - expand
 * - error
 *
 * Every #if must be closed with an #endif. Nested conditions are supported.
 *
 * Within an #if or #else block, one level of comment tokens is stripped. This
 * allows us to write code that can run even without preprocessing. For example:
 *
 * //#if SOME_RARE_CONDITION
 * // // Decrement by one
 * // --i;
 * //#else
 * // // Increment by one.
 * ++i;
 * //#endif
 */
function preprocess(inFilename, outFilename, defines) {
  // TODO make this really read line by line.
  var lines = fs.readFileSync(inFilename).toString().split("\n");
  var totalLines = lines.length;
  var out = "";
  var i = 0;
  function readLine() {
    if (i < totalLines) {
      return lines[i++];
    }
    return null;
  }
  var writeLine =
    typeof outFilename === "function"
      ? outFilename
      : function (line) {
          out += line + "\n";
        };
  function evaluateCondition(code) {
    if (!code || !code.trim()) {
      throw new Error("No JavaScript expression given at " + loc());
    }
    try {
      return vm.runInNewContext(code, defines, { displayErrors: false });
    } catch (e) {
      throw new Error(
        'Could not evaluate "' +
          code +
          '" at ' +
          loc() +
          "\n" +
          e.name +
          ": " +
          e.message
      );
    }
  }
  function include(file) {
    var realPath = fs.realpathSync(inFilename);
    var dir = path.dirname(realPath);
    try {
      var fullpath;
      if (file.indexOf("$ROOT/") === 0) {
        fullpath = path.join(
          __dirname,
          "../..",
          file.substring("$ROOT/".length)
        );
      } else {
        fullpath = path.join(dir, file);
      }
      preprocess(fullpath, writeLine, defines);
    } catch (e) {
      if (e.code === "ENOENT") {
        throw new Error('Failed to include "' + file + '" at ' + loc());
      }
      throw e; // Some other error
    }
  }
  function expand(line) {
    line = line.replace(/__[\w]+__/g, function (variable) {
      variable = variable.substring(2, variable.length - 2);
      if (variable in defines) {
        return defines[variable];
      }
      return "";
    });
    writeLine(line);
  }

  // not inside if or else (process lines)
  var STATE_NONE = 0;
  // inside if, condition false (ignore until #else or #endif)
  var STATE_IF_FALSE = 1;
  // inside else, #if was false, so #else is true (process lines until #endif)
  var STATE_ELSE_TRUE = 2;
  // inside if, condition true (process lines until #else or #endif)
  var STATE_IF_TRUE = 3;
  // inside else or elif, #if/#elif was true, so following #else or #elif is
  // false (ignore lines until #endif)
  var STATE_ELSE_FALSE = 4;

  var line;
  var state = STATE_NONE;
  var stack = [];
  var control = /^(?:\/\/|<!--)\s*#(if|elif|else|endif|expand|include|error)\b(?:\s+(.*?)(?:-->)?$)?/;
  var lineNumber = 0;
  var loc = function () {
    return fs.realpathSync(inFilename) + ":" + lineNumber;
  };
  while ((line = readLine()) !== null) {
    ++lineNumber;
    var m = control.exec(line);
    if (m) {
      switch (m[1]) {
        case "if":
          stack.push(state);
          state = evaluateCondition(m[2]) ? STATE_IF_TRUE : STATE_IF_FALSE;
          break;
        case "elif":
          if (state === STATE_IF_TRUE || state === STATE_ELSE_FALSE) {
            state = STATE_ELSE_FALSE;
          } else if (state === STATE_IF_FALSE) {
            state = evaluateCondition(m[2]) ? STATE_IF_TRUE : STATE_IF_FALSE;
          } else if (state === STATE_ELSE_TRUE) {
            throw new Error("Found #elif after #else at " + loc());
          } else {
            throw new Error("Found #elif without matching #if at " + loc());
          }
          break;
        case "else":
          if (state === STATE_IF_TRUE || state === STATE_ELSE_FALSE) {
            state = STATE_ELSE_FALSE;
          } else if (state === STATE_IF_FALSE) {
            state = STATE_ELSE_TRUE;
          } else {
            throw new Error("Found #else without matching #if at " + loc());
          }
          break;
        case "endif":
          if (state === STATE_NONE) {
            throw new Error("Found #endif without #if at " + loc());
          }
          state = stack.pop();
          break;
        case "expand":
          if (state !== STATE_IF_FALSE && state !== STATE_ELSE_FALSE) {
            expand(m[2]);
          }
          break;
        case "include":
          if (state !== STATE_IF_FALSE && state !== STATE_ELSE_FALSE) {
            include(m[2]);
          }
          break;
        case "error":
          if (state !== STATE_IF_FALSE && state !== STATE_ELSE_FALSE) {
            throw new Error("Found #error " + m[2] + " at " + loc());
          }
          break;
      }
    } else {
      if (state === STATE_NONE) {
        writeLine(line);
      } else if (
        (state === STATE_IF_TRUE || state === STATE_ELSE_TRUE) &&
        !stack.includes(STATE_IF_FALSE) &&
        !stack.includes(STATE_ELSE_FALSE)
      ) {
<<<<<<< HEAD
        writeLine(line.replace(/^\/\/|^<!--|-->$/g, "  "));
=======
        writeLine(line.replace(/^\/\/|^<!--/g, "  ").replace(/-->$/g, ""));
>>>>>>> e389ed62
      }
    }
  }
  if (state !== STATE_NONE || stack.length !== 0) {
    throw new Error(
      "Missing #endif in preprocessor for " + fs.realpathSync(inFilename)
    );
  }
  if (typeof outFilename !== "function") {
    fs.writeFileSync(outFilename, out);
  }
}
exports.preprocess = preprocess;

function preprocessCSS(mode, source, destination) {
  function hasPrefixedMozcentral(line) {
    return /(^|\W)-(ms|o|webkit)-\w/.test(line);
  }

  function expandImports(content, baseUrl) {
    return content.replace(/^\s*@import\s+url\(([^\)]+)\);\s*$/gm, function (
      all,
      url
    ) {
      var file = path.join(path.dirname(baseUrl), url);
      var imported = fs.readFileSync(file, "utf8").toString();
      return expandImports(imported, file);
    });
  }

  function removePrefixed(content, hasPrefixedFilter) {
    var lines = content.split(/\r?\n/g);
    var i = 0;
    while (i < lines.length) {
      var line = lines[i];
      if (!hasPrefixedFilter(line)) {
        i++;
        continue;
      }
      if (/\{\s*$/.test(line)) {
        var bracketLevel = 1;
        var j = i + 1;
        while (j < lines.length && bracketLevel > 0) {
          var checkBracket = /([{}])\s*$/.exec(lines[j]);
          if (checkBracket) {
            if (checkBracket[1] === "{") {
              bracketLevel++;
            } else if (!lines[j].includes("{")) {
              bracketLevel--;
            }
          }
          j++;
        }
        lines.splice(i, j - i);
      } else if (/[};]\s*$/.test(line)) {
        lines.splice(i, 1);
      } else {
        // multiline? skipping until next directive or bracket
        do {
          lines.splice(i, 1);
        } while (
          i < lines.length &&
          !/\}\s*$/.test(lines[i]) &&
          !lines[i].includes(":")
        );
        if (i < lines.length && /\S\s*}\s*$/.test(lines[i])) {
          lines[i] = lines[i].substring(lines[i].indexOf("}"));
        }
      }
      // collapse whitespaces
      while (lines[i] === "" && lines[i - 1] === "") {
        lines.splice(i, 1);
      }
    }
    return lines.join("\n");
  }

  if (!mode) {
    throw new Error("Invalid CSS preprocessor mode");
  }

  var content = fs.readFileSync(source, "utf8").toString();
  content = expandImports(content, source);
  if (mode === "mozcentral") {
    content = removePrefixed(content, hasPrefixedMozcentral);
  }
  fs.writeFileSync(destination, content);
}
exports.preprocessCSS = preprocessCSS;

/**
 * Merge two defines arrays. Values in the second param will override values in
 * the first.
 */
function merge(defaults, defines) {
  var ret = {};
  for (var key in defaults) {
    ret[key] = defaults[key];
  }
  for (key in defines) {
    ret[key] = defines[key];
  }
  return ret;
}
exports.merge = merge;<|MERGE_RESOLUTION|>--- conflicted
+++ resolved
@@ -181,11 +181,7 @@
         !stack.includes(STATE_IF_FALSE) &&
         !stack.includes(STATE_ELSE_FALSE)
       ) {
-<<<<<<< HEAD
-        writeLine(line.replace(/^\/\/|^<!--|-->$/g, "  "));
-=======
         writeLine(line.replace(/^\/\/|^<!--/g, "  ").replace(/-->$/g, ""));
->>>>>>> e389ed62
       }
     }
   }
